<<<<<<< HEAD
#[allow(clippy::type_complexity)]
pub fn help_test_method_invocation_serde<MethodInvocation>(
    call: MethodInvocation,
    default_block_tag_resolver: Option<Box<fn(MethodInvocation) -> MethodInvocation>>,
=======
pub fn help_test_method_invocation_serde<MethodInvocation>(call: MethodInvocation)
where
    MethodInvocation:
        PartialEq + Clone + std::fmt::Debug + serde::de::DeserializeOwned + serde::Serialize,
{
    help_test_method_invocation_serde_with_expected(call.clone(), call);
}

#[allow(clippy::type_complexity)]
pub fn help_test_method_invocation_serde_with_expected<MethodInvocation>(
    call: MethodInvocation,
    expected: MethodInvocation,
>>>>>>> 3ebbd62d
) where
    MethodInvocation: PartialEq + std::fmt::Debug + serde::de::DeserializeOwned + serde::Serialize,
{
    let json = serde_json::json!(call).to_string();

    // validate that variations of MethodInvocation which have single values can still be
    // deserialized when presented with `params` as a vector rather than a single value:
    #[derive(Debug, serde::Deserialize)]
    struct MethodInvocationStructWithUntypedParams {
        #[allow(dead_code)]
        method: String,
        #[allow(dead_code)]
        params: Vec<serde_json::Value>,
    }
    #[derive(Debug, serde::Deserialize)]
    #[serde(untagged)]
    enum MethodInvocationEnumWithUntypedParams {
        Eth(MethodInvocationStructWithUntypedParams),
        Hardhat(MethodInvocationStructWithUntypedParams),
    }
    serde_json::from_str::<MethodInvocationEnumWithUntypedParams>(&json).unwrap_or_else(|_| {
        panic!("should have successfully deserialized, with params as a Vec<String>, json {json}")
    });

    let call = if let Some(resolver) = default_block_tag_resolver {
        resolver(call)
    } else {
        call
    };

    let call_decoded: MethodInvocation = serde_json::from_str(&json)
        .unwrap_or_else(|_| panic!("should have successfully deserialized json {json}"));
    assert_eq!(expected, call_decoded);
}<|MERGE_RESOLUTION|>--- conflicted
+++ resolved
@@ -1,9 +1,3 @@
-<<<<<<< HEAD
-#[allow(clippy::type_complexity)]
-pub fn help_test_method_invocation_serde<MethodInvocation>(
-    call: MethodInvocation,
-    default_block_tag_resolver: Option<Box<fn(MethodInvocation) -> MethodInvocation>>,
-=======
 pub fn help_test_method_invocation_serde<MethodInvocation>(call: MethodInvocation)
 where
     MethodInvocation:
@@ -16,7 +10,6 @@
 pub fn help_test_method_invocation_serde_with_expected<MethodInvocation>(
     call: MethodInvocation,
     expected: MethodInvocation,
->>>>>>> 3ebbd62d
 ) where
     MethodInvocation: PartialEq + std::fmt::Debug + serde::de::DeserializeOwned + serde::Serialize,
 {
@@ -41,12 +34,6 @@
         panic!("should have successfully deserialized, with params as a Vec<String>, json {json}")
     });
 
-    let call = if let Some(resolver) = default_block_tag_resolver {
-        resolver(call)
-    } else {
-        call
-    };
-
     let call_decoded: MethodInvocation = serde_json::from_str(&json)
         .unwrap_or_else(|_| panic!("should have successfully deserialized json {json}"));
     assert_eq!(expected, call_decoded);
