mod node_data;
mod node_error;

use std::mem;

<<<<<<< HEAD
use edr_eth::{
    remote::{BlockSpec, BlockTag, Eip1898BlockSpec},
    Address, Bytes, SpecId, B256, U256,
=======
use k256::SecretKey;
use tokio::sync::Mutex;

use edr_eth::{
    remote::{
        filter::{FilteredEvents, LogOutput},
        BlockSpec,
    },
    serde::ZeroXPrefixedBytes,
    signature::Signature,
    Address, Bytes, U256, U64,
>>>>>>> 480c32a2
};

use edr_evm::{
<<<<<<< HEAD
    blockchain::{BlockchainError, SyncBlockchain},
    mine_block,
    state::{AccountModifierFn, IrregularState, StateError, StateOverride, SyncState},
    AccountInfo, Block, Bytecode, CfgEnv, MemPool, MineBlockError, MineBlockResult, MineOrdering,
    RandomHashGenerator, StorageSlot, SyncBlock, KECCAK_EMPTY,
=======
    blockchain::BlockchainError,
    state::{AccountModifierFn, StateError},
    AccountInfo, Block, Bytecode, MineBlockResult, KECCAK_EMPTY,
>>>>>>> 480c32a2
};

use crate::{filter::Filter, node::node_data::NodeData, Config};

pub use self::node_error::NodeError;

pub struct Node {
    data: Mutex<NodeData>,
}

impl Node {
    pub async fn new(config: &Config) -> Result<Self, NodeError> {
        let node_data = NodeData::new(config).await?;
        Ok(Self {
            data: Mutex::new(node_data),
        })
    }

    async fn lock_data(&self) -> tokio::sync::MutexGuard<'_, NodeData> {
        self.data.lock().await
    }

    async fn execute_in_block_context<T>(
        &self,
        block_spec: Option<&BlockSpec>,
        function: impl FnOnce(&mut NodeData) -> T,
    ) -> Result<T, NodeError> {
        let mut data = self.lock_data().await;

        let block = if let Some(block_spec) = block_spec {
            data.block_by_block_spec(block_spec).await?
        } else {
            data.blockchain.last_block().await?
        };

        let block_header = block.header();

<<<<<<< HEAD
        let mut contextual_state = data
            .blockchain
            .state_at_block_number(&block_header.number, data.irregular_state.state_overrides())
            .await?;
=======
        let mut contextual_state = if let Some(irregular_state) = data
            .irregular_state
            .state_by_block_number(block_header.number)
            .cloned()
        {
            irregular_state
        } else {
            data.blockchain
                .state_at_block_number(block_header.number)
                .await?
        };
>>>>>>> 480c32a2

        mem::swap(&mut data.state, &mut contextual_state);

        // Execute function in the requested block context.
        let result = function(&mut data);

        // Reset previous state.
        mem::swap(&mut data.state, &mut contextual_state);

        Ok(result)
    }

    pub async fn accounts(&self) -> Vec<Address> {
        let node_data = self.lock_data().await;
        node_data.local_accounts.keys().copied().collect()
    }

    pub async fn balance(
        &self,
        address: Address,
        block_spec: Option<&BlockSpec>,
    ) -> Result<U256, NodeError> {
        self.execute_in_block_context::<Result<U256, NodeError>>(block_spec, move |node_data| {
            Ok(node_data
                .state
                .basic(address)?
                .map_or(U256::ZERO, |account| account.balance))
        })
        .await?
    }

    pub async fn block_number(&self) -> u64 {
        let node_data = self.lock_data().await;
        node_data.blockchain.last_block_number().await
    }

    pub async fn chain_id(&self) -> U64 {
        let node_data = self.lock_data().await;
        U64::from(node_data.evm_config.chain_id)
    }

    pub async fn coinbase(&self) -> Address {
        let node_data = self.lock_data().await;
        node_data.beneficiary
    }

    pub async fn get_code(
        &self,
        address: Address,
        block_spec: Option<&BlockSpec>,
    ) -> Result<ZeroXPrefixedBytes, NodeError> {
        self.execute_in_block_context::<Result<ZeroXPrefixedBytes, NodeError>>(
            block_spec,
            move |node_data| {
                let account_info = node_data.get_account_info(address)?;
                let bytecode = account_info
                    .code
                    .map_or_else::<Result<Bytes, NodeError>, _, _>(
                        || {
                            Ok(node_data
                                .state
                                .code_by_hash(account_info.code_hash)?
                                .bytecode)
                        },
                        |code| Ok(code.bytecode),
                    )?;
                Ok(ZeroXPrefixedBytes::from(bytecode))
            },
        )
        .await?
    }

    pub async fn get_filter_changes(&self, filter_id: &U256) -> Option<FilteredEvents> {
        let mut node_data = self.lock_data().await;

        node_data
            .filters
            .get_mut(filter_id)
            .map(Filter::take_events)
    }

    pub async fn get_filter_logs(
        &self,
        filter_id: &U256,
    ) -> Result<Option<Vec<LogOutput>>, NodeError> {
        let mut node_data = self.lock_data().await;

        node_data
            .filters
            .get_mut(filter_id)
            .map(|filter| {
                if let Some(events) = filter.take_log_events() {
                    Ok(events)
                } else {
                    Err(NodeError::NotLogSubscription {
                        filter_id: *filter_id,
                    })
                }
            })
            .transpose()
    }

    pub async fn get_storage_at(
        &self,
        address: Address,
        position: U256,
        block_spec: Option<&BlockSpec>,
    ) -> Result<U256, NodeError> {
        self.execute_in_block_context::<Result<U256, NodeError>>(block_spec, move |node_data| {
            Ok(node_data.state.storage(address, position)?)
        })
        .await?
    }

    pub async fn get_transaction_count(
        &self,
        address: Address,
        block_spec: Option<&BlockSpec>,
    ) -> Result<u64, NodeError> {
        self.execute_in_block_context::<Result<u64, NodeError>>(block_spec, move |node_data| {
            Ok(node_data.get_account_info(address)?.nonce)
        })
        .await?
    }

    pub async fn impersonate_account(&self, address: Address) {
        let mut node_data = self.lock_data().await;

        node_data.impersonated_accounts.insert(address);
    }

    pub async fn increase_block_time(&self, increment: u64) -> u64 {
        let mut node_data = self.lock_data().await;

        node_data.block_time_offset_seconds += increment;
        node_data.block_time_offset_seconds
    }

    pub async fn local_accounts(&self) -> Vec<LocalAccountInfo> {
        let node_data = self.lock_data().await;

        node_data
            .local_accounts
            .iter()
            .map(|(address, secret_key)| LocalAccountInfo {
                address: *address,
                secret_key: secret_key.clone(),
            })
            .collect()
    }

    pub async fn mine_block(
        &self,
        timestamp: Option<u64>,
    ) -> Result<MineBlockResult<BlockchainError, StateError>, NodeError> {
        let mut node_data = self.lock_data().await;
        let result = node_data.mine_block(timestamp).await?;
        Ok(result)
    }

    pub async fn network_id(&self) -> String {
        let node_data = self.lock_data().await;
        node_data.network_id.to_string()
    }

    pub async fn new_pending_transaction_filter(&self) -> U256 {
        let mut node_data = self.lock_data().await;

        let filter_id = node_data.next_filter_id();
        node_data.filters.insert(
            filter_id,
            Filter::new(
                FilteredEvents::NewPendingTransactions(Vec::new()),
                /* is_subscription */ false,
            ),
        );
        filter_id
    }

    pub async fn remove_filter(&self, filter_id: &U256) -> bool {
        let mut node_data = self.lock_data().await;

        node_data.remove_filter::</* IS_SUBSCRIPTION */ false>(filter_id).await
    }

    pub async fn remove_subscription(&self, filter_id: &U256) -> bool {
        let mut node_data = self.lock_data().await;

        node_data.remove_filter::</* IS_SUBSCRIPTION */ true>(filter_id).await
    }

    pub async fn set_balance(&self, address: Address, balance: U256) -> Result<(), NodeError> {
        let mut node_data = self.lock_data().await;

        let account_info = node_data.state.modify_account(
            address,
            AccountModifierFn::new(Box::new(move |account_balance, _, _| {
                *account_balance = balance;
            })),
            &|| {
                Ok(AccountInfo {
                    balance,
                    nonce: 0,
                    code: None,
                    code_hash: KECCAK_EMPTY,
                })
            },
        )?;

        let block_number = node_data.blockchain.last_block_number().await;
        let state_root = node_data.state.state_root()?;

        node_data
            .irregular_state
            .state_override_at_block_number(block_number)
            .or_insert_with(|| StateOverride::with_state_root(state_root))
            .diff
            .apply_account_change(address, account_info.clone());

        Ok(())
    }

    pub async fn set_code(&self, address: Address, code: Bytes) -> Result<(), NodeError> {
        let mut node_data = self.lock_data().await;

        let default_code = code.clone();
        let account_info = node_data.state.modify_account(
            address,
            AccountModifierFn::new(Box::new(move |_, _, account_code| {
                *account_code = Some(Bytecode::new_raw(code.clone()));
            })),
            &|| {
                Ok(AccountInfo {
                    balance: U256::ZERO,
                    nonce: 0,
                    code: Some(Bytecode::new_raw(default_code.clone())),
                    code_hash: KECCAK_EMPTY,
                })
            },
        )?;

        let block_number = node_data.blockchain.last_block_number().await;
        let state_root = node_data.state.state_root()?;

        node_data
            .irregular_state
            .state_override_at_block_number(block_number)
            .or_insert_with(|| StateOverride::with_state_root(state_root))
            .diff
            .apply_account_change(address, account_info.clone());

        Ok(())
    }

    /// Set the next block timestamp.
    pub async fn set_next_block_timestamp(&self, timestamp: u64) -> Result<u64, NodeError> {
        use std::cmp::Ordering;

        let mut node_data = self.lock_data().await;

        let latest_block = node_data.blockchain.last_block().await?;
        let latest_block_header = latest_block.header();

        match timestamp.cmp(&latest_block_header.timestamp) {
            Ordering::Less => Err(NodeError::TimestampLowerThanPrevious {
                proposed: timestamp,
                previous: latest_block_header.timestamp,
            }),
            Ordering::Equal => Err(NodeError::TimestampEqualsPrevious {
                proposed: timestamp,
            }),
            Ordering::Greater => {
                node_data.next_block_timestamp = Some(timestamp);
                Ok(timestamp)
            }
        }
    }

    pub async fn set_nonce(&self, address: Address, nonce: u64) -> Result<(), NodeError> {
        let mut node_data = self.lock_data().await;

        let account_info = node_data.state.modify_account(
            address,
            AccountModifierFn::new(Box::new(move |_, account_nonce, _| *account_nonce = nonce)),
            &|| {
                Ok(AccountInfo {
                    balance: U256::ZERO,
                    nonce,
                    code: None,
                    code_hash: KECCAK_EMPTY,
                })
            },
        )?;

        let block_number = node_data.blockchain.last_block_number().await;
        let state_root = node_data.state.state_root()?;

        node_data
            .irregular_state
            .state_override_at_block_number(block_number)
            .or_insert_with(|| StateOverride::with_state_root(state_root))
            .diff
            .apply_account_change(address, account_info.clone());

        Ok(())
    }

    pub async fn set_account_storage_slot(
        &self,
        address: Address,
        index: U256,
        value: U256,
    ) -> Result<(), NodeError> {
        let mut node_data = self.lock_data().await;

        let old_value = node_data
            .state
            .set_account_storage_slot(address, index, value)?;

        let slot = StorageSlot::new_changed(old_value, value);
        let account_info = node_data.state.basic(address)?;

        let block_number = node_data.blockchain.last_block_number().await;
        let state_root = node_data.state.state_root()?;

        node_data
            .irregular_state
            .state_override_at_block_number(block_number)
            .or_insert_with(|| StateOverride::with_state_root(state_root))
            .diff
            .apply_storage_change(address, index, slot, account_info);

        Ok(())
    }
<<<<<<< HEAD
}

pub(super) struct NodeData {
    pub blockchain: Box<dyn SyncBlockchain<BlockchainError, StateError>>,
    pub state: Box<dyn SyncState<StateError>>,
    pub irregular_state: IrregularState,
    pub mem_pool: MemPool,
    pub evm_config: CfgEnv,
    pub beneficiary: Address,
    pub min_gas_price: U256,
    pub prevrandao_generator: RandomHashGenerator,
    pub block_time_offset_seconds: U256,
    pub next_block_timestamp: Option<U256>,
    pub allow_blocks_with_same_timestamp: bool,
    pub fork_block_number: Option<U256>,
}
=======
>>>>>>> 480c32a2

    pub async fn sign(
        &self,
        address: &Address,
        message: &ZeroXPrefixedBytes,
    ) -> Result<Signature, NodeError> {
        let node_data = self.lock_data().await;
        match node_data.local_accounts.get(address) {
            Some(secret_key) => Ok(Signature::new(
                &Bytes::from(message.clone())[..],
                secret_key,
            )?),
            None => Err(NodeError::UnknownAddress { address: *address }),
        }
    }

    pub async fn stop_impersonating_account(&self, address: Address) -> bool {
        let mut node_data = self.lock_data().await;

        node_data.impersonated_accounts.remove(&address)
    }
}

/// An account in this node.
pub struct LocalAccountInfo {
    pub address: Address,
    pub secret_key: SecretKey,
}

#[cfg(test)]
mod tests {
    use anyhow::Result;
    use tempfile::TempDir;

    use edr_eth::U64;

    use crate::{create_test_config, Config};

    use super::*;

    struct NodeTestFixture {
        // We need to keep the tempdir alive for the duration of the test
        _cache_dir: TempDir,
        config: Config,
        node: Node,
    }

    impl NodeTestFixture {
        pub(crate) async fn new() -> Result<Self> {
            let cache_dir = TempDir::new().expect("should create temp dir");
            let config = create_test_config(cache_dir.path().to_path_buf());
            let node = Node::new(&config).await?;

            Ok(Self {
                _cache_dir: cache_dir,
                config,
                node,
            })
        }
    }

    #[tokio::test]
    async fn chain_id() -> Result<()> {
        let fixture = NodeTestFixture::new().await?;

        let chain_id = fixture.node.chain_id().await;
        assert_eq!(chain_id, U64::from(fixture.config.chain_id));

        Ok(())
    }
}<|MERGE_RESOLUTION|>--- conflicted
+++ resolved
@@ -3,11 +3,6 @@
 
 use std::mem;
 
-<<<<<<< HEAD
-use edr_eth::{
-    remote::{BlockSpec, BlockTag, Eip1898BlockSpec},
-    Address, Bytes, SpecId, B256, U256,
-=======
 use k256::SecretKey;
 use tokio::sync::Mutex;
 
@@ -19,21 +14,11 @@
     serde::ZeroXPrefixedBytes,
     signature::Signature,
     Address, Bytes, U256, U64,
->>>>>>> 480c32a2
 };
-
 use edr_evm::{
-<<<<<<< HEAD
-    blockchain::{BlockchainError, SyncBlockchain},
-    mine_block,
-    state::{AccountModifierFn, IrregularState, StateError, StateOverride, SyncState},
-    AccountInfo, Block, Bytecode, CfgEnv, MemPool, MineBlockError, MineBlockResult, MineOrdering,
-    RandomHashGenerator, StorageSlot, SyncBlock, KECCAK_EMPTY,
-=======
     blockchain::BlockchainError,
-    state::{AccountModifierFn, StateError},
-    AccountInfo, Block, Bytecode, MineBlockResult, KECCAK_EMPTY,
->>>>>>> 480c32a2
+    state::{AccountModifierFn, StateError, StateOverride},
+    AccountInfo, Block, Bytecode, MineBlockResult, StorageSlot, KECCAK_EMPTY,
 };
 
 use crate::{filter::Filter, node::node_data::NodeData, Config};
@@ -71,24 +56,10 @@
 
         let block_header = block.header();
 
-<<<<<<< HEAD
         let mut contextual_state = data
             .blockchain
-            .state_at_block_number(&block_header.number, data.irregular_state.state_overrides())
+            .state_at_block_number(block_header.number, data.irregular_state.state_overrides())
             .await?;
-=======
-        let mut contextual_state = if let Some(irregular_state) = data
-            .irregular_state
-            .state_by_block_number(block_header.number)
-            .cloned()
-        {
-            irregular_state
-        } else {
-            data.blockchain
-                .state_at_block_number(block_header.number)
-                .await?
-        };
->>>>>>> 480c32a2
 
         mem::swap(&mut data.state, &mut contextual_state);
 
@@ -423,25 +394,6 @@
 
         Ok(())
     }
-<<<<<<< HEAD
-}
-
-pub(super) struct NodeData {
-    pub blockchain: Box<dyn SyncBlockchain<BlockchainError, StateError>>,
-    pub state: Box<dyn SyncState<StateError>>,
-    pub irregular_state: IrregularState,
-    pub mem_pool: MemPool,
-    pub evm_config: CfgEnv,
-    pub beneficiary: Address,
-    pub min_gas_price: U256,
-    pub prevrandao_generator: RandomHashGenerator,
-    pub block_time_offset_seconds: U256,
-    pub next_block_timestamp: Option<U256>,
-    pub allow_blocks_with_same_timestamp: bool,
-    pub fork_block_number: Option<U256>,
-}
-=======
->>>>>>> 480c32a2
 
     pub async fn sign(
         &self,
