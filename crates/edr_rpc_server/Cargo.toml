[package]
name = "edr_rpc_server"
version = "0.2.0-dev"
edition = "2021"

[dependencies]
async-rwlock = { version = "1.3.0", default-features = false }
async-trait = { version = "0.1.73", default-features = false }
axum = "0.6.18"
indexmap = { version = "2.0.0", default-features = false, features = ["std"] }
hex = { version = "0.4.3", default-features = false, features = ["alloc"] }
hyper = { version = "0.14.27", default-features = false, features = ["server"] }
k256 = { version = "0.13.1", default-features = false, features = ["arithmetic", "ecdsa", "pkcs8", "precomputed-tables", "std"] }
parking_lot = { version = "0.12.1", default-features = false }
reqwest = { version = "0.11", features = ["blocking", "json"] }
<<<<<<< HEAD
edr_eth = { version = "0.1.0-dev", path = "../edr_eth", features = ["serde"] }
edr_evm = { version = "0.1.0-dev", path = "../edr_evm" }
rlp = { version = "0.5.2", default-features = false }
=======
edr_eth = { version = "0.2.0-dev", path = "../edr_eth", features = ["serde"] }
edr_evm = { version = "0.2.0-dev", path = "../edr_evm" }
>>>>>>> afd84ad7
serde = { version = "1.0.147", default-features = false, features = ["derive"] }
serde_json = { version = "1.0.89" }
sha3 = { version = "0.10.6", default-features = false }
thiserror = { version = "1.0.37", default-features = false }
tokio = { version = "1.21.2", default-features = false, features = ["macros"] }
tracing = { version = "0.1.37", default-features = false, features = ["std"] }

[dev-dependencies]
anyhow = "1.0.75"
edr_test_utils = { version = "0.2.0-dev", path = "../edr_test_utils" }
tempfile = "3.7.1"
tracing-subscriber = { version = "0.3.17", default-features = false, features = ["fmt"] }

[build-dependencies]
cargo_toml = { version = "0.15.3", default-features = false }
serde = { version = "1.0.147", default-features = false, features = ["derive"] }
toml = { version = "0.5.9", default-features = false }

[features]
## This feature needs to be accessible from integration tests. If it's not default, we'd have to run the integration
## tests `cargo test --features test-tools`
default = ["test-tools"]
test-tools = []<|MERGE_RESOLUTION|>--- conflicted
+++ resolved
@@ -13,14 +13,9 @@
 k256 = { version = "0.13.1", default-features = false, features = ["arithmetic", "ecdsa", "pkcs8", "precomputed-tables", "std"] }
 parking_lot = { version = "0.12.1", default-features = false }
 reqwest = { version = "0.11", features = ["blocking", "json"] }
-<<<<<<< HEAD
-edr_eth = { version = "0.1.0-dev", path = "../edr_eth", features = ["serde"] }
-edr_evm = { version = "0.1.0-dev", path = "../edr_evm" }
-rlp = { version = "0.5.2", default-features = false }
-=======
 edr_eth = { version = "0.2.0-dev", path = "../edr_eth", features = ["serde"] }
 edr_evm = { version = "0.2.0-dev", path = "../edr_evm" }
->>>>>>> afd84ad7
+rlp = { version = "0.5.2", default-features = false }
 serde = { version = "1.0.147", default-features = false, features = ["derive"] }
 serde_json = { version = "1.0.89" }
 sha3 = { version = "0.10.6", default-features = false }
