--- conflicted
+++ resolved
@@ -1,12 +1,6 @@
 use std::{net::SocketAddr, str::FromStr};
 
-<<<<<<< HEAD
 use anyhow::Result;
-use tempfile::TempDir;
-use tracing::Level;
-
-=======
->>>>>>> a01b9c38
 use edr_eth::{
     remote::{
         client::Request as RpcRequest,
@@ -21,17 +15,11 @@
     Address, Bytes, B256, U256, U64,
 };
 use edr_evm::KECCAK_EMPTY;
-<<<<<<< HEAD
 use edr_rpc_server::{
     create_test_config, HardhatMethodInvocation, MethodInvocation, Server, TEST_SECRET_KEY,
 };
-=======
-use edr_rpc_server::{create_test_config, HardhatMethodInvocation, MethodInvocation, Server};
 use tempfile::TempDir;
 use tracing::Level;
-
-const SECRET_KEY: &str = "ac0974bec39a17e36ba4a6b4d238ff944bacb478cbed5efcae784d7bf4f2ff80";
->>>>>>> a01b9c38
 
 struct TestFixture {
     server_address: SocketAddr,
