--- conflicted
+++ resolved
@@ -186,25 +186,17 @@
 
 #[test]
 fn test_serde_eth_get_logs_by_block_numbers() {
-<<<<<<< HEAD
     help_test_method_invocation_serde(MethodInvocation::GetLogs(LogFilterOptions {
         from_block: Some(BlockSpec::Number(100)),
         to_block: Some(BlockSpec::Number(102)),
         block_hash: None,
         address: Some(OneOrMore::One(Address::from(U160::from(1)))),
         topics: None,
-=======
-    help_test_method_invocation_serde(MethodInvocation::GetLogs(GetLogsInput {
-        address: Some(Address::from(U160::from(1))),
-        from_block: BlockSpec::Number(100),
-        to_block: BlockSpec::Number(102),
->>>>>>> 0fb99fca
     }));
 }
 
 #[test]
 fn test_serde_eth_get_logs_by_block_tags() {
-<<<<<<< HEAD
     help_test_method_invocation_serde(MethodInvocation::GetLogs(LogFilterOptions {
         from_block: Some(BlockSpec::Tag(BlockTag::Safe)),
         to_block: Some(BlockSpec::latest()),
@@ -222,12 +214,6 @@
         block_hash: Some(B256::from(U256::from(1))),
         address: Some(OneOrMore::One(Address::from(U160::from(1)))),
         topics: Some(vec![Some(OneOrMore::One(B256::from(U256::from(1))))]),
-=======
-    help_test_method_invocation_serde(MethodInvocation::GetLogs(GetLogsInput {
-        address: Some(Address::from(U160::from(1))),
-        from_block: BlockSpec::Tag(BlockTag::Safe),
-        to_block: BlockSpec::latest(),
->>>>>>> 0fb99fca
     }));
 }
 
