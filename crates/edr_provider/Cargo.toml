[package]
name = "edr_provider"
version = "0.2.0-dev"
edition = "2021"

[dependencies]
alloy-sol-types = { version = "0.5.1", default-features = false, features = ["std"]}
dyn-clone = { version = "1.0.13", default-features = false }
edr_eth = { version = "0.2.0-dev", path = "../edr_eth" }
edr_evm = { version = "0.2.0-dev", path = "../edr_evm" }
indexmap = { version = "2.0.0", default-features = false, features = ["std"] }
k256 = { version = "0.13.1", default-features = false, features = ["arithmetic", "ecdsa", "pkcs8", "precomputed-tables", "std"] }
lazy_static = { version = "1.4.0", default-features = false }
log = { version = "0.4.20", default-features = false }
parking_lot = { version = "0.12.1", default-features = false }
rand = { version = "0.8.5", default-features = false }
<<<<<<< HEAD
=======
revm-primitives = { git = "https://github.com/Wodann/revm", rev = "93d8ebe", version = "1.1", default-features = false }
rlp = { version = "0.5.2", default-features = false }
>>>>>>> b3c3ad6b
serde = { version = "1.0.147", default-features = false, features = ["derive"] }
serde_json = { version = "1.0.89" }
sha3 = { version = "0.10.6", default-features = false }
thiserror = { version = "1.0.37", default-features = false }
tokio = { version = "1.21.2", default-features = false, features = ["macros"] }

[dev-dependencies]
anyhow = "1.0.75"
edr_test_utils = { version = "0.2.0-dev", path = "../edr_test_utils" }
tempfile = "3.7.1"

[build-dependencies]
cargo_toml = { version = "0.15.3", default-features = false }
toml = { version = "0.5.9", default-features = false }<|MERGE_RESOLUTION|>--- conflicted
+++ resolved
@@ -14,11 +14,6 @@
 log = { version = "0.4.20", default-features = false }
 parking_lot = { version = "0.12.1", default-features = false }
 rand = { version = "0.8.5", default-features = false }
-<<<<<<< HEAD
-=======
-revm-primitives = { git = "https://github.com/Wodann/revm", rev = "93d8ebe", version = "1.1", default-features = false }
-rlp = { version = "0.5.2", default-features = false }
->>>>>>> b3c3ad6b
 serde = { version = "1.0.147", default-features = false, features = ["derive"] }
 serde_json = { version = "1.0.89" }
 sha3 = { version = "0.10.6", default-features = false }
