mod account;

use std::{
    sync::Arc,
    time::{SystemTime, UNIX_EPOCH},
};

use edr_eth::{
    remote::{
        filter::{FilteredEvents, LogOutput, SubscriptionType},
        BlockSpec, BlockTag, Eip1898BlockSpec, RpcClient,
    },
    serde::ZeroXPrefixedBytes,
    signature::Signature,
    transaction::{EthTransactionRequest, SignedTransaction},
    Address, Bytes, SpecId, B256, U256,
};
use edr_evm::{
    blockchain::{
        Blockchain, BlockchainError, ForkedBlockchain, ForkedCreationError, LocalBlockchain,
        LocalCreationError, SyncBlockchain,
    },
    mine_block,
<<<<<<< HEAD
    state::{AccountModifierFn, IrregularState, StateDiff, StateError, StateOverride, SyncState},
    Account, AccountInfo, Block, Bytecode, CfgEnv, HashMap, HashSet, MemPool, MineBlockResult,
    MineBlockResultAndState, MineOrdering, PendingTransaction, RandomHashGenerator, StorageSlot,
=======
    state::{AccountModifierFn, AccountTrie, IrregularState, StateError, SyncState, TrieState},
    AccountInfo, Block, Bytecode, CfgEnv, HashMap, HashSet, MemPool, MineBlockResult,
    MineBlockResultAndState, MineOrdering, PendingTransaction, RandomHashGenerator, SyncBlock,
>>>>>>> 76883add
    KECCAK_EMPTY,
};
use indexmap::IndexMap;
use tokio::runtime;

use self::account::{create_accounts, InitialAccounts};
use crate::{filter::Filter, logger::Logger, ProviderConfig, ProviderError};

#[derive(Debug, thiserror::Error)]
pub enum CreationError {
    /// An error that occurred while constructing a forked blockchain.
    #[error(transparent)]
    ForkedBlockchainCreation(#[from] ForkedCreationError),
    /// Invalid initial date
    #[error("The initial date configuration value {0:?} is in the future")]
    InvalidInitialDate(SystemTime),
    /// An error that occurred while constructing a local blockchain.
    #[error(transparent)]
    LocalBlockchainCreation(#[from] LocalCreationError),
}

pub struct ProviderData {
    blockchain: Box<dyn SyncBlockchain<BlockchainError, StateError>>,
    state: Box<dyn SyncState<StateError>>,
    pub irregular_state: IrregularState,
    mem_pool: MemPool,
    network_id: u64,
    beneficiary: Address,
    min_gas_price: U256,
    prevrandao_generator: RandomHashGenerator,
    block_time_offset_seconds: u64,
    next_block_timestamp: Option<u64>,
    allow_blocks_with_same_timestamp: bool,
    allow_unlimited_contract_size: bool,
    // IndexMap to preserve account order for logging.
    local_accounts: IndexMap<Address, k256::SecretKey>,
    filters: HashMap<U256, Filter>,
    last_filter_id: U256,
    logger: Logger,
    impersonated_accounts: HashSet<Address>,
}

impl ProviderData {
    pub async fn new(
        runtime: &runtime::Handle,
        config: &ProviderConfig,
    ) -> Result<Self, CreationError> {
        let InitialAccounts {
            local_accounts,
            genesis_accounts,
        } = create_accounts(config);

        let BlockchainAndState { state, blockchain } =
            create_blockchain_and_state(runtime, config, genesis_accounts).await?;

        let prevrandao_generator = RandomHashGenerator::with_seed("randomMixHashSeed");

        Ok(Self {
            blockchain,
            state,
            irregular_state: IrregularState::default(),
            mem_pool: MemPool::new(config.block_gas_limit),
            network_id: config.network_id,
            beneficiary: config.coinbase,
            // TODO: Add config option (https://github.com/NomicFoundation/edr/issues/111)
            min_gas_price: U256::from(1),
            prevrandao_generator,
            block_time_offset_seconds: block_time_offset_seconds(config)?,
            next_block_timestamp: None,
            allow_blocks_with_same_timestamp: config.allow_blocks_with_same_timestamp,
            allow_unlimited_contract_size: config.allow_unlimited_contract_size,
            local_accounts,
            filters: HashMap::default(),
            last_filter_id: U256::ZERO,
            logger: Logger::new(false),
            impersonated_accounts: HashSet::new(),
        })
    }

    pub fn accounts(&self) -> impl Iterator<Item = &Address> {
        self.local_accounts.keys()
    }

    pub async fn balance(
        &self,
        address: Address,
        block_spec: Option<&BlockSpec>,
    ) -> Result<U256, ProviderError> {
        self.execute_in_block_state::<Result<U256, ProviderError>>(block_spec, move |state| {
            Ok(state
                .basic(address)?
                .map_or(U256::ZERO, |account| account.balance))
        })
        .await?
    }

    pub async fn block_number(&self) -> u64 {
        self.blockchain.last_block_number().await
    }

    /// Fetch a block by block spec.
    /// Returns `None` if the block spec is `pending`.
    /// Returns `ProviderError::InvalidBlockSpec` if the block spec is a number
    /// or a hash and the block isn't found.
    pub async fn block_by_block_spec(
        &self,
        block_spec: &BlockSpec,
    ) -> Result<Option<Arc<dyn SyncBlock<Error = BlockchainError>>>, ProviderError> {
        let result = match block_spec {
            BlockSpec::Number(block_number) => Some(
                self.blockchain
                    .block_by_number(*block_number)
                    .await?
                    .ok_or_else(|| ProviderError::InvalidBlockNumberOrHash(block_spec.clone()))?,
            ),
            BlockSpec::Tag(BlockTag::Earliest) => Some(
                self.blockchain
                    .block_by_number(0)
                    .await?
                    .expect("genesis block should always exist"),
            ),
            // Matching Hardhat behaviour by returning the last block for finalized and safe.
            // https://github.com/NomicFoundation/hardhat/blob/b84baf2d9f5d3ea897c06e0ecd5e7084780d8b6c/packages/hardhat-core/src/internal/hardhat-network/provider/modules/eth.ts#L1395
            BlockSpec::Tag(BlockTag::Finalized | BlockTag::Safe | BlockTag::Latest) => {
                Some(self.blockchain.last_block().await?)
            }
            BlockSpec::Tag(BlockTag::Pending) => None,
            BlockSpec::Eip1898(Eip1898BlockSpec::Hash {
                block_hash,
                require_canonical: _,
            }) => Some(
                self.blockchain
                    .block_by_hash(block_hash)
                    .await?
                    .ok_or_else(|| ProviderError::InvalidBlockNumberOrHash(block_spec.clone()))?,
            ),
            BlockSpec::Eip1898(Eip1898BlockSpec::Number { block_number }) => Some(
                self.blockchain
                    .block_by_number(*block_number)
                    .await?
                    .ok_or_else(|| ProviderError::InvalidBlockNumberOrHash(block_spec.clone()))?,
            ),
        };

        Ok(result)
    }

    pub async fn block_by_hash(
        &self,
        block_hash: &B256,
    ) -> Result<Option<Arc<dyn SyncBlock<Error = BlockchainError>>>, ProviderError> {
        self.blockchain
            .block_by_hash(block_hash)
            .await
            .map_err(ProviderError::Blockchain)
    }

    pub async fn chain_id(&self) -> u64 {
        self.blockchain.chain_id().await
    }

    pub fn coinbase(&self) -> Address {
        self.beneficiary
    }

    pub async fn get_code(
        &self,
        address: Address,
        block_spec: Option<&BlockSpec>,
    ) -> Result<Bytes, ProviderError> {
        self.execute_in_block_state(block_spec, move |state| {
            let code = state
                .basic(address)?
                .map_or(Ok(Bytes::new()), |account_info| {
                    state
                        .code_by_hash(account_info.code_hash)
                        .map(|bytecode| bytecode.bytecode)
                })?;

            Ok(code)
        })
        .await?
    }

    pub fn get_filter_changes(&mut self, filter_id: &U256) -> Option<FilteredEvents> {
        self.filters.get_mut(filter_id).map(Filter::take_events)
    }

    pub fn get_filter_logs(
        &mut self,
        filter_id: &U256,
    ) -> Result<Option<Vec<LogOutput>>, ProviderError> {
        self.filters
            .get_mut(filter_id)
            .map(|filter| {
                if let Some(events) = filter.take_log_events() {
                    Ok(events)
                } else {
                    Err(ProviderError::InvalidFilterSubscriptionType {
                        filter_id: *filter_id,
                        expected: SubscriptionType::Logs,
                        actual: filter.events.subscription_type(),
                    })
                }
            })
            .transpose()
    }

    pub async fn get_storage_at(
        &self,
        address: Address,
        index: U256,
        block_spec: Option<&BlockSpec>,
    ) -> Result<U256, ProviderError> {
        self.execute_in_block_state::<Result<U256, ProviderError>>(block_spec, move |state| {
            Ok(state.storage(address, index)?)
        })
        .await?
    }

    pub async fn get_transaction_count(
        &self,
        address: Address,
        block_spec: Option<&BlockSpec>,
    ) -> Result<u64, ProviderError> {
        self.execute_in_block_state::<Result<u64, ProviderError>>(block_spec, move |state| {
            let nonce = state
                .basic(address)?
                .map_or(0, |account_info| account_info.nonce);

            Ok(nonce)
        })
        .await?
    }

    pub fn impersonate_account(&mut self, address: Address) {
        self.impersonated_accounts.insert(address);
    }

    pub fn increase_block_time(&mut self, increment: u64) -> u64 {
        self.block_time_offset_seconds += increment;
        self.block_time_offset_seconds
    }

    pub fn logger(&self) -> &Logger {
        &self.logger
    }

    pub async fn mine_and_commit_block(
        &mut self,
        timestamp: Option<u64>,
    ) -> Result<MineBlockResult<BlockchainError>, ProviderError> {
        let (block_timestamp, new_offset) = self.next_block_timestamp(timestamp).await?;
        let prevrandao = if self.blockchain.spec_id() >= SpecId::MERGE {
            Some(self.prevrandao_generator.next_value())
        } else {
            None
        };

        let result = self.mine_block(block_timestamp, prevrandao).await?;

        if let Some(new_offset) = new_offset {
            self.block_time_offset_seconds = new_offset;
        }

        // Reset next block time stamp
        self.next_block_timestamp.take();

        let block = self
            .blockchain
            .insert_block(result.block, result.state_diff)
            .await
            .map_err(ProviderError::Blockchain)?;

        self.mem_pool
            .update(&result.state)
            .map_err(ProviderError::MemPoolUpdate)?;

        self.state = result.state;

        Ok(MineBlockResult {
            block,
            transaction_results: result.transaction_results,
            transaction_traces: result.transaction_traces,
        })
    }

    pub fn network_id(&self) -> String {
        self.network_id.to_string()
    }

    pub fn new_pending_transaction_filter(&mut self) -> U256 {
        let filter_id = self.next_filter_id();
        self.filters.insert(
            filter_id,
            Filter::new(
                FilteredEvents::NewPendingTransactions(Vec::new()),
                /* is_subscription */ false,
            ),
        );
        filter_id
    }

    pub fn remove_filter(&mut self, filter_id: &U256) -> bool {
        self.remove_filter_impl::</* IS_SUBSCRIPTION */ false>(filter_id)
    }

    pub fn remove_subscription(&mut self, filter_id: &U256) -> bool {
        self.remove_filter_impl::</* IS_SUBSCRIPTION */ true>(filter_id)
    }

    pub fn send_transaction(
        &mut self,
        transaction_request: EthTransactionRequest,
    ) -> Result<B256, ProviderError> {
        let signed_transaction = self.sign_transaction_request(transaction_request)?;

        self.add_pending_transaction(signed_transaction)
    }

    pub fn send_raw_transaction(&mut self, raw_transaction: &[u8]) -> Result<B256, ProviderError> {
        let signed_transaction: SignedTransaction = rlp::decode(raw_transaction)?;

        let pending_transaction =
            PendingTransaction::new(&self.state, self.blockchain.spec_id(), signed_transaction)?;

        self.add_pending_transaction(pending_transaction)
    }

    pub async fn set_balance(
        &mut self,
        address: Address,
        balance: U256,
    ) -> Result<(), ProviderError> {
        let account_info = self.state.modify_account(
            address,
            AccountModifierFn::new(Box::new(move |account_balance, _, _| {
                *account_balance = balance;
            })),
            &|| {
                Ok(AccountInfo {
                    balance,
                    nonce: 0,
                    code: None,
                    code_hash: KECCAK_EMPTY,
                })
            },
        )?;

        let block_number = self.blockchain.last_block_number().await;
        let state_root = self.state.state_root()?;

        self.irregular_state
            .state_override_at_block_number(block_number)
            .or_insert_with(|| StateOverride::with_state_root(state_root))
            .diff
            .apply_account_change(address, account_info.clone());

        self.mem_pool.update(&self.state)?;

        Ok(())
    }

    pub async fn set_code(&mut self, address: Address, code: Bytes) -> Result<(), ProviderError> {
        let code = Bytecode::new_raw(code.clone());
        let default_code = code.clone();
        let irregular_code = code.clone();

        let mut account_info = self.state.modify_account(
            address,
            AccountModifierFn::new(Box::new(move |_, _, account_code| {
                *account_code = Some(code.clone());
            })),
            &|| {
                Ok(AccountInfo {
                    balance: U256::ZERO,
                    nonce: 0,
                    code: Some(default_code.clone()),
                    code_hash: KECCAK_EMPTY,
                })
            },
        )?;

        // The code was stripped from the account, so we need to re-add it for the
        // irregular state.
        account_info.code = Some(irregular_code.clone());

        let block_number = self.blockchain.last_block_number().await;
        let state_root = self.state.state_root()?;

        self.irregular_state
            .state_override_at_block_number(block_number)
            .or_insert_with(|| StateOverride::with_state_root(state_root))
            .diff
            .apply_account_change(address, account_info.clone());

        Ok(())
    }

    /// Set the next block timestamp.
    pub async fn set_next_block_timestamp(&mut self, timestamp: u64) -> Result<u64, ProviderError> {
        use std::cmp::Ordering;

        let latest_block = self.blockchain.last_block().await?;
        let latest_block_header = latest_block.header();

        match timestamp.cmp(&latest_block_header.timestamp) {
            Ordering::Less => Err(ProviderError::TimestampLowerThanPrevious {
                proposed: timestamp,
                previous: latest_block_header.timestamp,
            }),
            Ordering::Equal => Err(ProviderError::TimestampEqualsPrevious {
                proposed: timestamp,
            }),
            Ordering::Greater => {
                self.next_block_timestamp = Some(timestamp);
                Ok(timestamp)
            }
        }
    }

    pub async fn set_nonce(&mut self, address: Address, nonce: u64) -> Result<(), ProviderError> {
        let account_info = self.state.modify_account(
            address,
            AccountModifierFn::new(Box::new(move |_, account_nonce, _| *account_nonce = nonce)),
            &|| {
                Ok(AccountInfo {
                    balance: U256::ZERO,
                    nonce,
                    code: None,
                    code_hash: KECCAK_EMPTY,
                })
            },
        )?;

        let block_number = self.blockchain.last_block_number().await;
        let state_root = self.state.state_root()?;

        self.irregular_state
            .state_override_at_block_number(block_number)
            .or_insert_with(|| StateOverride::with_state_root(state_root))
            .diff
            .apply_account_change(address, account_info.clone());

        self.mem_pool.update(&self.state)?;

        Ok(())
    }

    pub async fn set_account_storage_slot(
        &mut self,
        address: Address,
        index: U256,
        value: U256,
    ) -> Result<(), ProviderError> {
        self.state.set_account_storage_slot(address, index, value)?;

        let old_value = self.state.set_account_storage_slot(address, index, value)?;

        let slot = StorageSlot::new_changed(old_value, value);
        let account_info = self.state.basic(address)?;

        let block_number = self.blockchain.last_block_number().await;
        let state_root = self.state.state_root()?;

        self.irregular_state
            .state_override_at_block_number(block_number)
            .or_insert_with(|| StateOverride::with_state_root(state_root))
            .diff
            .apply_storage_change(address, index, slot, account_info);

        Ok(())
    }

    pub fn sign(
        &self,
        address: &Address,
        message: ZeroXPrefixedBytes,
    ) -> Result<Signature, ProviderError> {
        match self.local_accounts.get(address) {
            Some(secret_key) => Ok(Signature::new(&Bytes::from(message)[..], secret_key)?),
            None => Err(ProviderError::UnknownAddress { address: *address }),
        }
    }

    pub fn spec_id(&self) -> SpecId {
        self.blockchain.spec_id()
    }

    pub fn stop_impersonating_account(&mut self, address: Address) -> bool {
        self.impersonated_accounts.remove(&address)
    }

    /// Get a transaction by hash from the blockchain or from the mempool if
    /// it's not mined yet.
    pub async fn transaction_by_hash(
        &self,
        hash: &B256,
    ) -> Result<Option<GetTransactionResult>, ProviderError> {
        let transaction = if let Some(tx) = self.mem_pool.transaction_by_hash(hash) {
            let signed_transaction = tx.pending().transaction().clone();

            Some(GetTransactionResult {
                signed_transaction,
                spec_id: self.blockchain.spec_id(),
                block_metadata: None,
            })
        } else if let Some(tx_block) = self.blockchain.block_by_transaction_hash(hash).await? {
            let tx_index = self
                .blockchain
                .receipt_by_transaction_hash(hash)
                .await?
                .expect("If the transaction was inserted in a block, it must have a receipt")
                .transaction_index;

            let tx_index =
                usize::try_from(tx_index).expect("Indices cannot be larger than usize::MAX");

            transaction_from_block(&tx_block, tx_index, self.spec_id())
        } else {
            None
        };

        Ok(transaction)
    }

    fn add_pending_transaction(
        &mut self,
        transaction: PendingTransaction,
    ) -> Result<B256, ProviderError> {
        let transaction_hash = *transaction.hash();

        // Handles validation
        self.mem_pool.add_transaction(&self.state, transaction)?;

        for filter in self.filters.values_mut() {
            if let FilteredEvents::NewPendingTransactions(events) = &mut filter.events {
                events.push(transaction_hash);
            }
        }

        Ok(transaction_hash)
    }

    async fn create_evm_config(&self) -> CfgEnv {
        let mut evm_config = CfgEnv::default();
        evm_config.chain_id = self.blockchain.chain_id().await;
        evm_config.spec_id = self.blockchain.spec_id();
        evm_config.limit_contract_code_size = if self.allow_unlimited_contract_size {
            Some(usize::MAX)
        } else {
            None
        };
        evm_config
    }

    async fn execute_in_block_state<T>(
        &self,
        block_spec: Option<&BlockSpec>,
        function: impl FnOnce(Box<dyn SyncState<StateError>>) -> T,
    ) -> Result<T, ProviderError> {
        let contextual_state = self.state_by_block_spec(block_spec).await?;

        // Execute function in the requested block context.
        let result = function(contextual_state);

        Ok(result)
    }

    /// Mine a block at a specific timestamp
    async fn mine_block(
        &self,
        timestamp: u64,
        prevrandao: Option<B256>,
    ) -> Result<MineBlockResultAndState<StateError>, ProviderError> {
        // TODO: when we support hardhat_setNextBlockBaseFeePerGas, incorporate
        // the last-passed value here. (but don't .take() it yet, because we only
        // want to clear it if the block mining is successful.
        // https://github.com/NomicFoundation/edr/issues/145
        let base_fee = None;

        // TODO: https://github.com/NomicFoundation/edr/issues/156
        let reward = U256::ZERO;

        let evm_config = self.create_evm_config().await;

        let result = mine_block(
            &*self.blockchain,
            self.state.clone(),
            &self.mem_pool,
            &evm_config,
            timestamp,
            self.beneficiary,
            self.min_gas_price,
            // TODO: make this configurable (https://github.com/NomicFoundation/edr/issues/111)
            MineOrdering::Fifo,
            reward,
            base_fee,
            prevrandao,
            None,
        )
        .await?;

        // TODO: when we support hardhat_setNextBlockBaseFeePerGas, reset the user
        // provided next block base fee per gas to `None`
        // https://github.com/NomicFoundation/edr/issues/145

        Ok(result)
    }

    /// Mines a pending block, without modifying any values.
    pub async fn mine_pending_block(
        &self,
    ) -> Result<MineBlockResultAndState<StateError>, ProviderError> {
        let (block_timestamp, _new_offset) = self.next_block_timestamp(None).await?;
        let prevrandao = if self.blockchain.spec_id() >= SpecId::MERGE {
            Some(self.prevrandao_generator.seed())
        } else {
            None
        };

        self.mine_block(block_timestamp, prevrandao).await
    }

    /// Get the timestamp for the next block.
    /// Ported from <https://github.com/NomicFoundation/hardhat/blob/b84baf2d9f5d3ea897c06e0ecd5e7084780d8b6c/packages/hardhat-core/src/internal/hardhat-network/provider/node.ts#L1942>
    async fn next_block_timestamp(
        &self,
        timestamp: Option<u64>,
    ) -> Result<(u64, Option<u64>), ProviderError> {
        let latest_block = self.blockchain.last_block().await?;
        let latest_block_header = latest_block.header();

        let current_timestamp = SystemTime::now().duration_since(UNIX_EPOCH)?.as_secs();
        let (mut block_timestamp, new_offset) = if let Some(timestamp) = timestamp {
            timestamp.checked_sub(latest_block_header.timestamp).ok_or(
                ProviderError::TimestampLowerThanPrevious {
                    proposed: timestamp,
                    previous: latest_block_header.timestamp,
                },
            )?;
            (timestamp, Some(timestamp - current_timestamp))
        } else if let Some(next_block_timestamp) = self.next_block_timestamp {
            (
                next_block_timestamp,
                Some(next_block_timestamp - current_timestamp),
            )
        } else {
            (current_timestamp + self.block_time_offset_seconds, None)
        };

        let timestamp_needs_increase = block_timestamp == latest_block_header.timestamp
            && !self.allow_blocks_with_same_timestamp;
        if timestamp_needs_increase {
            block_timestamp += 1;
        }

        Ok((block_timestamp, new_offset))
    }

    fn next_filter_id(&mut self) -> U256 {
        self.last_filter_id = self
            .last_filter_id
            .checked_add(U256::from(1))
            .expect("filter id starts at zero, so it'll never overflow for U256");
        self.last_filter_id
    }

    fn remove_filter_impl<const IS_SUBSCRIPTION: bool>(&mut self, filter_id: &U256) -> bool {
        if let Some(filter) = self.filters.get(filter_id) {
            filter.is_subscription == IS_SUBSCRIPTION && self.filters.remove(filter_id).is_some()
        } else {
            false
        }
    }

    fn sign_transaction_request(
        &self,
        transaction_request: EthTransactionRequest,
    ) -> Result<PendingTransaction, ProviderError> {
        let sender = transaction_request.from;

        let typed_transaction = transaction_request
            .into_typed_request()
            .ok_or(ProviderError::InvalidTransactionRequest)?;

        if self.impersonated_accounts.contains(&sender) {
            let signed_transaction = typed_transaction.fake_sign(&sender);

            Ok(PendingTransaction::with_caller(
                &*self.state,
                self.blockchain.spec_id(),
                signed_transaction,
                sender,
            )?)
        } else {
            let secret_key = self
                .local_accounts
                .get(&sender)
                .ok_or(ProviderError::UnknownAddress { address: sender })?;

            let signed_transaction = typed_transaction.sign(secret_key)?;
            Ok(PendingTransaction::new(
                &*self.state,
                self.blockchain.spec_id(),
                signed_transaction,
            )?)
        }
    }

    async fn state_by_block_spec(
        &self,
        block_spec: Option<&BlockSpec>,
    ) -> Result<Box<dyn SyncState<StateError>>, ProviderError> {
        let block = if let Some(block_spec) = block_spec {
            if let Some(block) = self.block_by_block_spec(block_spec).await? {
                block
            } else {
                // Block spec is pending
                let result = self.mine_pending_block().await?;
                return Ok(result.state);
            }
        } else {
            self.blockchain.last_block().await?
        };

        let block_header = block.header();

        let contextual_state = self
            .blockchain
            .state_at_block_number(block_header.number, self.irregular_state.state_overrides())
            .await?;

        Ok(contextual_state)
    }
}

pub fn transaction_from_block(
    block: &Arc<dyn SyncBlock<Error = BlockchainError>>,
    index: usize,
    spec_id: SpecId,
) -> Option<GetTransactionResult> {
    block.transactions().get(index).map(|tx| {
        let block_metadata = BlockMetadataForTransaction {
            base_fee_per_gas: block.header().base_fee_per_gas,
            block_hash: *block.hash(),
            block_number: block.header().number,
            transaction_index: index.try_into().expect("usize fits into u64"),
        };

        GetTransactionResult {
            signed_transaction: tx.clone(),
            spec_id,
            block_metadata: Some(block_metadata),
        }
    })
}

fn block_time_offset_seconds(config: &ProviderConfig) -> Result<u64, CreationError> {
    config.initial_date.map_or(Ok(0), |initial_date| {
        Ok(SystemTime::now()
            .duration_since(initial_date)
            .map_err(|_e| CreationError::InvalidInitialDate(initial_date))?
            .as_secs())
    })
}

struct BlockchainAndState {
    blockchain: Box<dyn SyncBlockchain<BlockchainError, StateError>>,
    state: Box<dyn SyncState<StateError>>,
}

async fn create_blockchain_and_state(
    runtime: &runtime::Handle,
    config: &ProviderConfig,
    genesis_accounts: HashMap<Address, Account>,
) -> Result<BlockchainAndState, CreationError> {
    let has_account_overrides = !genesis_accounts.is_empty();

    let initial_diff = StateDiff::from(genesis_accounts);
    let mut irregular_state = IrregularState::default();

    if let Some(fork_config) = &config.fork {
        let state_root_generator = Arc::new(parking_lot::Mutex::new(
            RandomHashGenerator::with_seed("seed"),
        ));

        let rpc_client = RpcClient::new(&fork_config.json_rpc_url, config.cache_dir.clone());

        let blockchain = ForkedBlockchain::new(
            runtime.clone(),
            config.hardfork,
            rpc_client,
            fork_config.block_number,
            state_root_generator.clone(),
            // TODO: make hardfork activations configurable (https://github.com/NomicFoundation/edr/issues/111)
            HashMap::new(),
        )
        .await?;

        let fork_block_number = blockchain.last_block_number().await;

        if has_account_overrides {
            let state_root = state_root_generator.lock().next_value();

            irregular_state
                .state_override_at_block_number(fork_block_number)
                .or_insert(StateOverride {
                    diff: initial_diff,
                    state_root,
                });
        }

        let state = blockchain
            .state_at_block_number(fork_block_number, irregular_state.state_overrides())
            .await
            .expect("Fork state must exist");

        Ok(BlockchainAndState {
            state: Box::new(state),
            blockchain: Box::new(blockchain),
        })
    } else {
        let blockchain = LocalBlockchain::new(
            initial_diff,
            config.chain_id,
            config.hardfork,
            config.block_gas_limit,
            config.initial_date.map(|d| {
                d.duration_since(UNIX_EPOCH)
                    .expect("initial date must be after UNIX epoch")
                    .as_secs()
            }),
            Some(RandomHashGenerator::with_seed("seed").next_value()),
            config.initial_base_fee_per_gas,
            config.initial_blob_gas.clone(),
            config.initial_parent_beacon_block_root,
        )?;

        let state = blockchain
            .state_at_block_number(0, irregular_state.state_overrides())
            .await
            .expect("Genesis state must exist");

        Ok(BlockchainAndState {
            state,
            blockchain: Box::new(blockchain),
        })
    }
}

/// The result returned by requesting a transaction.
#[derive(Debug, Clone, PartialEq, Eq)]
pub struct GetTransactionResult {
    /// The signed transaction.
    pub signed_transaction: SignedTransaction,
    /// Information about the active hardforks.
    pub spec_id: SpecId,
    /// The block metadata for the transaction. None if the transaction is
    /// pending.
    pub block_metadata: Option<BlockMetadataForTransaction>,
}

/// Block metadata for a transaction.
#[derive(Debug, Clone, PartialEq, Eq)]
pub struct BlockMetadataForTransaction {
    pub base_fee_per_gas: Option<U256>,
    pub block_hash: B256,
    pub block_number: u64,
    pub transaction_index: u64,
}

#[cfg(test)]
mod tests {
    use anyhow::Context;
    use tempfile::TempDir;

    use super::*;
    use crate::{test_utils::create_test_config_with_impersonated_accounts, ProviderConfig};

    struct ProviderTestFixture {
        // We need to keep the tempdir alive for the duration of the test
        _cache_dir: TempDir,
        config: ProviderConfig,
        provider_data: ProviderData,
        impersonated_account: Address,
    }

    impl ProviderTestFixture {
        pub(crate) async fn new() -> anyhow::Result<Self> {
            let cache_dir = TempDir::new()?;

            let impersonated_account = Address::random();
            let config = create_test_config_with_impersonated_accounts(
                cache_dir.path().to_path_buf(),
                vec![impersonated_account],
            );

            let runtime = runtime::Handle::try_current()?;
            let mut provider_data = ProviderData::new(&runtime, &config).await?;
            provider_data
                .impersonated_accounts
                .insert(impersonated_account);

            Ok(Self {
                _cache_dir: cache_dir,
                config,
                provider_data,
                impersonated_account,
            })
        }

        fn dummy_transaction_request(&self) -> EthTransactionRequest {
            EthTransactionRequest {
                from: *self
                    .provider_data
                    .local_accounts
                    .keys()
                    .next()
                    .expect("there are local accounts"),
                to: Some(Address::zero()),
                gas: Some(100_000),
                gas_price: Some(U256::from(42_000_000_000_u64)),
                value: Some(U256::from(1)),
                data: None,
                nonce: None,
                max_fee_per_gas: None,
                max_priority_fee_per_gas: None,
                access_list: None,
                transaction_type: None,
            }
        }

        fn signed_dummy_transaction(&self) -> anyhow::Result<PendingTransaction> {
            let transaction = self.dummy_transaction_request();
            Ok(self.provider_data.sign_transaction_request(transaction)?)
        }

        fn impersonated_dummy_transaction(&self) -> anyhow::Result<PendingTransaction> {
            let mut transaction = self.dummy_transaction_request();

            transaction.from = self.impersonated_account;

            Ok(self.provider_data.sign_transaction_request(transaction)?)
        }
    }

    #[tokio::test]
    async fn test_sign_transaction_request() -> anyhow::Result<()> {
        let fixture = ProviderTestFixture::new().await?;

        let transaction = fixture.signed_dummy_transaction()?;
        let recovered_address = transaction.recover()?;

        assert!(fixture
            .provider_data
            .local_accounts
            .contains_key(&recovered_address));

        Ok(())
    }

    #[tokio::test]
    async fn test_sign_transaction_request_impersonated_account() -> anyhow::Result<()> {
        let fixture = ProviderTestFixture::new().await?;

        let transaction = fixture.impersonated_dummy_transaction()?;

        assert_eq!(transaction.caller(), &fixture.impersonated_account);

        Ok(())
    }

    fn test_add_pending_transaction(
        fixture: &mut ProviderTestFixture,
        transaction: PendingTransaction,
    ) -> anyhow::Result<()> {
        let filter_id = fixture.provider_data.new_pending_transaction_filter();

        let transaction_hash = fixture.provider_data.add_pending_transaction(transaction)?;

        assert!(fixture
            .provider_data
            .mem_pool
            .transaction_by_hash(&transaction_hash)
            .is_some());

        match fixture
            .provider_data
            .get_filter_changes(&filter_id)
            .unwrap()
        {
            FilteredEvents::NewPendingTransactions(hashes) => {
                assert!(hashes.contains(&transaction_hash));
            }
            _ => panic!("expected pending transaction"),
        };

        assert!(fixture.provider_data.mem_pool.has_pending_transactions());

        Ok(())
    }

    #[tokio::test]
    async fn add_pending_transaction() -> anyhow::Result<()> {
        let mut fixture = ProviderTestFixture::new().await?;
        let transaction = fixture.signed_dummy_transaction()?;

        test_add_pending_transaction(&mut fixture, transaction)
    }

    #[tokio::test]
    async fn add_pending_transaction_from_impersonated_account() -> anyhow::Result<()> {
        let mut fixture = ProviderTestFixture::new().await?;
        let transaction = fixture.impersonated_dummy_transaction()?;

        test_add_pending_transaction(&mut fixture, transaction)
    }

    #[tokio::test]
    async fn block_by_block_spec_earliest() -> anyhow::Result<()> {
        let fixture = ProviderTestFixture::new().await?;

        let block_spec = BlockSpec::Tag(BlockTag::Earliest);

        let block = fixture
            .provider_data
            .block_by_block_spec(&block_spec)
            .await?
            .context("block should exist")?;

        assert_eq!(block.header().number, 0);

        Ok(())
    }

    #[tokio::test]
    async fn block_by_block_spec_finalized_safe_latest() -> anyhow::Result<()> {
        let mut fixture = ProviderTestFixture::new().await?;

        // Mine a block to make sure we're not getting the genesis block
        fixture.provider_data.mine_and_commit_block(None).await?;
        let last_block_number = fixture.provider_data.block_number().await;
        // Sanity check
        assert!(last_block_number > 0);

        let block_tags = vec![BlockTag::Finalized, BlockTag::Safe, BlockTag::Latest];
        for tag in block_tags {
            let block_spec = BlockSpec::Tag(tag);

            let block = fixture
                .provider_data
                .block_by_block_spec(&block_spec)
                .await?
                .context("block should exist")?;

            assert_eq!(block.header().number, last_block_number);
        }

        Ok(())
    }

    #[tokio::test]
    async fn block_by_block_spec_pending() -> anyhow::Result<()> {
        let fixture = ProviderTestFixture::new().await?;

        let block_spec = BlockSpec::Tag(BlockTag::Pending);

        let block = fixture
            .provider_data
            .block_by_block_spec(&block_spec)
            .await?;

        assert!(block.is_none());

        Ok(())
    }

    #[tokio::test]
    async fn chain_id() -> anyhow::Result<()> {
        let fixture = ProviderTestFixture::new().await?;

        let chain_id = fixture.provider_data.chain_id().await;
        assert_eq!(chain_id, fixture.config.chain_id);

        Ok(())
    }

    #[tokio::test]
    async fn next_filter_id() -> anyhow::Result<()> {
        let mut fixture = ProviderTestFixture::new().await?;

        let mut prev_filter_id = fixture.provider_data.last_filter_id;
        for _ in 0..10 {
            let filter_id = fixture.provider_data.next_filter_id();
            assert!(prev_filter_id < filter_id);
            prev_filter_id = filter_id;
        }

        Ok(())
    }

    #[tokio::test]
    async fn set_balance_updates_mem_pool() -> anyhow::Result<()> {
        let mut fixture = ProviderTestFixture::new().await?;

        let transaction = {
            let mut request = fixture.dummy_transaction_request();
            request.from = fixture.impersonated_account;

            fixture.provider_data.sign_transaction_request(request)?
        };

        let transaction_hash = fixture.provider_data.add_pending_transaction(transaction)?;

        assert!(fixture
            .provider_data
            .mem_pool
            .transaction_by_hash(&transaction_hash)
            .is_some());

        fixture
            .provider_data
            .set_balance(fixture.impersonated_account, U256::from(100))
            .await?;

        assert!(fixture
            .provider_data
            .mem_pool
            .transaction_by_hash(&transaction_hash)
            .is_none());

        Ok(())
    }

    #[tokio::test]
    async fn set_nonce_updates_mem_pool() -> anyhow::Result<()> {
        let mut fixture = ProviderTestFixture::new().await?;

        // Artificially raise the nonce, to ensure the transaction is not rejected
        fixture
            .provider_data
            .set_nonce(fixture.impersonated_account, 1)
            .await?;

        let transaction = {
            let mut request = fixture.dummy_transaction_request();
            request.from = fixture.impersonated_account;
            request.nonce = Some(1);

            fixture.provider_data.sign_transaction_request(request)?
        };

        let transaction_hash = fixture.provider_data.add_pending_transaction(transaction)?;

        assert!(fixture
            .provider_data
            .mem_pool
            .transaction_by_hash(&transaction_hash)
            .is_some());

        // The transaction is a pending transaction, as the nonce is the same as the
        // account
        assert!(fixture.provider_data.mem_pool.has_pending_transactions());
        assert!(!fixture.provider_data.mem_pool.has_future_transactions());

        // Lower the nonce, to ensure the transaction is not rejected
        fixture
            .provider_data
            .set_nonce(fixture.impersonated_account, 0)
            .await?;

        assert!(fixture
            .provider_data
            .mem_pool
            .transaction_by_hash(&transaction_hash)
            .is_some());

        // The pending transaction now is a future transaction, as there is not enough
        // balance
        assert!(!fixture.provider_data.mem_pool.has_pending_transactions());
        assert!(fixture.provider_data.mem_pool.has_future_transactions());

        Ok(())
    }

    #[tokio::test]
    async fn transaction_by_invalid_hash() -> anyhow::Result<()> {
        let fixture = ProviderTestFixture::new().await?;

        let non_existing_tx = fixture
            .provider_data
            .transaction_by_hash(&B256::zero())
            .await?;

        assert_eq!(non_existing_tx, None);

        Ok(())
    }

    #[tokio::test]
    async fn pending_transaction_by_hash() -> anyhow::Result<()> {
        let mut fixture = ProviderTestFixture::new().await?;

        let transaction_request = fixture.signed_dummy_transaction()?;
        let transaction_hash = fixture
            .provider_data
            .add_pending_transaction(transaction_request)?;

        let transaction_result = fixture
            .provider_data
            .transaction_by_hash(&transaction_hash)
            .await?
            .context("transaction not found")?;

        assert_eq!(
            transaction_result.signed_transaction.hash(),
            &transaction_hash
        );

        Ok(())
    }

    #[tokio::test]
    async fn transaction_by_hash() -> anyhow::Result<()> {
        let mut fixture = ProviderTestFixture::new().await?;

        let transaction_request = fixture.signed_dummy_transaction()?;
        let transaction_hash = fixture
            .provider_data
            .add_pending_transaction(transaction_request)?;

        let results = fixture.provider_data.mine_and_commit_block(None).await?;

        // Make sure transaction was mined successfully.
        assert!(results
            .transaction_results
            .first()
            .context("failed to mine transaction")?
            .is_success());
        // Sanity check that the mempool is empty.
        assert_eq!(fixture.provider_data.mem_pool.transactions().count(), 0);

        let transaction_result = fixture
            .provider_data
            .transaction_by_hash(&transaction_hash)
            .await?
            .context("transaction not found")?;

        assert_eq!(
            transaction_result.signed_transaction.hash(),
            &transaction_hash
        );

        Ok(())
    }
}<|MERGE_RESOLUTION|>--- conflicted
+++ resolved
@@ -21,16 +21,10 @@
         LocalCreationError, SyncBlockchain,
     },
     mine_block,
-<<<<<<< HEAD
     state::{AccountModifierFn, IrregularState, StateDiff, StateError, StateOverride, SyncState},
     Account, AccountInfo, Block, Bytecode, CfgEnv, HashMap, HashSet, MemPool, MineBlockResult,
     MineBlockResultAndState, MineOrdering, PendingTransaction, RandomHashGenerator, StorageSlot,
-=======
-    state::{AccountModifierFn, AccountTrie, IrregularState, StateError, SyncState, TrieState},
-    AccountInfo, Block, Bytecode, CfgEnv, HashMap, HashSet, MemPool, MineBlockResult,
-    MineBlockResultAndState, MineOrdering, PendingTransaction, RandomHashGenerator, SyncBlock,
->>>>>>> 76883add
-    KECCAK_EMPTY,
+    SyncBlock, KECCAK_EMPTY,
 };
 use indexmap::IndexMap;
 use tokio::runtime;
