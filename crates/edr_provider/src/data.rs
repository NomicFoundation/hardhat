mod account;
mod inspector;

use std::{
    cmp::Ordering,
    collections::BTreeMap,
    fmt::Debug,
    sync::Arc,
    time::{Instant, SystemTime, UNIX_EPOCH},
};

use edr_eth::{
    block::BlobGas,
    receipt::BlockReceipt,
    remote::{
        filter::{FilteredEvents, LogOutput, SubscriptionType},
        BlockSpec, BlockTag, Eip1898BlockSpec, RpcClient, RpcClientError,
    },
    serde::ZeroXPrefixedBytes,
    signature::Signature,
    transaction::{SignedTransaction, TransactionRequestAndSender},
    Address, Bytes, SpecId, B256, U256,
};
use edr_evm::{
    blockchain::{
        Blockchain, BlockchainError, ForkedBlockchain, ForkedCreationError, LocalBlockchain,
        LocalCreationError, SyncBlockchain,
    },
    calculate_next_base_fee,
    db::StateRef,
    guaranteed_dry_run, mempool, mine_block,
    state::{
        AccountModifierFn, IrregularState, StateDiff, StateError, StateOverride, StateOverrides,
        SyncState,
    },
    Account, AccountInfo, BlobExcessGasAndPrice, Block, BlockEnv, Bytecode, CfgEnv,
    ExecutionResult, HashMap, HashSet, MemPool, MineBlockResult, MineBlockResultAndState,
    MineOrdering, PendingTransaction, RandomHashGenerator, StorageSlot, SyncBlock, KECCAK_EMPTY,
};
use indexmap::IndexMap;
use inspector::EvmInspector;
pub use inspector::{InspectorCallbacks, SyncInspectorCallbacks};
use lazy_static::lazy_static;
use rpc_hardhat::{config::ForkConfig, ForkMetadata};
use tokio::runtime;

use self::account::{create_accounts, InitialAccounts};
use crate::{
    error::TransactionFailure, filter::Filter, logger::Logger, pending::BlockchainWithPending,
    snapshot::Snapshot, ProviderConfig, ProviderError,
};

#[derive(Debug, thiserror::Error)]
pub enum CreationError {
    /// A blockchain error
    #[error(transparent)]
    Blockchain(BlockchainError),
    /// An error that occurred while constructing a forked blockchain.
    #[error(transparent)]
    ForkedBlockchainCreation(#[from] ForkedCreationError),
    /// Invalid initial date
    #[error("The initial date configuration value {0:?} is in the future")]
    InvalidInitialDate(SystemTime),
    /// An error that occurred while constructing a local blockchain.
    #[error(transparent)]
    LocalBlockchainCreation(#[from] LocalCreationError),
    /// An error that occured while querying the remote state.
    #[error(transparent)]
    RpcClient(#[from] RpcClientError),
}

struct BlockContext {
    pub block: Arc<dyn SyncBlock<Error = BlockchainError>>,
    pub state: Box<dyn SyncState<StateError>>,
}

pub struct ProviderData {
    runtime_handle: runtime::Handle,
    initial_config: ProviderConfig,

    blockchain: Box<dyn SyncBlockchain<BlockchainError, StateError>>,
    state: Box<dyn SyncState<StateError>>,
    pub irregular_state: IrregularState,
    mem_pool: MemPool,
    beneficiary: Address,
    min_gas_price: U256,
    prev_randao_generator: RandomHashGenerator,
    block_time_offset_seconds: u64,
    fork_metadata: Option<ForkMetadata>,
    instance_id: B256,
    is_auto_mining: bool,
    next_block_base_fee_per_gas: Option<U256>,
    next_block_timestamp: Option<u64>,
    next_snapshot_id: u64,
    snapshots: BTreeMap<u64, Snapshot>,
    allow_blocks_with_same_timestamp: bool,
    allow_unlimited_contract_size: bool,
    // IndexMap to preserve account order for logging.
    local_accounts: IndexMap<Address, k256::SecretKey>,
    filters: HashMap<U256, Filter>,
    last_filter_id: U256,
    logger: Logger,
    impersonated_accounts: HashSet<Address>,
    callbacks: Box<dyn SyncInspectorCallbacks>,
}

impl ProviderData {
    pub fn new(
        runtime_handle: runtime::Handle,
        callbacks: Box<dyn SyncInspectorCallbacks>,
        config: ProviderConfig,
    ) -> Result<Self, CreationError> {
        let InitialAccounts {
            local_accounts,
            genesis_accounts,
        } = create_accounts(&config);

        let BlockchainAndState {
            blockchain,
            fork_metadata,
            state,
            irregular_state,
        } = create_blockchain_and_state(runtime_handle.clone(), &config, genesis_accounts)?;

        let prev_randao_generator = RandomHashGenerator::with_seed("randomMixHashSeed");

        let allow_blocks_with_same_timestamp = config.allow_blocks_with_same_timestamp;
        let allow_unlimited_contract_size = config.allow_unlimited_contract_size;
        let beneficiary = config.coinbase;
        let block_gas_limit = config.block_gas_limit;
        let block_time_offset_seconds = block_time_offset_seconds(&config)?;
        let is_auto_mining = config.mining.auto_mine;

        Ok(Self {
            runtime_handle,
            initial_config: config,

            blockchain,
            state,
<<<<<<< HEAD
            irregular_state: IrregularState::default(),
            mem_pool: MemPool::new(config.block_gas_limit),
            network_id: config.network_id,
            beneficiary: config.coinbase,
            min_gas_price: config.min_gas_price,
=======
            irregular_state,
            mem_pool: MemPool::new(block_gas_limit),
            beneficiary,
            // TODO: Add config option (https://github.com/NomicFoundation/edr/issues/111)
            // Matches Hardhat default
            min_gas_price: U256::ZERO,
>>>>>>> d6ae6594
            prev_randao_generator,
            block_time_offset_seconds,
            fork_metadata,
            instance_id: B256::random(),
            is_auto_mining,
            next_block_base_fee_per_gas: None,
            next_block_timestamp: None,
            // Start with 1 to mimic Ganache
            next_snapshot_id: 1,
            snapshots: BTreeMap::new(),
            allow_blocks_with_same_timestamp,
            allow_unlimited_contract_size,
            local_accounts,
            filters: HashMap::default(),
            last_filter_id: U256::ZERO,
            logger: Logger::new(false),
            impersonated_accounts: HashSet::new(),
            callbacks,
        })
    }

    pub fn reset(&mut self, fork_config: Option<ForkConfig>) -> Result<(), CreationError> {
        let mut config = self.initial_config.clone();
        config.fork = fork_config;

        let mut reset_instance =
            Self::new(self.runtime_handle.clone(), self.callbacks.clone(), config)?;

        std::mem::swap(self, &mut reset_instance);

        Ok(())
    }

    /// Retrieves the last pending nonce of the account corresponding to the
    /// provided address, if it exists.
    pub fn account_next_nonce(&self, address: &Address) -> Result<u64, StateError> {
        mempool::account_next_nonce(&self.mem_pool, &self.state, address)
    }

    pub fn accounts(&self) -> impl Iterator<Item = &Address> {
        self.local_accounts.keys()
    }

    /// Returns whether the miner is mining automatically.
    pub fn is_auto_mining(&self) -> bool {
        self.is_auto_mining
    }

    pub fn balance(
        &self,
        address: Address,
        block_spec: Option<&BlockSpec>,
    ) -> Result<U256, ProviderError> {
        self.execute_in_block_context::<Result<U256, ProviderError>>(
            block_spec,
            move |_blockchain, _block, state| {
                Ok(state
                    .basic(address)?
                    .map_or(U256::ZERO, |account| account.balance))
            },
        )?
    }

    /// Retrieves the gas limit of the next block.
    pub fn block_gas_limit(&self) -> u64 {
        self.mem_pool.block_gas_limit()
    }

    /// Returns the default caller.
    pub fn default_caller(&self) -> Address {
        self.local_accounts
            .keys()
            .next()
            .copied()
            .unwrap_or(Address::zero())
    }

    /// Returns the metadata of the forked blockchain, if it exists.
    pub fn fork_metadata(&self) -> Option<&ForkMetadata> {
        self.fork_metadata.as_ref()
    }

    /// Returns the last block in the blockchain.
    pub fn last_block(
        &self,
    ) -> Result<Arc<dyn SyncBlock<Error = BlockchainError>>, BlockchainError> {
        self.blockchain.last_block()
    }

    /// Returns the number of the last block in the blockchain.
    pub fn last_block_number(&self) -> u64 {
        self.blockchain.last_block_number()
    }

    /// Fetch a block by block spec.
    /// Returns `None` if the block spec is `pending`.
    /// Returns `ProviderError::InvalidBlockSpec` error if the block spec is a
    /// number or a hash and the block isn't found.
    /// Returns `ProviderError::InvalidBlockTag` error if the block tag is safe
    /// or finalized and block spec is pre-merge.
    pub fn block_by_block_spec(
        &self,
        block_spec: &BlockSpec,
    ) -> Result<Option<Arc<dyn SyncBlock<Error = BlockchainError>>>, ProviderError> {
        let result = match block_spec {
            BlockSpec::Number(block_number) => Some(
                self.blockchain
                    .block_by_number(*block_number)?
                    .ok_or_else(|| ProviderError::InvalidBlockNumberOrHash {
                        block_spec: block_spec.clone(),
                        latest_block_number: self.blockchain.last_block_number(),
                    })?,
            ),
            BlockSpec::Tag(BlockTag::Earliest) => Some(
                self.blockchain
                    .block_by_number(0)?
                    .expect("genesis block should always exist"),
            ),
            // Matching Hardhat behaviour by returning the last block for finalized and safe.
            // https://github.com/NomicFoundation/hardhat/blob/b84baf2d9f5d3ea897c06e0ecd5e7084780d8b6c/packages/hardhat-core/src/internal/hardhat-network/provider/modules/eth.ts#L1395
            BlockSpec::Tag(BlockTag::Finalized | BlockTag::Safe) => {
                if self.spec_id() >= SpecId::MERGE {
                    Some(self.blockchain.last_block()?)
                } else {
                    return Err(ProviderError::InvalidBlockTag {
                        block_spec: block_spec.clone(),
                        spec: self.spec_id(),
                    });
                }
            }
            BlockSpec::Tag(BlockTag::Latest) => Some(self.blockchain.last_block()?),
            BlockSpec::Tag(BlockTag::Pending) => None,
            BlockSpec::Eip1898(Eip1898BlockSpec::Hash {
                block_hash,
                require_canonical: _,
            }) => Some(self.blockchain.block_by_hash(block_hash)?.ok_or_else(|| {
                ProviderError::InvalidBlockNumberOrHash {
                    block_spec: block_spec.clone(),
                    latest_block_number: self.blockchain.last_block_number(),
                }
            })?),
            BlockSpec::Eip1898(Eip1898BlockSpec::Number { block_number }) => Some(
                self.blockchain
                    .block_by_number(*block_number)?
                    .ok_or_else(|| ProviderError::InvalidBlockNumberOrHash {
                        block_spec: block_spec.clone(),
                        latest_block_number: self.blockchain.last_block_number(),
                    })?,
            ),
        };

        Ok(result)
    }

    /// Retrieves the block number for the provided block spec, if it exists.
    fn block_number_by_block_spec(
        &self,
        block_spec: &BlockSpec,
    ) -> Result<Option<u64>, ProviderError> {
        let block_number = match block_spec {
            BlockSpec::Number(number) => Some(*number),
            BlockSpec::Tag(BlockTag::Earliest) => Some(0),
            BlockSpec::Tag(BlockTag::Finalized | BlockTag::Safe) => {
                if self.spec_id() >= SpecId::MERGE {
                    Some(self.blockchain.last_block_number())
                } else {
                    return Err(ProviderError::InvalidBlockTag {
                        block_spec: block_spec.clone(),
                        spec: self.spec_id(),
                    });
                }
            }
            BlockSpec::Tag(BlockTag::Latest) => Some(self.blockchain.last_block_number()),
            BlockSpec::Tag(BlockTag::Pending) => None,
            BlockSpec::Eip1898(Eip1898BlockSpec::Hash { block_hash, .. }) => {
                self.blockchain.block_by_hash(block_hash)?.map_or_else(
                    || {
                        Err(ProviderError::InvalidBlockNumberOrHash {
                            block_spec: block_spec.clone(),
                            latest_block_number: self.blockchain.last_block_number(),
                        })
                    },
                    |block| Ok(Some(block.header().number)),
                )?
            }
            BlockSpec::Eip1898(Eip1898BlockSpec::Number { block_number }) => Some(*block_number),
        };

        Ok(block_number)
    }

    pub fn block_by_hash(
        &self,
        block_hash: &B256,
    ) -> Result<Option<Arc<dyn SyncBlock<Error = BlockchainError>>>, ProviderError> {
        self.blockchain
            .block_by_hash(block_hash)
            .map_err(ProviderError::Blockchain)
    }

    pub fn chain_id(&self) -> u64 {
        self.blockchain.chain_id()
    }

    pub fn coinbase(&self) -> Address {
        self.beneficiary
    }

    pub fn get_code(
        &self,
        address: Address,
        block_spec: Option<&BlockSpec>,
    ) -> Result<Bytes, ProviderError> {
        self.execute_in_block_context(block_spec, move |_blockchain, _block, state| {
            let code = state
                .basic(address)?
                .map_or(Ok(Bytes::new()), |account_info| {
                    state
                        .code_by_hash(account_info.code_hash)
                        .map(|bytecode| bytecode.bytecode)
                })?;

            Ok(code)
        })?
    }

    pub fn get_filter_changes(&mut self, filter_id: &U256) -> Option<FilteredEvents> {
        self.filters.get_mut(filter_id).map(Filter::take_events)
    }

    pub fn get_filter_logs(
        &mut self,
        filter_id: &U256,
    ) -> Result<Option<Vec<LogOutput>>, ProviderError> {
        self.filters
            .get_mut(filter_id)
            .map(|filter| {
                if let Some(events) = filter.take_log_events() {
                    Ok(events)
                } else {
                    Err(ProviderError::InvalidFilterSubscriptionType {
                        filter_id: *filter_id,
                        expected: SubscriptionType::Logs,
                        actual: filter.events.subscription_type(),
                    })
                }
            })
            .transpose()
    }

    pub fn get_storage_at(
        &self,
        address: Address,
        index: U256,
        block_spec: Option<&BlockSpec>,
    ) -> Result<U256, ProviderError> {
        self.execute_in_block_context::<Result<U256, ProviderError>>(
            block_spec,
            move |_blockchain, _block, state| Ok(state.storage(address, index)?),
        )?
    }

    pub fn get_transaction_count(
        &self,
        address: Address,
        block_spec: Option<&BlockSpec>,
    ) -> Result<u64, ProviderError> {
        self.execute_in_block_context::<Result<u64, ProviderError>>(
            block_spec,
            move |_blockchain, _block, state| {
                let nonce = state
                    .basic(address)?
                    .map_or(0, |account_info| account_info.nonce);

                Ok(nonce)
            },
        )?
    }

    pub fn impersonate_account(&mut self, address: Address) {
        self.impersonated_accounts.insert(address);
    }

    pub fn increase_block_time(&mut self, increment: u64) -> u64 {
        self.block_time_offset_seconds += increment;
        self.block_time_offset_seconds
    }

    pub fn instance_id(&self) -> &B256 {
        &self.instance_id
    }

    pub fn interval_mine(&mut self) -> Result<bool, ProviderError> {
        let result = self.mine_and_commit_block(None)?;

        let header = result.block.header();
        let is_empty = result.block.transactions().is_empty();
        if is_empty {
            self.logger.print_interval_mined_block_number(
                header.number,
                is_empty,
                header.base_fee_per_gas,
            );
        } else {
            log::error!("TODO: interval_mine: log mined block");

            self.logger
                .print_interval_mined_block_number(header.number, is_empty, None);

            if self.logger.print_logs() {
                self.logger.print_empty_line();
            }
        }

        Ok(true)
    }

    pub fn logger(&self) -> &Logger {
        &self.logger
    }

    pub fn make_snapshot(&mut self) -> u64 {
        let id = self.next_snapshot_id;
        self.next_snapshot_id += 1;

        let snapshot = Snapshot {
            block_number: self.blockchain.last_block_number(),
            block_time_offset_seconds: self.block_time_offset_seconds,
            coinbase: self.beneficiary,
            irregular_state: self.irregular_state.clone(),
            mem_pool: self.mem_pool.clone(),
            next_block_base_fee_per_gas: self.next_block_base_fee_per_gas,
            next_block_timestamp: self.next_block_timestamp,
            prev_randao_generator: self.prev_randao_generator.clone(),
            state: self.state.clone(),
            time: Instant::now(),
        };
        self.snapshots.insert(id, snapshot);

        id
    }

    pub fn mine_and_commit_block(
        &mut self,
        timestamp: Option<u64>,
    ) -> Result<MineBlockResult<BlockchainError>, ProviderError> {
        let (block_timestamp, new_offset) = self.next_block_timestamp(timestamp)?;
        let prevrandao = if self.blockchain.spec_id() >= SpecId::MERGE {
            Some(self.prev_randao_generator.next_value())
        } else {
            None
        };

        let result = self.mine_block(block_timestamp, prevrandao)?;

        if let Some(new_offset) = new_offset {
            self.block_time_offset_seconds = new_offset;
        }

        // Reset the next block base fee per gas upon successful execution
        self.next_block_base_fee_per_gas.take();

        // Reset next block time stamp
        self.next_block_timestamp.take();

        let block = self
            .blockchain
            .insert_block(result.block, result.state_diff)
            .map_err(ProviderError::Blockchain)?;

        self.mem_pool
            .update(&result.state)
            .map_err(ProviderError::MemPoolUpdate)?;

        self.state = result.state;

        Ok(MineBlockResult {
            block,
            transaction_results: result.transaction_results,
            transaction_traces: result.transaction_traces,
        })
    }

    pub fn network_id(&self) -> String {
        self.initial_config.network_id.to_string()
    }

    pub fn new_pending_transaction_filter(&mut self) -> U256 {
        let filter_id = self.next_filter_id();
        self.filters.insert(
            filter_id,
            Filter::new(
                FilteredEvents::NewPendingTransactions(Vec::new()),
                /* is_subscription */ false,
            ),
        );
        filter_id
    }

    /// Calculates the next block's base fee per gas.
    pub fn next_block_base_fee_per_gas(&self) -> Result<Option<U256>, BlockchainError> {
        if self.spec_id() < SpecId::LONDON {
            return Ok(None);
        }

        self.next_block_base_fee_per_gas
            .map_or_else(
                || {
                    let last_block = self.last_block()?;

                    let base_fee = last_block
                        .header()
                        .base_fee_per_gas
                        .unwrap_or_else(|| calculate_next_base_fee(last_block.header()));

                    Ok(base_fee)
                },
                Ok,
            )
            .map(Some)
    }

    /// Calculates the gas price for the next block.
    pub fn next_gas_price(&self) -> Result<U256, BlockchainError> {
        if let Some(next_block_base_fee_per_gas) = self.next_block_base_fee_per_gas()? {
            let suggested_priority_fee_per_gas = U256::from(1_000_000_000u64);
            Ok(next_block_base_fee_per_gas + suggested_priority_fee_per_gas)
        } else {
            // We return a hardcoded value for networks without EIP-1559
            Ok(U256::from(8_000_000_000u64))
        }
    }

    pub fn nonce(
        &self,
        address: &Address,
        block_spec: Option<&BlockSpec>,
        state_overrides: &StateOverrides,
    ) -> Result<u64, ProviderError> {
        state_overrides
            .account_override(address)
            .and_then(|account_override| account_override.nonce)
            .map_or_else(
                || {
                    if matches!(block_spec, Some(BlockSpec::Tag(BlockTag::Pending))) {
                        self.account_next_nonce(address)
                            .map_err(ProviderError::State)
                    } else {
                        self.execute_in_block_context(
                            block_spec,
                            move |_blockchain, _block, state| {
                                let nonce =
                                    state.basic(*address)?.map_or(0, |account| account.nonce);

                                Ok(nonce)
                            },
                        )?
                    }
                },
                Ok,
            )
    }

    pub fn pending_transactions(&self) -> impl Iterator<Item = &PendingTransaction> {
        self.mem_pool.transactions()
    }

    pub fn remove_filter(&mut self, filter_id: &U256) -> bool {
        self.remove_filter_impl::</* IS_SUBSCRIPTION */ false>(filter_id)
    }

    pub fn remove_subscription(&mut self, filter_id: &U256) -> bool {
        self.remove_filter_impl::</* IS_SUBSCRIPTION */ true>(filter_id)
    }

    pub fn revert_to_snapshot(&mut self, snapshot_id: u64) -> bool {
        // Ensure that, if the snapshot exists, we also remove all subsequent snapshots,
        // as they can only be used once in Ganache.
        let mut removed_snapshots = self.snapshots.split_off(&snapshot_id);

        if let Some(snapshot) = removed_snapshots.remove(&snapshot_id) {
            let Snapshot {
                block_number,
                block_time_offset_seconds,
                coinbase,
                irregular_state,
                mem_pool,
                next_block_base_fee_per_gas,
                next_block_timestamp,
                prev_randao_generator,
                state,
                time,
            } = snapshot;

            // We compute a new offset such that:
            // now + new_offset == snapshot_date + old_offset
            let duration_since_snapshot = Instant::now().duration_since(time);
            self.block_time_offset_seconds =
                block_time_offset_seconds + duration_since_snapshot.as_secs();

            self.beneficiary = coinbase;
            self.blockchain
                .revert_to_block(block_number)
                .expect("Snapshotted block should exist");

            self.irregular_state = irregular_state;
            self.mem_pool = mem_pool;
            self.next_block_base_fee_per_gas = next_block_base_fee_per_gas;
            self.next_block_timestamp = next_block_timestamp;
            self.prev_randao_generator = prev_randao_generator;
            self.state = state;

            true
        } else {
            false
        }
    }

    pub fn run_call(
        &self,
        transaction: PendingTransaction,
        block_spec: Option<&BlockSpec>,
        state_overrides: &StateOverrides,
    ) -> Result<Bytes, ProviderError> {
        let cfg = self.create_evm_config(block_spec)?;
        let transaction_hash = *transaction.hash();
        let transaction = transaction.into();

        self.execute_in_block_context(block_spec, |blockchain, block, state| {
            let header = block.header();
            let block = BlockEnv {
                number: U256::from(header.number),
                coinbase: header.beneficiary,
                timestamp: U256::from(header.timestamp),
                gas_limit: U256::from(header.gas_limit),
                basefee: U256::from(0),
                difficulty: header.difficulty,
                prevrandao: if cfg.spec_id >= SpecId::MERGE {
                    Some(header.mix_hash)
                } else {
                    None
                },
                blob_excess_gas_and_price: header
                    .blob_gas
                    .as_ref()
                    .map(|BlobGas { excess_gas, .. }| BlobExcessGasAndPrice::new(*excess_gas)),
            };

            let mut inspector = self.evm_inspector();

            let result = guaranteed_dry_run(
                blockchain,
                &state,
                state_overrides,
                cfg,
                transaction,
                block,
                Some(&mut inspector),
            )
            .map_err(ProviderError::RunTransaction)?;

            match result.result {
                ExecutionResult::Success { output, .. } => Ok(output.into_data()),
                ExecutionResult::Revert { output, .. } => {
                    Err(TransactionFailure::revert(output, transaction_hash).into())
                }
                ExecutionResult::Halt { reason, .. } => {
                    Err(TransactionFailure::halt(reason, transaction_hash).into())
                }
            }
        })?
    }

    pub fn transaction_receipt(
        &self,
        transaction_hash: &B256,
    ) -> Result<Option<Arc<BlockReceipt>>, ProviderError> {
        self.blockchain
            .receipt_by_transaction_hash(transaction_hash)
            .map_err(ProviderError::Blockchain)
    }

    pub fn set_min_gas_price(&mut self, min_gas_price: U256) -> Result<(), ProviderError> {
        if self.spec_id() >= SpecId::LONDON {
            return Err(ProviderError::SetMinGasPriceUnsupported);
        }

        self.min_gas_price = min_gas_price;

        Ok(())
    }

    // TransactionCreationError::NonceTooLow {
    //     transaction_nonce, ..
    // } => ProviderError::AutoMineNonceTooLow {
    //     expected: next_nonce,
    //     actual: transaction_nonce,
    // }

    pub fn send_transaction(
        &mut self,
        transaction_request: TransactionRequestAndSender,
    ) -> Result<B256, ProviderError> {
        let signed_transaction = self.sign_transaction_request(transaction_request)?;

        let snapshot_id = if self.is_auto_mining {
            self.validate_auto_mine_transaction(&signed_transaction)?;

            Some(self.make_snapshot())
        } else {
            None
        };

        let tx_hash = self
            .add_pending_transaction(signed_transaction)
            .map_err(|error| {
                if let Some(snapshot_id) = snapshot_id {
                    self.revert_to_snapshot(snapshot_id);
                }

                error
            })?;

        if let Some(snapshot_id) = snapshot_id {
            let transaction_result = loop {
                let result = self.mine_and_commit_block(None).map_err(|error| {
                    self.revert_to_snapshot(snapshot_id);

                    error
                })?;

                let transaction_result = result.block.transactions().iter().enumerate().find_map(
                    |(idx, transaction)| {
                        if *transaction.hash() == tx_hash {
                            Some(result.transaction_results[idx].clone())
                        } else {
                            None
                        }
                    },
                );

                if let Some(transaction_result) = transaction_result {
                    break transaction_result;
                }
            };

            while self.mem_pool.has_pending_transactions() {
                self.mine_and_commit_block(None).map_err(|error| {
                    self.revert_to_snapshot(snapshot_id);

                    error
                })?;
            }

            self.snapshots.remove(&snapshot_id);

            match transaction_result {
                ExecutionResult::Success { .. } => (),
                ExecutionResult::Revert { output, .. } => {
                    return Err(TransactionFailure::revert(output, tx_hash).into());
                }
                ExecutionResult::Halt { reason, .. } => {
                    self.revert_to_snapshot(snapshot_id);

                    return Err(TransactionFailure::halt(reason, tx_hash).into());
                }
            }
        }

        Ok(tx_hash)
    }

    pub fn send_raw_transaction(&mut self, raw_transaction: &[u8]) -> Result<B256, ProviderError> {
        let signed_transaction: SignedTransaction = rlp::decode(raw_transaction)?;

        let pending_transaction =
            PendingTransaction::new(self.blockchain.spec_id(), signed_transaction)?;

        self.add_pending_transaction(pending_transaction)
    }

    /// Sets whether the miner should mine automatically.
    pub fn set_auto_mining(&mut self, enabled: bool) {
        self.is_auto_mining = enabled;
    }

    pub fn set_balance(&mut self, address: Address, balance: U256) -> Result<(), ProviderError> {
        let account_info = self.state.modify_account(
            address,
            AccountModifierFn::new(Box::new(move |account_balance, _, _| {
                *account_balance = balance;
            })),
            &|| {
                Ok(AccountInfo {
                    balance,
                    nonce: 0,
                    code: None,
                    code_hash: KECCAK_EMPTY,
                })
            },
        )?;

        let block_number = self.blockchain.last_block_number();
        let state_root = self.state.state_root()?;

        self.irregular_state
            .state_override_at_block_number(block_number)
            .or_insert_with(|| StateOverride::with_state_root(state_root))
            .diff
            .apply_account_change(address, account_info.clone());

        self.mem_pool.update(&self.state)?;

        Ok(())
    }

    /// Sets the gas limit used for mining new blocks.
    pub fn set_block_gas_limit(&mut self, gas_limit: u64) -> Result<(), ProviderError> {
        self.mem_pool
            .set_block_gas_limit(&self.state, gas_limit)
            .map_err(ProviderError::State)
    }

    pub fn set_code(&mut self, address: Address, code: Bytes) -> Result<(), ProviderError> {
        let code = Bytecode::new_raw(code.clone());
        let default_code = code.clone();
        let irregular_code = code.clone();

        let mut account_info = self.state.modify_account(
            address,
            AccountModifierFn::new(Box::new(move |_, _, account_code| {
                *account_code = Some(code.clone());
            })),
            &|| {
                Ok(AccountInfo {
                    balance: U256::ZERO,
                    nonce: 0,
                    code: Some(default_code.clone()),
                    code_hash: KECCAK_EMPTY,
                })
            },
        )?;

        // The code was stripped from the account, so we need to re-add it for the
        // irregular state.
        account_info.code = Some(irregular_code.clone());

        let block_number = self.blockchain.last_block_number();
        let state_root = self.state.state_root()?;

        self.irregular_state
            .state_override_at_block_number(block_number)
            .or_insert_with(|| StateOverride::with_state_root(state_root))
            .diff
            .apply_account_change(address, account_info.clone());

        Ok(())
    }

    /// Sets the coinbase.
    pub fn set_coinbase(&mut self, coinbase: Address) {
        self.beneficiary = coinbase;
    }

    /// Sets the next block's base fee per gas.
    pub fn set_next_block_base_fee_per_gas(&mut self, base_fee_per_gas: U256) {
        self.next_block_base_fee_per_gas = Some(base_fee_per_gas);
    }

    /// Set the next block timestamp.
    pub fn set_next_block_timestamp(&mut self, timestamp: u64) -> Result<u64, ProviderError> {
        let latest_block = self.blockchain.last_block()?;
        let latest_block_header = latest_block.header();

        match timestamp.cmp(&latest_block_header.timestamp) {
            Ordering::Less => Err(ProviderError::TimestampLowerThanPrevious {
                proposed: timestamp,
                previous: latest_block_header.timestamp,
            }),
            Ordering::Equal => Err(ProviderError::TimestampEqualsPrevious {
                proposed: timestamp,
            }),
            Ordering::Greater => {
                self.next_block_timestamp = Some(timestamp);
                Ok(timestamp)
            }
        }
    }

    /// Sets the next block's prevrandao.
    pub fn set_next_prev_randao(&mut self, prev_randao: B256) {
        self.prev_randao_generator.set_next(prev_randao);
    }

    pub fn set_nonce(&mut self, address: Address, nonce: u64) -> Result<(), ProviderError> {
        let account_info = self.state.modify_account(
            address,
            AccountModifierFn::new(Box::new(move |_, account_nonce, _| *account_nonce = nonce)),
            &|| {
                Ok(AccountInfo {
                    balance: U256::ZERO,
                    nonce,
                    code: None,
                    code_hash: KECCAK_EMPTY,
                })
            },
        )?;

        let block_number = self.blockchain.last_block_number();
        let state_root = self.state.state_root()?;

        self.irregular_state
            .state_override_at_block_number(block_number)
            .or_insert_with(|| StateOverride::with_state_root(state_root))
            .diff
            .apply_account_change(address, account_info.clone());

        self.mem_pool.update(&self.state)?;

        Ok(())
    }

    pub fn set_account_storage_slot(
        &mut self,
        address: Address,
        index: U256,
        value: U256,
    ) -> Result<(), ProviderError> {
        self.state.set_account_storage_slot(address, index, value)?;

        let old_value = self.state.set_account_storage_slot(address, index, value)?;

        let slot = StorageSlot::new_changed(old_value, value);
        let account_info = self.state.basic(address)?;

        let block_number = self.blockchain.last_block_number();
        let state_root = self.state.state_root()?;

        self.irregular_state
            .state_override_at_block_number(block_number)
            .or_insert_with(|| StateOverride::with_state_root(state_root))
            .diff
            .apply_storage_change(address, index, slot, account_info);

        Ok(())
    }

    pub fn sign(
        &self,
        address: &Address,
        message: ZeroXPrefixedBytes,
    ) -> Result<Signature, ProviderError> {
        match self.local_accounts.get(address) {
            Some(secret_key) => Ok(Signature::new(&Bytes::from(message)[..], secret_key)?),
            None => Err(ProviderError::UnknownAddress { address: *address }),
        }
    }

    pub fn spec_id(&self) -> SpecId {
        self.blockchain.spec_id()
    }

    pub fn stop_impersonating_account(&mut self, address: Address) -> bool {
        self.impersonated_accounts.remove(&address)
    }

    pub fn total_difficulty_by_hash(&self, hash: &B256) -> Result<Option<U256>, ProviderError> {
        self.blockchain
            .total_difficulty_by_hash(hash)
            .map_err(ProviderError::Blockchain)
    }

    /// Get a transaction by hash from the blockchain or from the mempool if
    /// it's not mined yet.
    pub fn transaction_by_hash(
        &self,
        hash: &B256,
    ) -> Result<Option<TransactionAndBlock>, ProviderError> {
        let transaction = if let Some(tx) = self.mem_pool.transaction_by_hash(hash) {
            let signed_transaction = tx.pending().transaction().clone();

            Some(TransactionAndBlock {
                signed_transaction,
                block_data: None,
                is_pending: true,
            })
        } else if let Some(block) = self.blockchain.block_by_transaction_hash(hash)? {
            let tx_index_u64 = self
                .blockchain
                .receipt_by_transaction_hash(hash)?
                .expect("If the transaction was inserted in a block, it must have a receipt")
                .transaction_index;
            let tx_index =
                usize::try_from(tx_index_u64).expect("Indices cannot be larger than usize::MAX");

            let signed_transaction = block
                .transactions()
                .get(tx_index)
                .expect("Transaction index must be valid, since it's from the receipt.")
                .clone();

            Some(TransactionAndBlock {
                signed_transaction,
                block_data: Some(BlockDataForTransaction {
                    block,
                    transaction_index: tx_index_u64,
                }),
                is_pending: false,
            })
        } else {
            None
        };

        Ok(transaction)
    }

    fn add_pending_transaction(
        &mut self,
        transaction: PendingTransaction,
    ) -> Result<B256, ProviderError> {
        let transaction_hash = *transaction.hash();

        // Handles validation
        self.mem_pool.add_transaction(&self.state, transaction)?;

        for filter in self.filters.values_mut() {
            if let FilteredEvents::NewPendingTransactions(events) = &mut filter.events {
                events.push(transaction_hash);
            }
        }

        Ok(transaction_hash)
    }
    fn evm_inspector(&self) -> EvmInspector<'_> {
        EvmInspector::new(&*self.callbacks)
    }

    fn create_evm_config(&self, block_spec: Option<&BlockSpec>) -> Result<CfgEnv, ProviderError> {
        let block_number = block_spec
            .map(|block_spec| self.block_number_by_block_spec(block_spec))
            .transpose()?
            .flatten();

        let spec_id = if let Some(block_number) = block_number {
            self.blockchain.spec_at_block_number(block_number)?
        } else {
            self.blockchain.spec_id()
        };

        let mut evm_config = CfgEnv::default();
        evm_config.chain_id = self.blockchain.chain_id();
        evm_config.spec_id = spec_id;
        evm_config.limit_contract_code_size = if self.allow_unlimited_contract_size {
            Some(usize::MAX)
        } else {
            None
        };

        Ok(evm_config)
    }

    fn execute_in_block_context<T>(
        &self,
        block_spec: Option<&BlockSpec>,
        function: impl FnOnce(
            &dyn SyncBlockchain<BlockchainError, StateError>,
            Arc<dyn SyncBlock<Error = BlockchainError>>,
            Box<dyn SyncState<StateError>>,
        ) -> T,
    ) -> Result<T, ProviderError> {
        let (context, blockchain) = if let Some(context) = self.context_by_block_spec(block_spec)? {
            (context, None)
        } else {
            let result = self.mine_pending_block()?;

            let blockchain =
                BlockchainWithPending::new(&*self.blockchain, result.block, result.state_diff);

            let block = blockchain
                .last_block()
                .expect("The pending block is the last block");

            let context = BlockContext {
                block,
                state: result.state,
            };

            (context, Some(blockchain))
        };

        let blockchain = blockchain
            .as_ref()
            .map_or(&*self.blockchain, |blockchain| blockchain);

        // Execute function in the requested block context.
        let result = function(blockchain, context.block, context.state);

        Ok(result)
    }

    /// Mine a block at a specific timestamp
    fn mine_block(
        &self,
        timestamp: u64,
        prevrandao: Option<B256>,
    ) -> Result<MineBlockResultAndState<StateError>, ProviderError> {
        // TODO: https://github.com/NomicFoundation/edr/issues/156
        let reward = U256::ZERO;

        let evm_config = self.create_evm_config(None)?;

        let mut inspector = self.evm_inspector();

        let result = mine_block(
            &*self.blockchain,
            self.state.clone(),
            &self.mem_pool,
            &evm_config,
            timestamp,
            self.beneficiary,
            self.min_gas_price,
            // TODO: make this configurable (https://github.com/NomicFoundation/edr/issues/111)
            MineOrdering::Fifo,
            reward,
            self.next_block_base_fee_per_gas()?,
            prevrandao,
            Some(&mut inspector),
        )?;

        Ok(result)
    }

    /// Mines a pending block, without modifying any values.
    pub fn mine_pending_block(&self) -> Result<MineBlockResultAndState<StateError>, ProviderError> {
        let (block_timestamp, _new_offset) = self.next_block_timestamp(None)?;
        let prevrandao = if self.blockchain.spec_id() >= SpecId::MERGE {
            Some(self.prev_randao_generator.seed())
        } else {
            None
        };

        self.mine_block(block_timestamp, prevrandao)
    }

    /// Get the timestamp for the next block.
    /// Ported from <https://github.com/NomicFoundation/hardhat/blob/b84baf2d9f5d3ea897c06e0ecd5e7084780d8b6c/packages/hardhat-core/src/internal/hardhat-network/provider/node.ts#L1942>
    fn next_block_timestamp(
        &self,
        timestamp: Option<u64>,
    ) -> Result<(u64, Option<u64>), ProviderError> {
        let latest_block = self.blockchain.last_block()?;
        let latest_block_header = latest_block.header();

        let current_timestamp = SystemTime::now().duration_since(UNIX_EPOCH)?.as_secs();
        let (mut block_timestamp, new_offset) = if let Some(timestamp) = timestamp {
            timestamp.checked_sub(latest_block_header.timestamp).ok_or(
                ProviderError::TimestampLowerThanPrevious {
                    proposed: timestamp,
                    previous: latest_block_header.timestamp,
                },
            )?;
            (timestamp, Some(timestamp - current_timestamp))
        } else if let Some(next_block_timestamp) = self.next_block_timestamp {
            (
                next_block_timestamp,
                Some(next_block_timestamp - current_timestamp),
            )
        } else {
            (current_timestamp + self.block_time_offset_seconds, None)
        };

        let timestamp_needs_increase = block_timestamp == latest_block_header.timestamp
            && !self.allow_blocks_with_same_timestamp;
        if timestamp_needs_increase {
            block_timestamp += 1;
        }

        Ok((block_timestamp, new_offset))
    }

    fn next_filter_id(&mut self) -> U256 {
        self.last_filter_id = self
            .last_filter_id
            .checked_add(U256::from(1))
            .expect("filter id starts at zero, so it'll never overflow for U256");
        self.last_filter_id
    }

    fn remove_filter_impl<const IS_SUBSCRIPTION: bool>(&mut self, filter_id: &U256) -> bool {
        if let Some(filter) = self.filters.get(filter_id) {
            filter.is_subscription == IS_SUBSCRIPTION && self.filters.remove(filter_id).is_some()
        } else {
            false
        }
    }

    fn sign_transaction_request(
        &self,
        transaction_request: TransactionRequestAndSender,
    ) -> Result<PendingTransaction, ProviderError> {
        let TransactionRequestAndSender { request, sender } = transaction_request;

        if self.impersonated_accounts.contains(&sender) {
            let signed_transaction = request.fake_sign(&sender);

            Ok(PendingTransaction::with_caller(
                self.blockchain.spec_id(),
                signed_transaction,
                sender,
            )?)
        } else {
            let secret_key = self
                .local_accounts
                .get(&sender)
                .ok_or(ProviderError::UnknownAddress { address: sender })?;

            let signed_transaction = request.sign(secret_key)?;
            Ok(PendingTransaction::new(
                self.blockchain.spec_id(),
                signed_transaction,
            )?)
        }
    }

    fn context_by_block_spec(
        &self,
        block_spec: Option<&BlockSpec>,
    ) -> Result<Option<BlockContext>, ProviderError> {
        let block = if let Some(block_spec) = block_spec {
            if let Some(block) = self.block_by_block_spec(block_spec)? {
                block
            } else {
                // Block spec is pending
                return Ok(None);
            }
        } else {
            self.blockchain.last_block()?
        };

        let block_header = block.header();

        let contextual_state = self
            .blockchain
            .state_at_block_number(block_header.number, self.irregular_state.state_overrides())?;

        Ok(Some(BlockContext {
            block,
            state: contextual_state,
        }))
    }

    fn validate_auto_mine_transaction(
        &self,
        transaction: &PendingTransaction,
    ) -> Result<(), ProviderError> {
        let next_nonce = self.account_next_nonce(transaction.caller())?;

        match transaction.nonce().cmp(&next_nonce) {
            Ordering::Less => {
                return Err(ProviderError::AutoMineNonceTooLow {
                    expected: next_nonce,
                    actual: transaction.nonce(),
                })
            }
            Ordering::Equal => (),
            Ordering::Greater => {
                return Err(ProviderError::AutoMineNonceTooHigh {
                    expected: next_nonce,
                    actual: transaction.nonce(),
                })
            }
        }

        // Question: Why do we use the max priority fee per gas as gas price?
        let max_priority_fee_per_gas = transaction
            .max_priority_fee_per_gas()
            .unwrap_or_else(|| transaction.gas_price());

        if max_priority_fee_per_gas < self.min_gas_price {
            return Err(ProviderError::AutoMinePriorityFeeTooLow {
                expected: self.min_gas_price,
                actual: max_priority_fee_per_gas,
            });
        }

        if let Some(next_block_base_fee) = self.next_block_base_fee_per_gas()? {
            if let Some(max_fee_per_gas) = transaction.max_fee_per_gas() {
                if max_fee_per_gas < next_block_base_fee {
                    return Err(ProviderError::AutoMineMaxFeeTooLow {
                        expected: next_block_base_fee,
                        actual: max_fee_per_gas,
                    });
                }
            } else {
                let gas_price = transaction.gas_price();
                if gas_price < next_block_base_fee {
                    return Err(ProviderError::AutoMineGasPriceTooLow {
                        expected: next_block_base_fee,
                        actual: gas_price,
                    });
                }
            }
        }

        Ok(())
    }
}

fn block_time_offset_seconds(config: &ProviderConfig) -> Result<u64, CreationError> {
    config.initial_date.map_or(Ok(0), |initial_date| {
        Ok(SystemTime::now()
            .duration_since(initial_date)
            .map_err(|_e| CreationError::InvalidInitialDate(initial_date))?
            .as_secs())
    })
}

struct BlockchainAndState {
    blockchain: Box<dyn SyncBlockchain<BlockchainError, StateError>>,
    fork_metadata: Option<ForkMetadata>,
    state: Box<dyn SyncState<StateError>>,
    irregular_state: IrregularState,
}

fn create_blockchain_and_state(
    runtime: runtime::Handle,
    config: &ProviderConfig,
    mut genesis_accounts: HashMap<Address, Account>,
) -> Result<BlockchainAndState, CreationError> {
    let mut irregular_state = IrregularState::default();

    if let Some(fork_config) = &config.fork {
        let state_root_generator = Arc::new(parking_lot::Mutex::new(
            RandomHashGenerator::with_seed("seed"),
        ));

        let rpc_client = RpcClient::new(&fork_config.json_rpc_url, config.cache_dir.clone());

        let blockchain = tokio::task::block_in_place(|| {
            runtime.block_on(ForkedBlockchain::new(
                runtime.clone(),
                Some(config.chain_id),
                config.hardfork,
                rpc_client,
                fork_config.block_number,
                state_root_generator.clone(),
                // TODO: make hardfork activations configurable (https://github.com/NomicFoundation/edr/issues/111)
                HashMap::new(),
            ))
        })?;

        let fork_block_number = blockchain.last_block_number();

        if !genesis_accounts.is_empty() {
            let rpc_client = RpcClient::new(&fork_config.json_rpc_url, config.cache_dir.clone());

            let genesis_addresses = genesis_accounts.keys().cloned().collect::<Vec<_>>();
            let genesis_account_infos = tokio::task::block_in_place(|| {
                runtime.block_on(rpc_client.get_account_infos(
                    &genesis_addresses,
                    Some(BlockSpec::Number(fork_block_number)),
                ))
            })?;

            // Make sure that the nonce and the code of genesis accounts matches the fork
            // state as we only want to overwrite the balance.
            for (address, account_info) in genesis_addresses.into_iter().zip(genesis_account_infos)
            {
                genesis_accounts.entry(address).and_modify(|account| {
                    let AccountInfo {
                        balance: _,
                        nonce,
                        code,
                        code_hash,
                    } = &mut account.info;

                    *nonce = account_info.nonce;
                    *code = account_info.code;
                    *code_hash = account_info.code_hash;
                });
            }

            let state_root = state_root_generator.lock().next_value();

            irregular_state
                .state_override_at_block_number(fork_block_number)
                .or_insert(StateOverride {
                    diff: StateDiff::from(genesis_accounts),
                    state_root,
                });
        }

        let state = blockchain
            .state_at_block_number(fork_block_number, irregular_state.state_overrides())
            .expect("Fork state must exist");

        Ok(BlockchainAndState {
            fork_metadata: Some(ForkMetadata {
                chain_id: blockchain.chain_id(),
                fork_block_number,
                fork_block_hash: *blockchain
                    .block_by_number(fork_block_number)
                    .map_err(CreationError::Blockchain)?
                    .expect("Fork block must exist")
                    .hash(),
            }),
            blockchain: Box::new(blockchain),
            state: Box::new(state),
            irregular_state,
        })
    } else {
        let blockchain = LocalBlockchain::new(
            StateDiff::from(genesis_accounts),
            config.chain_id,
            config.hardfork,
            config.block_gas_limit,
            config.initial_date.map(|d| {
                d.duration_since(UNIX_EPOCH)
                    .expect("initial date must be after UNIX epoch")
                    .as_secs()
            }),
            Some(RandomHashGenerator::with_seed("seed").next_value()),
            config.initial_base_fee_per_gas,
            config.initial_blob_gas.clone(),
            config.initial_parent_beacon_block_root,
        )?;

        let state = blockchain
            .state_at_block_number(0, irregular_state.state_overrides())
            .expect("Genesis state must exist");

        Ok(BlockchainAndState {
            fork_metadata: None,
            blockchain: Box::new(blockchain),
            state,
            irregular_state,
        })
    }
}

/// The result returned by requesting a block by number.
#[derive(Debug, Clone)]
pub struct BlockAndTotalDifficulty {
    /// The block
    pub block: Arc<dyn SyncBlock<Error = BlockchainError>>,
    /// The total difficulty with the block
    pub total_difficulty: Option<U256>,
}

/// The result returned by requesting a transaction.
#[derive(Debug, Clone)]
pub struct TransactionAndBlock {
    /// The signed transaction.
    pub signed_transaction: SignedTransaction,
    /// Block data in which the transaction is found if it has been mined.
    pub block_data: Option<BlockDataForTransaction>,
    /// Whether the transaction is pending
    pub is_pending: bool,
}

/// Block metadata for a transaction.
#[derive(Debug, Clone)]
pub struct BlockDataForTransaction {
    pub block: Arc<dyn SyncBlock<Error = BlockchainError>>,
    pub transaction_index: u64,
}

lazy_static! {
    static ref CONSOLE_ADDRESS: Address = "0x000000000000000000636F6e736F6c652e6c6f67"
        .parse()
        .expect("static ok");
}

#[cfg(test)]
mod tests {
    use anyhow::Context;
    use edr_eth::transaction::{Eip155TransactionRequest, TransactionKind, TransactionRequest};
    use edr_test_utils::env::get_alchemy_url;
    use parking_lot::Mutex;
    use tempfile::TempDir;

    use super::*;
    use crate::{
        data::inspector::tests::{
            deploy_console_log_contract, ConsoleLogTransaction, InspectorCallbacksStub,
        },
        test_utils::{
            create_test_config_with_impersonated_accounts_and_fork, one_ether, FORK_BLOCK_NUMBER,
        },
        ProviderConfig,
    };

    struct ProviderTestFixture {
        // We need to keep the tempdir and runtime alive for the duration of the test
        _cache_dir: TempDir,
        _runtime: runtime::Runtime,
        config: ProviderConfig,
        provider_data: ProviderData,
        impersonated_account: Address,
        console_log_calls: Arc<Mutex<Vec<Bytes>>>,
    }

    impl ProviderTestFixture {
        pub(crate) fn new() -> anyhow::Result<Self> {
            Self::new_with_config(false)
        }

        pub(crate) fn new_forked() -> anyhow::Result<Self> {
            Self::new_with_config(true)
        }

        fn new_with_config(forked: bool) -> anyhow::Result<Self> {
            let cache_dir = TempDir::new()?;

            let impersonated_account = Address::random();
            let config = create_test_config_with_impersonated_accounts_and_fork(
                cache_dir.path().to_path_buf(),
                vec![impersonated_account],
                forked,
            );

            let callbacks = Box::<InspectorCallbacksStub>::default();
            let console_log_calls = callbacks.console_log_calls.clone();

            let runtime = runtime::Builder::new_multi_thread()
                .worker_threads(1)
                .enable_all()
                .thread_name("provider-data-test")
                .build()?;

            let mut provider_data =
                ProviderData::new(runtime.handle().clone(), callbacks, config.clone())?;
            provider_data
                .impersonated_accounts
                .insert(impersonated_account);

            Ok(Self {
                _cache_dir: cache_dir,
                _runtime: runtime,
                config,
                provider_data,
                impersonated_account,
                console_log_calls,
            })
        }

        fn console_log_calls(&self) -> Vec<Bytes> {
            self.console_log_calls.lock().clone()
        }

        fn dummy_transaction_request(&self, nonce: Option<u64>) -> TransactionRequestAndSender {
            let request = TransactionRequest::Eip155(Eip155TransactionRequest {
                kind: TransactionKind::Call(Address::zero()),
                gas_limit: 100_000,
                gas_price: U256::from(42_000_000_000_u64),
                value: U256::from(1),
                input: Bytes::default(),
                nonce: nonce.unwrap_or(0),
                chain_id: self.config.chain_id,
            });

            TransactionRequestAndSender {
                request,
                sender: self.first_local_account(),
            }
        }

        fn first_local_account(&self) -> Address {
            *self
                .provider_data
                .local_accounts
                .keys()
                .next()
                .expect("there are local accounts")
        }

        fn impersonated_dummy_transaction(&self) -> anyhow::Result<PendingTransaction> {
            let mut transaction = self.dummy_transaction_request(None);
            transaction.sender = self.impersonated_account;

            Ok(self.provider_data.sign_transaction_request(transaction)?)
        }

        fn signed_dummy_transaction(&self) -> anyhow::Result<PendingTransaction> {
            let transaction = self.dummy_transaction_request(None);
            Ok(self.provider_data.sign_transaction_request(transaction)?)
        }
    }

    #[test]
    fn test_local_account_balance() -> anyhow::Result<()> {
        let fixture = ProviderTestFixture::new()?;

        let account = *fixture
            .provider_data
            .local_accounts
            .keys()
            .next()
            .expect("there are local accounts");

        let last_block_number = fixture.provider_data.last_block_number();
        let block_spec = BlockSpec::Number(last_block_number);

        let balance = fixture.provider_data.balance(account, Some(&block_spec))?;

        assert_eq!(balance, one_ether());

        Ok(())
    }

    #[test]
    fn test_local_account_balance_forked() -> anyhow::Result<()> {
        let fixture = ProviderTestFixture::new_forked()?;

        let account = *fixture
            .provider_data
            .local_accounts
            .keys()
            .next()
            .expect("there are local accounts");

        let last_block_number = fixture.provider_data.last_block_number();
        let block_spec = BlockSpec::Number(last_block_number);

        let balance = fixture.provider_data.balance(account, Some(&block_spec))?;

        assert_eq!(balance, one_ether());

        Ok(())
    }

    #[test]
    fn test_sign_transaction_request() -> anyhow::Result<()> {
        let fixture = ProviderTestFixture::new()?;

        let transaction = fixture.signed_dummy_transaction()?;
        let recovered_address = transaction.recover()?;

        assert!(fixture
            .provider_data
            .local_accounts
            .contains_key(&recovered_address));

        Ok(())
    }

    #[test]
    fn test_sign_transaction_request_impersonated_account() -> anyhow::Result<()> {
        let fixture = ProviderTestFixture::new()?;

        let transaction = fixture.impersonated_dummy_transaction()?;

        assert_eq!(transaction.caller(), &fixture.impersonated_account);

        Ok(())
    }

    fn test_add_pending_transaction(
        fixture: &mut ProviderTestFixture,
        transaction: PendingTransaction,
    ) -> anyhow::Result<()> {
        let filter_id = fixture.provider_data.new_pending_transaction_filter();

        let transaction_hash = fixture.provider_data.add_pending_transaction(transaction)?;

        assert!(fixture
            .provider_data
            .mem_pool
            .transaction_by_hash(&transaction_hash)
            .is_some());

        match fixture
            .provider_data
            .get_filter_changes(&filter_id)
            .unwrap()
        {
            FilteredEvents::NewPendingTransactions(hashes) => {
                assert!(hashes.contains(&transaction_hash));
            }
            _ => panic!("expected pending transaction"),
        };

        assert!(fixture.provider_data.mem_pool.has_pending_transactions());

        Ok(())
    }

    #[test]
    fn add_pending_transaction() -> anyhow::Result<()> {
        let mut fixture = ProviderTestFixture::new()?;
        let transaction = fixture.signed_dummy_transaction()?;

        test_add_pending_transaction(&mut fixture, transaction)
    }

    #[test]
    fn add_pending_transaction_from_impersonated_account() -> anyhow::Result<()> {
        let mut fixture = ProviderTestFixture::new()?;
        let transaction = fixture.impersonated_dummy_transaction()?;

        test_add_pending_transaction(&mut fixture, transaction)
    }

    #[test]
    fn block_by_block_spec_earliest() -> anyhow::Result<()> {
        let fixture = ProviderTestFixture::new()?;

        let block_spec = BlockSpec::Tag(BlockTag::Earliest);

        let block = fixture
            .provider_data
            .block_by_block_spec(&block_spec)?
            .context("block should exist")?;

        assert_eq!(block.header().number, 0);

        Ok(())
    }

    #[test]
    fn block_by_block_spec_finalized_safe_latest() -> anyhow::Result<()> {
        let mut fixture = ProviderTestFixture::new()?;

        // Mine a block to make sure we're not getting the genesis block
        fixture.provider_data.mine_and_commit_block(None)?;
        let last_block_number = fixture.provider_data.last_block_number();
        // Sanity check
        assert!(last_block_number > 0);

        let block_tags = vec![BlockTag::Finalized, BlockTag::Safe, BlockTag::Latest];
        for tag in block_tags {
            let block_spec = BlockSpec::Tag(tag);

            let block = fixture
                .provider_data
                .block_by_block_spec(&block_spec)?
                .context("block should exist")?;

            assert_eq!(block.header().number, last_block_number);
        }

        Ok(())
    }

    #[test]
    fn block_by_block_spec_pending() -> anyhow::Result<()> {
        let fixture = ProviderTestFixture::new()?;

        let block_spec = BlockSpec::Tag(BlockTag::Pending);

        let block = fixture.provider_data.block_by_block_spec(&block_spec)?;

        assert!(block.is_none());

        Ok(())
    }

    #[test]
    fn chain_id() -> anyhow::Result<()> {
        let fixture = ProviderTestFixture::new()?;

        let chain_id = fixture.provider_data.chain_id();
        assert_eq!(chain_id, fixture.config.chain_id);

        Ok(())
    }

    #[test]
    fn chain_id_fork_mode() -> anyhow::Result<()> {
        let fixture = ProviderTestFixture::new_forked()?;

        let chain_id = fixture.provider_data.chain_id();
        assert_eq!(chain_id, fixture.config.chain_id);

        Ok(())
    }

    #[test]
    fn console_log_mine_block() -> anyhow::Result<()> {
        let mut fixture = ProviderTestFixture::new()?;
        let ConsoleLogTransaction {
            transaction,
            expected_call_data,
        } = deploy_console_log_contract(&mut fixture.provider_data)?;

        assert_eq!(fixture.console_log_calls().len(), 0);

        fixture.provider_data.set_auto_mining(false);
        fixture.provider_data.send_transaction(transaction)?;
        let (block_timestamp, _) = fixture.provider_data.next_block_timestamp(None)?;
        let prevrandao = fixture.provider_data.prev_randao_generator.next_value();
        fixture
            .provider_data
            .mine_block(block_timestamp, Some(prevrandao))?;

        let console_log_calls = fixture.console_log_calls();
        assert_eq!(console_log_calls.len(), 1);
        assert_eq!(console_log_calls[0], expected_call_data);

        Ok(())
    }

    #[test]
    fn console_log_run_call() -> anyhow::Result<()> {
        let mut fixture = ProviderTestFixture::new()?;
        let ConsoleLogTransaction {
            transaction,
            expected_call_data,
        } = deploy_console_log_contract(&mut fixture.provider_data)?;

        assert_eq!(fixture.console_log_calls().len(), 0);

        let pending_transaction = fixture
            .provider_data
            .sign_transaction_request(transaction)?;
        fixture
            .provider_data
            .run_call(pending_transaction, None, &StateOverrides::default())?;

        let console_log_calls = fixture.console_log_calls();
        assert_eq!(console_log_calls.len(), 1);
        assert_eq!(console_log_calls[0], expected_call_data);

        Ok(())
    }

    #[test]
    fn next_filter_id() -> anyhow::Result<()> {
        let mut fixture = ProviderTestFixture::new()?;

        let mut prev_filter_id = fixture.provider_data.last_filter_id;
        for _ in 0..10 {
            let filter_id = fixture.provider_data.next_filter_id();
            assert!(prev_filter_id < filter_id);
            prev_filter_id = filter_id;
        }

        Ok(())
    }

    #[test]
    fn set_balance_updates_mem_pool() -> anyhow::Result<()> {
        let mut fixture = ProviderTestFixture::new()?;

        let transaction = {
            let mut request = fixture.dummy_transaction_request(None);
            request.sender = fixture.impersonated_account;

            fixture.provider_data.sign_transaction_request(request)?
        };

        let transaction_hash = fixture.provider_data.add_pending_transaction(transaction)?;

        assert!(fixture
            .provider_data
            .mem_pool
            .transaction_by_hash(&transaction_hash)
            .is_some());

        fixture
            .provider_data
            .set_balance(fixture.impersonated_account, U256::from(100))?;

        assert!(fixture
            .provider_data
            .mem_pool
            .transaction_by_hash(&transaction_hash)
            .is_none());

        Ok(())
    }

    #[test]
    fn set_nonce_updates_mem_pool() -> anyhow::Result<()> {
        let mut fixture = ProviderTestFixture::new()?;

        // Artificially raise the nonce, to ensure the transaction is not rejected
        fixture
            .provider_data
            .set_nonce(fixture.impersonated_account, 1)?;

        let transaction = {
            let mut request = fixture.dummy_transaction_request(Some(1));
            request.sender = fixture.impersonated_account;

            fixture.provider_data.sign_transaction_request(request)?
        };

        let transaction_hash = fixture.provider_data.add_pending_transaction(transaction)?;

        assert!(fixture
            .provider_data
            .mem_pool
            .transaction_by_hash(&transaction_hash)
            .is_some());

        // The transaction is a pending transaction, as the nonce is the same as the
        // account
        assert!(fixture.provider_data.mem_pool.has_pending_transactions());
        assert!(!fixture.provider_data.mem_pool.has_future_transactions());

        // Lower the nonce, to ensure the transaction is not rejected
        fixture
            .provider_data
            .set_nonce(fixture.impersonated_account, 0)?;

        assert!(fixture
            .provider_data
            .mem_pool
            .transaction_by_hash(&transaction_hash)
            .is_some());

        // The pending transaction now is a future transaction, as there is not enough
        // balance
        assert!(!fixture.provider_data.mem_pool.has_pending_transactions());
        assert!(fixture.provider_data.mem_pool.has_future_transactions());

        Ok(())
    }

    #[test]
    fn transaction_by_invalid_hash() -> anyhow::Result<()> {
        let fixture = ProviderTestFixture::new()?;

        let non_existing_tx = fixture.provider_data.transaction_by_hash(&B256::zero())?;

        assert!(non_existing_tx.is_none());

        Ok(())
    }

    #[test]
    fn pending_transaction_by_hash() -> anyhow::Result<()> {
        let mut fixture = ProviderTestFixture::new()?;

        let transaction_request = fixture.signed_dummy_transaction()?;
        let transaction_hash = fixture
            .provider_data
            .add_pending_transaction(transaction_request)?;

        let transaction_result = fixture
            .provider_data
            .transaction_by_hash(&transaction_hash)?
            .context("transaction not found")?;

        assert_eq!(
            transaction_result.signed_transaction.hash(),
            &transaction_hash
        );

        Ok(())
    }

    #[test]
    fn transaction_by_hash() -> anyhow::Result<()> {
        let mut fixture = ProviderTestFixture::new()?;

        let transaction_request = fixture.signed_dummy_transaction()?;
        let transaction_hash = fixture
            .provider_data
            .add_pending_transaction(transaction_request)?;

        let results = fixture.provider_data.mine_and_commit_block(None)?;

        // Make sure transaction was mined successfully.
        assert!(results
            .transaction_results
            .first()
            .context("failed to mine transaction")?
            .is_success());
        // Sanity check that the mempool is empty.
        assert_eq!(fixture.provider_data.mem_pool.transactions().count(), 0);

        let transaction_result = fixture
            .provider_data
            .transaction_by_hash(&transaction_hash)?
            .context("transaction not found")?;

        assert_eq!(
            transaction_result.signed_transaction.hash(),
            &transaction_hash
        );

        Ok(())
    }

    #[test]
    fn reset_local_to_forking() -> anyhow::Result<()> {
        let mut fixture = ProviderTestFixture::new()?;

        let fork_config = Some(ForkConfig {
            json_rpc_url: get_alchemy_url(),
            // Random recent block for better cache consistency
            block_number: Some(FORK_BLOCK_NUMBER),
            http_headers: None,
        });

        let block_spec = BlockSpec::Number(FORK_BLOCK_NUMBER);

        assert_eq!(fixture.provider_data.last_block_number(), 0);

        fixture.provider_data.reset(fork_config)?;

        // We're fetching a specific block instead of the last block number for the
        // forked blockchain, because the last block number query cannot be
        // cached.
        assert!(fixture
            .provider_data
            .block_by_block_spec(&block_spec)?
            .is_some());

        Ok(())
    }

    #[test]
    fn reset_forking_to_local() -> anyhow::Result<()> {
        let mut fixture = ProviderTestFixture::new_forked()?;

        // We're fetching a specific block instead of the last block number for the
        // forked blockchain, because the last block number query cannot be
        // cached.
        assert!(fixture
            .provider_data
            .block_by_block_spec(&BlockSpec::Number(FORK_BLOCK_NUMBER))?
            .is_some());

        fixture.provider_data.reset(None)?;

        assert_eq!(fixture.provider_data.last_block_number(), 0);

        Ok(())
    }
}<|MERGE_RESOLUTION|>--- conflicted
+++ resolved
@@ -130,27 +130,17 @@
         let block_gas_limit = config.block_gas_limit;
         let block_time_offset_seconds = block_time_offset_seconds(&config)?;
         let is_auto_mining = config.mining.auto_mine;
+        let min_gas_price = config.min_gas_price;
 
         Ok(Self {
             runtime_handle,
             initial_config: config,
-
             blockchain,
             state,
-<<<<<<< HEAD
-            irregular_state: IrregularState::default(),
-            mem_pool: MemPool::new(config.block_gas_limit),
-            network_id: config.network_id,
-            beneficiary: config.coinbase,
-            min_gas_price: config.min_gas_price,
-=======
             irregular_state,
             mem_pool: MemPool::new(block_gas_limit),
             beneficiary,
-            // TODO: Add config option (https://github.com/NomicFoundation/edr/issues/111)
-            // Matches Hardhat default
-            min_gas_price: U256::ZERO,
->>>>>>> d6ae6594
+            min_gas_price,
             prev_randao_generator,
             block_time_offset_seconds,
             fork_metadata,
