mod account;
mod inspector;

use std::{
    cmp::Ordering,
    collections::BTreeMap,
    fmt::Debug,
    sync::Arc,
    time::{Duration, Instant, SystemTime, UNIX_EPOCH},
};

use edr_eth::{
    block::BlobGas,
    receipt::BlockReceipt,
    remote::{
        filter::{FilteredEvents, LogOutput, SubscriptionType},
        BlockSpec, BlockTag, Eip1898BlockSpec, RpcClient, RpcClientError,
    },
    signature::Signature,
    transaction::{SignedTransaction, TransactionRequestAndSender},
    Address, Bytes, SpecId, B256, U256,
};
use edr_evm::{
    blockchain::{
        Blockchain, BlockchainError, ForkedBlockchain, ForkedCreationError, LocalBlockchain,
        LocalCreationError, SyncBlockchain,
    },
    calculate_next_base_fee,
    db::StateRef,
    guaranteed_dry_run, mempool, mine_block,
    state::{
        AccountModifierFn, IrregularState, StateDiff, StateError, StateOverride, StateOverrides,
        SyncState,
    },
    Account, AccountInfo, BlobExcessGasAndPrice, Block, BlockEnv, Bytecode, CfgEnv,
    ExecutionResult, HashMap, HashSet, MemPool, MineBlockResult, MineBlockResultAndState,
    MineOrdering, OrderedTransaction, PendingTransaction, RandomHashGenerator, StorageSlot,
    SyncBlock, KECCAK_EMPTY,
};
use indexmap::IndexMap;
use inspector::EvmInspector;
pub use inspector::{InspectorCallbacks, SyncInspectorCallbacks};
use lazy_static::lazy_static;
use tokio::runtime;

use self::account::{create_accounts, InitialAccounts};
use crate::{
    error::TransactionFailure,
    filter::Filter,
    logger::Logger,
    pending::BlockchainWithPending,
    requests::hardhat::rpc_types::{ForkConfig, ForkMetadata},
    snapshot::Snapshot,
    ProviderConfig, ProviderError,
};

const DEFAULT_INITIAL_BASE_FEE_PER_GAS: u64 = 1_000_000_000;

#[derive(Debug, thiserror::Error)]
pub enum CreationError {
    /// A blockchain error
    #[error(transparent)]
    Blockchain(BlockchainError),
    /// An error that occurred while constructing a forked blockchain.
    #[error(transparent)]
    ForkedBlockchainCreation(#[from] ForkedCreationError),
    /// Invalid initial date
    #[error("The initial date configuration value {0:?} is before the UNIX epoch")]
    InvalidInitialDate(SystemTime),
    /// An error that occurred while constructing a local blockchain.
    #[error(transparent)]
    LocalBlockchainCreation(#[from] LocalCreationError),
    /// An error that occured while querying the remote state.
    #[error(transparent)]
    RpcClient(#[from] RpcClientError),
}

struct BlockContext {
    pub block: Arc<dyn SyncBlock<Error = BlockchainError>>,
    pub state: Box<dyn SyncState<StateError>>,
}

pub struct ProviderData {
    runtime_handle: runtime::Handle,
    initial_config: ProviderConfig,
    blockchain: Box<dyn SyncBlockchain<BlockchainError, StateError>>,
    state: Box<dyn SyncState<StateError>>,
    pub irregular_state: IrregularState,
    mem_pool: MemPool,
    beneficiary: Address,
    min_gas_price: U256,
    prev_randao_generator: RandomHashGenerator,
    block_time_offset_seconds: i64,
    fork_metadata: Option<ForkMetadata>,
    instance_id: B256,
    is_auto_mining: bool,
    next_block_base_fee_per_gas: Option<U256>,
    next_block_timestamp: Option<u64>,
    next_snapshot_id: u64,
    snapshots: BTreeMap<u64, Snapshot>,
    allow_blocks_with_same_timestamp: bool,
    allow_unlimited_contract_size: bool,
    // IndexMap to preserve account order for logging.
    local_accounts: IndexMap<Address, k256::SecretKey>,
    filters: HashMap<U256, Filter>,
    last_filter_id: U256,
    logger: Logger,
    impersonated_accounts: HashSet<Address>,
    callbacks: Box<dyn SyncInspectorCallbacks>,
}

impl ProviderData {
    pub fn new(
        runtime_handle: runtime::Handle,
        callbacks: Box<dyn SyncInspectorCallbacks>,
        config: ProviderConfig,
    ) -> Result<Self, CreationError> {
        let InitialAccounts {
            local_accounts,
            genesis_accounts,
        } = create_accounts(&config);

        let BlockchainAndState {
            blockchain,
            fork_metadata,
            state,
            irregular_state,
<<<<<<< HEAD
            prev_randao_generator: mix_hash_generator,
=======
            block_time_offset_seconds,
>>>>>>> df47a1a4
            next_block_base_fee_per_gas,
        } = create_blockchain_and_state(runtime_handle.clone(), &config, genesis_accounts)?;

        let allow_blocks_with_same_timestamp = config.allow_blocks_with_same_timestamp;
        let allow_unlimited_contract_size = config.allow_unlimited_contract_size;
        let beneficiary = config.coinbase;
        let block_gas_limit = config.block_gas_limit;
        let is_auto_mining = config.mining.auto_mine;
        let min_gas_price = config.min_gas_price;

        Ok(Self {
            runtime_handle,
            initial_config: config,
            blockchain,
            state,
            irregular_state,
            mem_pool: MemPool::new(block_gas_limit),
            beneficiary,
            min_gas_price,
            prev_randao_generator: mix_hash_generator,
            block_time_offset_seconds,
            fork_metadata,
            instance_id: B256::random(),
            is_auto_mining,
            next_block_base_fee_per_gas,
            next_block_timestamp: None,
            // Start with 1 to mimic Ganache
            next_snapshot_id: 1,
            snapshots: BTreeMap::new(),
            allow_blocks_with_same_timestamp,
            allow_unlimited_contract_size,
            local_accounts,
            filters: HashMap::default(),
            last_filter_id: U256::ZERO,
            logger: Logger::new(false),
            impersonated_accounts: HashSet::new(),
            callbacks,
        })
    }

    pub fn reset(&mut self, fork_config: Option<ForkConfig>) -> Result<(), CreationError> {
        let mut config = self.initial_config.clone();
        config.fork = fork_config;

        let mut reset_instance =
            Self::new(self.runtime_handle.clone(), self.callbacks.clone(), config)?;

        std::mem::swap(self, &mut reset_instance);

        Ok(())
    }

    /// Retrieves the last pending nonce of the account corresponding to the
    /// provided address, if it exists.
    pub fn account_next_nonce(&self, address: &Address) -> Result<u64, StateError> {
        mempool::account_next_nonce(&self.mem_pool, &self.state, address)
    }

    pub fn accounts(&self) -> impl Iterator<Item = &Address> {
        self.local_accounts.keys()
    }

    pub fn allow_unlimited_initcode_size(&self) -> bool {
        self.allow_unlimited_contract_size
    }

    /// Returns whether the miner is mining automatically.
    pub fn is_auto_mining(&self) -> bool {
        self.is_auto_mining
    }

    pub fn balance(
        &self,
        address: Address,
        block_spec: Option<&BlockSpec>,
    ) -> Result<U256, ProviderError> {
        self.execute_in_block_context::<Result<U256, ProviderError>>(
            block_spec,
            move |_blockchain, _block, state| {
                Ok(state
                    .basic(address)?
                    .map_or(U256::ZERO, |account| account.balance))
            },
        )?
    }

    /// Retrieves the gas limit of the next block.
    pub fn block_gas_limit(&self) -> u64 {
        self.mem_pool.block_gas_limit()
    }

    /// Returns the default caller.
    pub fn default_caller(&self) -> Address {
        self.local_accounts
            .keys()
            .next()
            .copied()
            .unwrap_or(Address::ZERO)
    }

    /// Returns the metadata of the forked blockchain, if it exists.
    pub fn fork_metadata(&self) -> Option<&ForkMetadata> {
        self.fork_metadata.as_ref()
    }

    /// Returns the last block in the blockchain.
    pub fn last_block(
        &self,
    ) -> Result<Arc<dyn SyncBlock<Error = BlockchainError>>, BlockchainError> {
        self.blockchain.last_block()
    }

    /// Returns the number of the last block in the blockchain.
    pub fn last_block_number(&self) -> u64 {
        self.blockchain.last_block_number()
    }

    /// Fetch a block by block spec.
    /// Returns `None` if the block spec is `pending`.
    /// Returns `ProviderError::InvalidBlockSpec` error if the block spec is a
    /// number or a hash and the block isn't found.
    /// Returns `ProviderError::InvalidBlockTag` error if the block tag is safe
    /// or finalized and block spec is pre-merge.
    pub fn block_by_block_spec(
        &self,
        block_spec: &BlockSpec,
    ) -> Result<Option<Arc<dyn SyncBlock<Error = BlockchainError>>>, ProviderError> {
        let result = match block_spec {
            BlockSpec::Number(block_number) => Some(
                self.blockchain
                    .block_by_number(*block_number)?
                    .ok_or_else(|| ProviderError::InvalidBlockNumberOrHash {
                        block_spec: block_spec.clone(),
                        latest_block_number: self.blockchain.last_block_number(),
                    })?,
            ),
            BlockSpec::Tag(BlockTag::Earliest) => Some(
                self.blockchain
                    .block_by_number(0)?
                    .expect("genesis block should always exist"),
            ),
            // Matching Hardhat behaviour by returning the last block for finalized and safe.
            // https://github.com/NomicFoundation/hardhat/blob/b84baf2d9f5d3ea897c06e0ecd5e7084780d8b6c/packages/hardhat-core/src/internal/hardhat-network/provider/modules/eth.ts#L1395
            BlockSpec::Tag(BlockTag::Finalized | BlockTag::Safe) => {
                if self.spec_id() >= SpecId::MERGE {
                    Some(self.blockchain.last_block()?)
                } else {
                    return Err(ProviderError::InvalidBlockTag {
                        block_spec: block_spec.clone(),
                        spec: self.spec_id(),
                    });
                }
            }
            BlockSpec::Tag(BlockTag::Latest) => Some(self.blockchain.last_block()?),
            BlockSpec::Tag(BlockTag::Pending) => None,
            BlockSpec::Eip1898(Eip1898BlockSpec::Hash {
                block_hash,
                require_canonical: _,
            }) => Some(self.blockchain.block_by_hash(block_hash)?.ok_or_else(|| {
                ProviderError::InvalidBlockNumberOrHash {
                    block_spec: block_spec.clone(),
                    latest_block_number: self.blockchain.last_block_number(),
                }
            })?),
            BlockSpec::Eip1898(Eip1898BlockSpec::Number { block_number }) => Some(
                self.blockchain
                    .block_by_number(*block_number)?
                    .ok_or_else(|| ProviderError::InvalidBlockNumberOrHash {
                        block_spec: block_spec.clone(),
                        latest_block_number: self.blockchain.last_block_number(),
                    })?,
            ),
        };

        Ok(result)
    }

    /// Retrieves the block number for the provided block spec, if it exists.
    fn block_number_by_block_spec(
        &self,
        block_spec: &BlockSpec,
    ) -> Result<Option<u64>, ProviderError> {
        let block_number = match block_spec {
            BlockSpec::Number(number) => Some(*number),
            BlockSpec::Tag(BlockTag::Earliest) => Some(0),
            BlockSpec::Tag(BlockTag::Finalized | BlockTag::Safe) => {
                if self.spec_id() >= SpecId::MERGE {
                    Some(self.blockchain.last_block_number())
                } else {
                    return Err(ProviderError::InvalidBlockTag {
                        block_spec: block_spec.clone(),
                        spec: self.spec_id(),
                    });
                }
            }
            BlockSpec::Tag(BlockTag::Latest) => Some(self.blockchain.last_block_number()),
            BlockSpec::Tag(BlockTag::Pending) => None,
            BlockSpec::Eip1898(Eip1898BlockSpec::Hash { block_hash, .. }) => {
                self.blockchain.block_by_hash(block_hash)?.map_or_else(
                    || {
                        Err(ProviderError::InvalidBlockNumberOrHash {
                            block_spec: block_spec.clone(),
                            latest_block_number: self.blockchain.last_block_number(),
                        })
                    },
                    |block| Ok(Some(block.header().number)),
                )?
            }
            BlockSpec::Eip1898(Eip1898BlockSpec::Number { block_number }) => Some(*block_number),
        };

        Ok(block_number)
    }

    pub fn block_by_hash(
        &self,
        block_hash: &B256,
    ) -> Result<Option<Arc<dyn SyncBlock<Error = BlockchainError>>>, ProviderError> {
        self.blockchain
            .block_by_hash(block_hash)
            .map_err(ProviderError::Blockchain)
    }

    pub fn chain_id(&self) -> u64 {
        self.blockchain.chain_id()
    }

    pub fn coinbase(&self) -> Address {
        self.beneficiary
    }

    pub fn gas_price(&self) -> Result<U256, ProviderError> {
        const PRE_EIP_1559_GAS_PRICE: u64 = 8_000_000_000;
        const SUGGESTED_PRIORITY_FEE_PER_GAS: u64 = 1_000_000_000;

        if let Some(next_block_gas_fee_per_gas) = self.next_block_base_fee_per_gas()? {
            Ok(next_block_gas_fee_per_gas + U256::from(SUGGESTED_PRIORITY_FEE_PER_GAS))
        } else {
            // We return a hardcoded value for networks without EIP-1559
            Ok(U256::from(PRE_EIP_1559_GAS_PRICE))
        }
    }

    pub fn get_code(
        &self,
        address: Address,
        block_spec: Option<&BlockSpec>,
    ) -> Result<Bytes, ProviderError> {
        self.execute_in_block_context(block_spec, move |_blockchain, _block, state| {
            let code = state
                .basic(address)?
                .map_or(Ok(Bytes::new()), |account_info| {
                    state.code_by_hash(account_info.code_hash).map(|bytecode| {
                        // The `Bytecode` REVM struct pad the bytecode with 33 bytes of 0s for the
                        // `Checked` and `Analysed` variants. `Bytecode::original_bytes` returns
                        // unpadded version.
                        bytecode.original_bytes()
                    })
                })?;

            Ok(code)
        })?
    }

    pub fn get_filter_changes(&mut self, filter_id: &U256) -> Option<FilteredEvents> {
        self.filters.get_mut(filter_id).map(Filter::take_events)
    }

    pub fn get_filter_logs(
        &mut self,
        filter_id: &U256,
    ) -> Result<Option<Vec<LogOutput>>, ProviderError> {
        self.filters
            .get_mut(filter_id)
            .map(|filter| {
                if let Some(events) = filter.take_log_events() {
                    Ok(events)
                } else {
                    Err(ProviderError::InvalidFilterSubscriptionType {
                        filter_id: *filter_id,
                        expected: SubscriptionType::Logs,
                        actual: filter.events.subscription_type(),
                    })
                }
            })
            .transpose()
    }

    pub fn get_storage_at(
        &self,
        address: Address,
        index: U256,
        block_spec: Option<&BlockSpec>,
    ) -> Result<U256, ProviderError> {
        self.execute_in_block_context::<Result<U256, ProviderError>>(
            block_spec,
            move |_blockchain, _block, state| Ok(state.storage(address, index)?),
        )?
    }

    pub fn get_transaction_count(
        &self,
        address: Address,
        block_spec: Option<&BlockSpec>,
    ) -> Result<u64, ProviderError> {
        self.execute_in_block_context::<Result<u64, ProviderError>>(
            block_spec,
            move |_blockchain, _block, state| {
                let nonce = state
                    .basic(address)?
                    .map_or(0, |account_info| account_info.nonce);

                Ok(nonce)
            },
        )?
    }

    pub fn impersonate_account(&mut self, address: Address) {
        self.impersonated_accounts.insert(address);
    }

    pub fn increase_block_time(&mut self, increment: u64) -> i64 {
        self.block_time_offset_seconds += i64::try_from(increment).expect("increment too large");
        self.block_time_offset_seconds
    }

    pub fn instance_id(&self) -> &B256 {
        &self.instance_id
    }

    pub fn interval_mine(&mut self) -> Result<bool, ProviderError> {
        let result = self.mine_and_commit_block(None)?;

        let header = result.block.header();
        let is_empty = result.block.transactions().is_empty();
        if is_empty {
            self.logger.print_interval_mined_block_number(
                header.number,
                is_empty,
                header.base_fee_per_gas,
            );
        } else {
            log::error!("TODO: interval_mine: log mined block");

            self.logger
                .print_interval_mined_block_number(header.number, is_empty, None);

            if self.logger.print_logs() {
                self.logger.print_empty_line();
            }
        }

        Ok(true)
    }

    pub fn logger(&self) -> &Logger {
        &self.logger
    }

    pub fn make_snapshot(&mut self) -> u64 {
        let id = self.next_snapshot_id;
        self.next_snapshot_id += 1;

        let snapshot = Snapshot {
            block_number: self.blockchain.last_block_number(),
            block_time_offset_seconds: self.block_time_offset_seconds,
            coinbase: self.beneficiary,
            irregular_state: self.irregular_state.clone(),
            mem_pool: self.mem_pool.clone(),
            next_block_base_fee_per_gas: self.next_block_base_fee_per_gas,
            next_block_timestamp: self.next_block_timestamp,
            prev_randao_generator: self.prev_randao_generator.clone(),
            state: self.state.clone(),
            time: Instant::now(),
        };
        self.snapshots.insert(id, snapshot);

        id
    }

    pub fn mine_and_commit_block(
        &mut self,
        timestamp: Option<u64>,
    ) -> Result<MineBlockResult<BlockchainError>, ProviderError> {
        let (block_timestamp, new_offset) = self.next_block_timestamp(timestamp)?;
        let prevrandao = if self.blockchain.spec_id() >= SpecId::MERGE {
            Some(self.prev_randao_generator.next_value())
        } else {
            None
        };

        let result = self.mine_block(block_timestamp, prevrandao)?;

        if let Some(new_offset) = new_offset {
            self.block_time_offset_seconds = new_offset;
        }

        // Reset the next block base fee per gas upon successful execution
        self.next_block_base_fee_per_gas.take();

        // Reset next block time stamp
        self.next_block_timestamp.take();

        let block = self
            .blockchain
            .insert_block(result.block, result.state_diff)
            .map_err(ProviderError::Blockchain)?;

        self.mem_pool
            .update(&result.state)
            .map_err(ProviderError::MemPoolUpdate)?;

        self.state = result.state;

        Ok(MineBlockResult {
            block,
            transaction_results: result.transaction_results,
            transaction_traces: result.transaction_traces,
        })
    }

    /// Mines `number_of_blocks` blocks with the provided `interval` between
    /// them.
    pub fn mine_and_commit_blocks(
        &mut self,
        number_of_blocks: u64,
        interval: u64,
    ) -> Result<Vec<MineBlockResult<BlockchainError>>, ProviderError> {
        // There should be at least 2 blocks left for the reservation to work,
        // because we always mine a block after it. But here we use a bigger
        // number to err on the side of safety.
        const MINIMUM_RESERVABLE_BLOCKS: u64 = 6;

        if number_of_blocks == 0 {
            return Ok(Vec::new());
        }

        let mine_block_with_interval = |data: &mut ProviderData,
                                        mined_blocks: &mut Vec<
            MineBlockResult<BlockchainError>,
        >|
         -> Result<(), ProviderError> {
            let previous_timestamp = mined_blocks
                .last()
                .expect("at least one block was mined")
                .block
                .header()
                .timestamp;

            let mined_block = data.mine_and_commit_block(Some(previous_timestamp + interval))?;
            mined_blocks.push(mined_block);

            Ok(())
        };

        // Limit the pre-allocated capacity based on the minimum reservable number of
        // blocks to avoid too large allocations.
        let mut mined_blocks = Vec::with_capacity(
            usize::try_from(number_of_blocks.min(2 * MINIMUM_RESERVABLE_BLOCKS))
                .expect("number of blocks exceeds {u64::MAX}"),
        );

        // we always mine the first block, and we don't apply the interval for it
        mined_blocks.push(self.mine_and_commit_block(None)?);

        while u64::try_from(mined_blocks.len()).expect("usize cannot be larger than u128")
            < number_of_blocks
            && self.mem_pool.has_pending_transactions()
        {
            mine_block_with_interval(self, &mut mined_blocks)?;
        }

        // If there is at least one remaining block, we mine one. This way, we
        // guarantee that there's an empty block immediately before and after the
        // reservation. This makes the logging easier to get right.
        if u64::try_from(mined_blocks.len()).expect("usize cannot be larger than u128")
            < number_of_blocks
        {
            mine_block_with_interval(self, &mut mined_blocks)?;
        }

        let remaining_blocks = number_of_blocks
            - u64::try_from(mined_blocks.len()).expect("usize cannot be larger than u128");

        if remaining_blocks < MINIMUM_RESERVABLE_BLOCKS {
            for _ in 0..remaining_blocks {
                mine_block_with_interval(self, &mut mined_blocks)?;
            }
        } else {
            self.blockchain
                .reserve_blocks(remaining_blocks - 1, interval)?;

            let previous_timestamp = self.blockchain.last_block()?.header().timestamp;

            let mined_block = self.mine_and_commit_block(Some(previous_timestamp + interval))?;
            mined_blocks.push(mined_block);
        }

        mined_blocks.shrink_to_fit();

        Ok(mined_blocks)
    }

    pub fn network_id(&self) -> String {
        self.initial_config.network_id.to_string()
    }

    pub fn new_pending_transaction_filter(&mut self) -> U256 {
        let filter_id = self.next_filter_id();
        self.filters.insert(
            filter_id,
            Filter::new(
                FilteredEvents::NewPendingTransactions(Vec::new()),
                /* is_subscription */ false,
            ),
        );
        filter_id
    }

    /// Calculates the next block's base fee per gas.
    pub fn next_block_base_fee_per_gas(&self) -> Result<Option<U256>, BlockchainError> {
        if self.spec_id() < SpecId::LONDON {
            return Ok(None);
        }

        self.next_block_base_fee_per_gas
            .map_or_else(
                || {
                    let last_block = self.last_block()?;

                    let base_fee = calculate_next_base_fee(last_block.header());

                    Ok(base_fee)
                },
                Ok,
            )
            .map(Some)
    }

    /// Calculates the gas price for the next block.
    pub fn next_gas_price(&self) -> Result<U256, BlockchainError> {
        if let Some(next_block_base_fee_per_gas) = self.next_block_base_fee_per_gas()? {
            let suggested_priority_fee_per_gas = U256::from(1_000_000_000u64);
            Ok(next_block_base_fee_per_gas + suggested_priority_fee_per_gas)
        } else {
            // We return a hardcoded value for networks without EIP-1559
            Ok(U256::from(8_000_000_000u64))
        }
    }

    pub fn nonce(
        &self,
        address: &Address,
        block_spec: Option<&BlockSpec>,
        state_overrides: &StateOverrides,
    ) -> Result<u64, ProviderError> {
        state_overrides
            .account_override(address)
            .and_then(|account_override| account_override.nonce)
            .map_or_else(
                || {
                    if matches!(block_spec, Some(BlockSpec::Tag(BlockTag::Pending))) {
                        self.account_next_nonce(address)
                            .map_err(ProviderError::State)
                    } else {
                        self.execute_in_block_context(
                            block_spec,
                            move |_blockchain, _block, state| {
                                let nonce =
                                    state.basic(*address)?.map_or(0, |account| account.nonce);

                                Ok(nonce)
                            },
                        )?
                    }
                },
                Ok,
            )
    }

    pub fn pending_transactions(&self) -> impl Iterator<Item = &PendingTransaction> {
        self.mem_pool.transactions()
    }

    pub fn remove_filter(&mut self, filter_id: &U256) -> bool {
        self.remove_filter_impl::</* IS_SUBSCRIPTION */ false>(filter_id)
    }

    pub fn remove_subscription(&mut self, filter_id: &U256) -> bool {
        self.remove_filter_impl::</* IS_SUBSCRIPTION */ true>(filter_id)
    }

    /// Removes the transaction with the provided hash from the mem pool, if it
    /// exists.
    pub fn remove_pending_transaction(
        &mut self,
        transaction_hash: &B256,
    ) -> Option<OrderedTransaction> {
        self.mem_pool.remove_transaction(transaction_hash)
    }

    pub fn revert_to_snapshot(&mut self, snapshot_id: u64) -> bool {
        // Ensure that, if the snapshot exists, we also remove all subsequent snapshots,
        // as they can only be used once in Ganache.
        let mut removed_snapshots = self.snapshots.split_off(&snapshot_id);

        if let Some(snapshot) = removed_snapshots.remove(&snapshot_id) {
            let Snapshot {
                block_number,
                block_time_offset_seconds,
                coinbase,
                irregular_state,
                mem_pool,
                next_block_base_fee_per_gas,
                next_block_timestamp,
                prev_randao_generator,
                state,
                time,
            } = snapshot;

            // We compute a new offset such that:
            // now + new_offset == snapshot_date + old_offset
            let duration_since_snapshot = Instant::now().duration_since(time);
            self.block_time_offset_seconds = block_time_offset_seconds
                + i64::try_from(duration_since_snapshot.as_secs()).expect("duration too large");

            self.beneficiary = coinbase;
            self.blockchain
                .revert_to_block(block_number)
                .expect("Snapshotted block should exist");

            self.irregular_state = irregular_state;
            self.mem_pool = mem_pool;
            self.next_block_base_fee_per_gas = next_block_base_fee_per_gas;
            self.next_block_timestamp = next_block_timestamp;
            self.prev_randao_generator = prev_randao_generator;
            self.state = state;

            true
        } else {
            false
        }
    }

    pub fn run_call(
        &self,
        transaction: PendingTransaction,
        block_spec: Option<&BlockSpec>,
        state_overrides: &StateOverrides,
    ) -> Result<Bytes, ProviderError> {
        let cfg = self.create_evm_config(block_spec)?;
        let transaction_hash = *transaction.hash();
        let transaction = transaction.into();

        self.execute_in_block_context(block_spec, |blockchain, block, state| {
            let header = block.header();
            let block = BlockEnv {
                number: U256::from(header.number),
                coinbase: header.beneficiary,
                timestamp: U256::from(header.timestamp),
                gas_limit: U256::from(header.gas_limit),
                basefee: U256::from(0),
                difficulty: header.difficulty,
                prevrandao: if cfg.spec_id >= SpecId::MERGE {
                    Some(header.mix_hash)
                } else {
                    None
                },
                blob_excess_gas_and_price: header
                    .blob_gas
                    .as_ref()
                    .map(|BlobGas { excess_gas, .. }| BlobExcessGasAndPrice::new(*excess_gas)),
            };

            let mut inspector = self.evm_inspector();

            let result = guaranteed_dry_run(
                blockchain,
                &state,
                state_overrides,
                cfg,
                transaction,
                block,
                Some(&mut inspector),
            )
            .map_err(ProviderError::RunTransaction)?;

            match result.result {
                ExecutionResult::Success { output, .. } => Ok(output.into_data()),
                ExecutionResult::Revert { output, .. } => {
                    Err(TransactionFailure::revert(output, transaction_hash).into())
                }
                ExecutionResult::Halt { reason, .. } => {
                    Err(TransactionFailure::halt(reason, transaction_hash).into())
                }
            }
        })?
    }

    pub fn transaction_receipt(
        &self,
        transaction_hash: &B256,
    ) -> Result<Option<Arc<BlockReceipt>>, ProviderError> {
        self.blockchain
            .receipt_by_transaction_hash(transaction_hash)
            .map_err(ProviderError::Blockchain)
    }

    pub fn set_min_gas_price(&mut self, min_gas_price: U256) -> Result<(), ProviderError> {
        if self.spec_id() >= SpecId::LONDON {
            return Err(ProviderError::SetMinGasPriceUnsupported);
        }

        self.min_gas_price = min_gas_price;

        Ok(())
    }

    pub fn send_raw_transaction(
        &mut self,
        signed_transaction: PendingTransaction,
    ) -> Result<B256, ProviderError> {
        let snapshot_id = if self.is_auto_mining {
            self.validate_auto_mine_transaction(&signed_transaction)?;

            Some(self.make_snapshot())
        } else {
            None
        };

        let tx_hash = self
            .add_pending_transaction(signed_transaction)
            .map_err(|error| {
                if let Some(snapshot_id) = snapshot_id {
                    self.revert_to_snapshot(snapshot_id);
                }

                error
            })?;

        if let Some(snapshot_id) = snapshot_id {
            let transaction_result = loop {
                let result = self.mine_and_commit_block(None).map_err(|error| {
                    self.revert_to_snapshot(snapshot_id);

                    error
                })?;

                let transaction_result = result.block.transactions().iter().enumerate().find_map(
                    |(idx, transaction)| {
                        if *transaction.hash() == tx_hash {
                            Some(result.transaction_results[idx].clone())
                        } else {
                            None
                        }
                    },
                );

                if let Some(transaction_result) = transaction_result {
                    break transaction_result;
                }
            };

            while self.mem_pool.has_pending_transactions() {
                self.mine_and_commit_block(None).map_err(|error| {
                    self.revert_to_snapshot(snapshot_id);

                    error
                })?;
            }

            self.snapshots.remove(&snapshot_id);

            match transaction_result {
                ExecutionResult::Success { .. } => (),
                ExecutionResult::Revert { output, .. } => {
                    return Err(TransactionFailure::revert(output, tx_hash).into());
                }
                ExecutionResult::Halt { reason, .. } => {
                    self.revert_to_snapshot(snapshot_id);

                    return Err(TransactionFailure::halt(reason, tx_hash).into());
                }
            }
        }

        Ok(tx_hash)
    }

    pub fn send_transaction(
        &mut self,
        transaction_request: TransactionRequestAndSender,
    ) -> Result<B256, ProviderError> {
        let signed_transaction = self.sign_transaction_request(transaction_request)?;
        self.send_raw_transaction(signed_transaction)
    }

    /// Sets whether the miner should mine automatically.
    pub fn set_auto_mining(&mut self, enabled: bool) {
        self.is_auto_mining = enabled;
    }

    pub fn set_balance(&mut self, address: Address, balance: U256) -> Result<(), ProviderError> {
        let account_info = self.state.modify_account(
            address,
            AccountModifierFn::new(Box::new(move |account_balance, _, _| {
                *account_balance = balance;
            })),
            &|| {
                Ok(AccountInfo {
                    balance,
                    nonce: 0,
                    code: None,
                    code_hash: KECCAK_EMPTY,
                })
            },
        )?;

        let block_number = self.blockchain.last_block_number();
        let state_root = self.state.state_root()?;

        self.irregular_state
            .state_override_at_block_number(block_number)
            .or_insert_with(|| StateOverride::with_state_root(state_root))
            .diff
            .apply_account_change(address, account_info.clone());

        self.mem_pool.update(&self.state)?;

        Ok(())
    }

    /// Sets the gas limit used for mining new blocks.
    pub fn set_block_gas_limit(&mut self, gas_limit: u64) -> Result<(), ProviderError> {
        self.mem_pool
            .set_block_gas_limit(&self.state, gas_limit)
            .map_err(ProviderError::State)
    }

    pub fn set_code(&mut self, address: Address, code: Bytes) -> Result<(), ProviderError> {
        let code = Bytecode::new_raw(code.clone());
        let default_code = code.clone();
        let irregular_code = code.clone();

        let mut account_info = self.state.modify_account(
            address,
            AccountModifierFn::new(Box::new(move |_, _, account_code| {
                *account_code = Some(code.clone());
            })),
            &|| {
                Ok(AccountInfo {
                    balance: U256::ZERO,
                    nonce: 0,
                    code: Some(default_code.clone()),
                    code_hash: KECCAK_EMPTY,
                })
            },
        )?;

        // The code was stripped from the account, so we need to re-add it for the
        // irregular state.
        account_info.code = Some(irregular_code.clone());

        let block_number = self.blockchain.last_block_number();
        let state_root = self.state.state_root()?;

        self.irregular_state
            .state_override_at_block_number(block_number)
            .or_insert_with(|| StateOverride::with_state_root(state_root))
            .diff
            .apply_account_change(address, account_info.clone());

        Ok(())
    }

    /// Sets the coinbase.
    pub fn set_coinbase(&mut self, coinbase: Address) {
        self.beneficiary = coinbase;
    }

    /// Sets the next block's base fee per gas.
    pub fn set_next_block_base_fee_per_gas(
        &mut self,
        base_fee_per_gas: U256,
    ) -> Result<(), ProviderError> {
        let spec_id = self.spec_id();
        if spec_id < SpecId::LONDON {
            return Err(ProviderError::SetNextBlockBaseFeePerGasUnsupported { spec_id });
        }

        self.next_block_base_fee_per_gas = Some(base_fee_per_gas);

        Ok(())
    }

    /// Set the next block timestamp.
    pub fn set_next_block_timestamp(&mut self, timestamp: u64) -> Result<u64, ProviderError> {
        let latest_block = self.blockchain.last_block()?;
        let latest_block_header = latest_block.header();

        match timestamp.cmp(&latest_block_header.timestamp) {
            Ordering::Less => Err(ProviderError::TimestampLowerThanPrevious {
                proposed: timestamp,
                previous: latest_block_header.timestamp,
            }),
            Ordering::Equal => Err(ProviderError::TimestampEqualsPrevious {
                proposed: timestamp,
            }),
            Ordering::Greater => {
                self.next_block_timestamp = Some(timestamp);
                Ok(timestamp)
            }
        }
    }

    /// Sets the next block's prevrandao.
    pub fn set_next_prev_randao(&mut self, prev_randao: B256) -> Result<(), ProviderError> {
        let spec_id = self.spec_id();
        if spec_id < SpecId::MERGE {
            return Err(ProviderError::SetNextPrevRandaoUnsupported { spec_id });
        }

        self.prev_randao_generator.set_next(prev_randao);

        Ok(())
    }

    pub fn set_nonce(&mut self, address: Address, nonce: u64) -> Result<(), ProviderError> {
        if mempool::has_transactions(&self.mem_pool) {
            return Err(ProviderError::SetAccountNonceWithPendingTransactions);
        }

        let previous_nonce = self
            .state
            .basic(address)?
            .map_or(0, |account| account.nonce);

        if nonce < previous_nonce {
            return Err(ProviderError::SetAccountNonceLowerThanCurrent {
                previous: previous_nonce,
                proposed: nonce,
            });
        }

        let account_info = self.state.modify_account(
            address,
            AccountModifierFn::new(Box::new(move |_, account_nonce, _| *account_nonce = nonce)),
            &|| {
                Ok(AccountInfo {
                    balance: U256::ZERO,
                    nonce,
                    code: None,
                    code_hash: KECCAK_EMPTY,
                })
            },
        )?;

        let block_number = self.blockchain.last_block_number();
        let state_root = self.state.state_root()?;

        self.irregular_state
            .state_override_at_block_number(block_number)
            .or_insert_with(|| StateOverride::with_state_root(state_root))
            .diff
            .apply_account_change(address, account_info.clone());

        self.mem_pool.update(&self.state)?;

        Ok(())
    }

    pub fn set_account_storage_slot(
        &mut self,
        address: Address,
        index: U256,
        value: U256,
    ) -> Result<(), ProviderError> {
        self.state.set_account_storage_slot(address, index, value)?;

        let old_value = self.state.set_account_storage_slot(address, index, value)?;

        let slot = StorageSlot::new_changed(old_value, value);
        let account_info = self.state.basic(address).and_then(|mut account_info| {
            // Retrieve the code if it's not empty. This is needed for the irregular state.
            if let Some(account_info) = &mut account_info {
                if account_info.code_hash != KECCAK_EMPTY {
                    account_info.code = Some(self.state.code_by_hash(account_info.code_hash)?);
                }
            }

            Ok(account_info)
        })?;

        let block_number = self.blockchain.last_block_number();
        let state_root = self.state.state_root()?;

        self.irregular_state
            .state_override_at_block_number(block_number)
            .or_insert_with(|| StateOverride::with_state_root(state_root))
            .diff
            .apply_storage_change(address, index, slot, account_info);

        Ok(())
    }

    pub fn sign(&self, address: &Address, message: Bytes) -> Result<Signature, ProviderError> {
        match self.local_accounts.get(address) {
            Some(secret_key) => Ok(Signature::new(&message[..], secret_key)?),
            None => Err(ProviderError::UnknownAddress { address: *address }),
        }
    }

    pub fn spec_id(&self) -> SpecId {
        self.blockchain.spec_id()
    }

    pub fn stop_impersonating_account(&mut self, address: Address) -> bool {
        self.impersonated_accounts.remove(&address)
    }

    pub fn total_difficulty_by_hash(&self, hash: &B256) -> Result<Option<U256>, ProviderError> {
        self.blockchain
            .total_difficulty_by_hash(hash)
            .map_err(ProviderError::Blockchain)
    }

    /// Get a transaction by hash from the blockchain or from the mempool if
    /// it's not mined yet.
    pub fn transaction_by_hash(
        &self,
        hash: &B256,
    ) -> Result<Option<TransactionAndBlock>, ProviderError> {
        let transaction = if let Some(tx) = self.mem_pool.transaction_by_hash(hash) {
            let signed_transaction = tx.pending().transaction().clone();

            Some(TransactionAndBlock {
                signed_transaction,
                block_data: None,
                is_pending: true,
            })
        } else if let Some(block) = self.blockchain.block_by_transaction_hash(hash)? {
            let tx_index_u64 = self
                .blockchain
                .receipt_by_transaction_hash(hash)?
                .expect("If the transaction was inserted in a block, it must have a receipt")
                .transaction_index;
            let tx_index =
                usize::try_from(tx_index_u64).expect("Indices cannot be larger than usize::MAX");

            let signed_transaction = block
                .transactions()
                .get(tx_index)
                .expect("Transaction index must be valid, since it's from the receipt.")
                .clone();

            Some(TransactionAndBlock {
                signed_transaction,
                block_data: Some(BlockDataForTransaction {
                    block,
                    transaction_index: tx_index_u64,
                }),
                is_pending: false,
            })
        } else {
            None
        };

        Ok(transaction)
    }

    fn add_pending_transaction(
        &mut self,
        transaction: PendingTransaction,
    ) -> Result<B256, ProviderError> {
        let transaction_hash = *transaction.hash();

        // Handles validation
        self.mem_pool.add_transaction(&self.state, transaction)?;

        for filter in self.filters.values_mut() {
            if let FilteredEvents::NewPendingTransactions(events) = &mut filter.events {
                events.push(transaction_hash);
            }
        }

        Ok(transaction_hash)
    }
    fn evm_inspector(&self) -> EvmInspector<'_> {
        EvmInspector::new(&*self.callbacks)
    }

    fn create_evm_config(&self, block_spec: Option<&BlockSpec>) -> Result<CfgEnv, ProviderError> {
        let block_number = block_spec
            .map(|block_spec| self.block_number_by_block_spec(block_spec))
            .transpose()?
            .flatten();

        let spec_id = if let Some(block_number) = block_number {
            self.blockchain.spec_at_block_number(block_number)?
        } else {
            self.blockchain.spec_id()
        };

        let mut evm_config = CfgEnv::default();
        evm_config.chain_id = self.blockchain.chain_id();
        evm_config.spec_id = spec_id;
        evm_config.limit_contract_code_size = if self.allow_unlimited_contract_size {
            Some(usize::MAX)
        } else {
            None
        };
        evm_config.disable_eip3607 = true;

        Ok(evm_config)
    }

    fn execute_in_block_context<T>(
        &self,
        block_spec: Option<&BlockSpec>,
        function: impl FnOnce(
            &dyn SyncBlockchain<BlockchainError, StateError>,
            Arc<dyn SyncBlock<Error = BlockchainError>>,
            Box<dyn SyncState<StateError>>,
        ) -> T,
    ) -> Result<T, ProviderError> {
        let (context, blockchain) = if let Some(context) = self.context_by_block_spec(block_spec)? {
            (context, None)
        } else {
            let result = self.mine_pending_block()?;

            let blockchain =
                BlockchainWithPending::new(&*self.blockchain, result.block, result.state_diff);

            let block = blockchain
                .last_block()
                .expect("The pending block is the last block");

            let context = BlockContext {
                block,
                state: result.state,
            };

            (context, Some(blockchain))
        };

        let blockchain = blockchain
            .as_ref()
            .map_or(&*self.blockchain, |blockchain| blockchain);

        // Execute function in the requested block context.
        let result = function(blockchain, context.block, context.state);

        Ok(result)
    }

    /// Mine a block at a specific timestamp
    fn mine_block(
        &self,
        timestamp: u64,
        prevrandao: Option<B256>,
    ) -> Result<MineBlockResultAndState<StateError>, ProviderError> {
        // TODO: https://github.com/NomicFoundation/edr/issues/156
        let reward = U256::ZERO;

        let evm_config = self.create_evm_config(None)?;

        let mut inspector = self.evm_inspector();

        let result = mine_block(
            &*self.blockchain,
            self.state.clone(),
            &self.mem_pool,
            &evm_config,
            timestamp,
            self.beneficiary,
            self.min_gas_price,
            // TODO: make this configurable (https://github.com/NomicFoundation/edr/issues/111)
            MineOrdering::Fifo,
            reward,
            self.next_block_base_fee_per_gas,
            prevrandao,
            Some(&mut inspector),
        )?;

        Ok(result)
    }

    /// Mines a pending block, without modifying any values.
    pub fn mine_pending_block(&self) -> Result<MineBlockResultAndState<StateError>, ProviderError> {
        let (block_timestamp, _new_offset) = self.next_block_timestamp(None)?;

        // Mining a pending block shouldn't affect the mix hash.
        let prevrandao = None;

        self.mine_block(block_timestamp, prevrandao)
    }

    /// Get the timestamp for the next block.
    /// Ported from <https://github.com/NomicFoundation/hardhat/blob/b84baf2d9f5d3ea897c06e0ecd5e7084780d8b6c/packages/hardhat-core/src/internal/hardhat-network/provider/node.ts#L1942>
    fn next_block_timestamp(
        &self,
        timestamp: Option<u64>,
    ) -> Result<(u64, Option<i64>), ProviderError> {
        let latest_block = self.blockchain.last_block()?;
        let latest_block_header = latest_block.header();

        let current_timestamp =
            i64::try_from(SystemTime::now().duration_since(UNIX_EPOCH)?.as_secs())
                .expect("timestamp too large");

        let (mut block_timestamp, new_offset) = if let Some(timestamp) = timestamp {
            timestamp.checked_sub(latest_block_header.timestamp).ok_or(
                ProviderError::TimestampLowerThanPrevious {
                    proposed: timestamp,
                    previous: latest_block_header.timestamp,
                },
            )?;

            let offset = i64::try_from(timestamp).expect("timestamp too large") - current_timestamp;
            (timestamp, Some(offset))
        } else if let Some(next_block_timestamp) = self.next_block_timestamp {
            let offset = i64::try_from(next_block_timestamp).expect("timestamp too large")
                - current_timestamp;

            (next_block_timestamp, Some(offset))
        } else {
            let next_timestamp = u64::try_from(current_timestamp + self.block_time_offset_seconds)
                .expect("timestamp must be positive");

            (next_timestamp, None)
        };

        let timestamp_needs_increase = block_timestamp == latest_block_header.timestamp
            && !self.allow_blocks_with_same_timestamp;
        if timestamp_needs_increase {
            block_timestamp += 1;
        }

        Ok((block_timestamp, new_offset))
    }

    fn next_filter_id(&mut self) -> U256 {
        self.last_filter_id = self
            .last_filter_id
            .checked_add(U256::from(1))
            .expect("filter id starts at zero, so it'll never overflow for U256");
        self.last_filter_id
    }

    fn remove_filter_impl<const IS_SUBSCRIPTION: bool>(&mut self, filter_id: &U256) -> bool {
        if let Some(filter) = self.filters.get(filter_id) {
            filter.is_subscription == IS_SUBSCRIPTION && self.filters.remove(filter_id).is_some()
        } else {
            false
        }
    }

    fn sign_transaction_request(
        &self,
        transaction_request: TransactionRequestAndSender,
    ) -> Result<PendingTransaction, ProviderError> {
        let TransactionRequestAndSender { request, sender } = transaction_request;

        if self.impersonated_accounts.contains(&sender) {
            let signed_transaction = request.fake_sign(&sender);

            Ok(PendingTransaction::with_caller(
                self.blockchain.spec_id(),
                signed_transaction,
                sender,
            )?)
        } else {
            let secret_key = self
                .local_accounts
                .get(&sender)
                .ok_or(ProviderError::UnknownAddress { address: sender })?;

            let signed_transaction = request.sign(secret_key)?;
            Ok(PendingTransaction::new(
                self.blockchain.spec_id(),
                signed_transaction,
            )?)
        }
    }

    fn context_by_block_spec(
        &self,
        block_spec: Option<&BlockSpec>,
    ) -> Result<Option<BlockContext>, ProviderError> {
        let block = if let Some(block_spec) = block_spec {
            if let Some(block) = self.block_by_block_spec(block_spec)? {
                block
            } else {
                // Block spec is pending
                return Ok(None);
            }
        } else {
            self.blockchain.last_block()?
        };

        let block_header = block.header();

        let contextual_state = self
            .blockchain
            .state_at_block_number(block_header.number, self.irregular_state.state_overrides())?;

        Ok(Some(BlockContext {
            block,
            state: contextual_state,
        }))
    }

    fn validate_auto_mine_transaction(
        &self,
        transaction: &PendingTransaction,
    ) -> Result<(), ProviderError> {
        let next_nonce = self.account_next_nonce(transaction.caller())?;

        match transaction.nonce().cmp(&next_nonce) {
            Ordering::Less => {
                return Err(ProviderError::AutoMineNonceTooLow {
                    expected: next_nonce,
                    actual: transaction.nonce(),
                })
            }
            Ordering::Equal => (),
            Ordering::Greater => {
                return Err(ProviderError::AutoMineNonceTooHigh {
                    expected: next_nonce,
                    actual: transaction.nonce(),
                })
            }
        }

        // Question: Why do we use the max priority fee per gas as gas price?
        let max_priority_fee_per_gas = transaction
            .max_priority_fee_per_gas()
            .unwrap_or_else(|| transaction.gas_price());

        if max_priority_fee_per_gas < self.min_gas_price {
            return Err(ProviderError::AutoMinePriorityFeeTooLow {
                expected: self.min_gas_price,
                actual: max_priority_fee_per_gas,
            });
        }

        if let Some(next_block_base_fee) = self.next_block_base_fee_per_gas()? {
            if let Some(max_fee_per_gas) = transaction.max_fee_per_gas() {
                if max_fee_per_gas < next_block_base_fee {
                    return Err(ProviderError::AutoMineMaxFeeTooLow {
                        expected: next_block_base_fee,
                        actual: max_fee_per_gas,
                    });
                }
            } else {
                let gas_price = transaction.gas_price();
                if gas_price < next_block_base_fee {
                    return Err(ProviderError::AutoMineGasPriceTooLow {
                        expected: next_block_base_fee,
                        actual: gas_price,
                    });
                }
            }
        }

        Ok(())
    }
}

fn block_time_offset_seconds(config: &ProviderConfig) -> Result<i64, CreationError> {
    config.initial_date.map_or(Ok(0), |initial_date| {
        let initial_timestamp = i64::try_from(
            initial_date
                .duration_since(UNIX_EPOCH)
                .map_err(|_e| CreationError::InvalidInitialDate(initial_date))?
                .as_secs(),
        )
        .expect("initial date must be representable as i64");

        let current_timestamp = i64::try_from(
            SystemTime::now()
                .duration_since(UNIX_EPOCH)
                .expect("current time must be after UNIX epoch")
                .as_secs(),
        )
        .expect("Current timestamp must be representable as i64");

        Ok(initial_timestamp - current_timestamp)
    })
}

struct BlockchainAndState {
    blockchain: Box<dyn SyncBlockchain<BlockchainError, StateError>>,
    fork_metadata: Option<ForkMetadata>,
    state: Box<dyn SyncState<StateError>>,
    irregular_state: IrregularState,
<<<<<<< HEAD
    prev_randao_generator: RandomHashGenerator,
=======
    block_time_offset_seconds: i64,
>>>>>>> df47a1a4
    next_block_base_fee_per_gas: Option<U256>,
}

fn create_blockchain_and_state(
    runtime: runtime::Handle,
    config: &ProviderConfig,
    mut genesis_accounts: HashMap<Address, Account>,
) -> Result<BlockchainAndState, CreationError> {
    let mut irregular_state = IrregularState::default();

    let mut prev_randao_generator = RandomHashGenerator::with_seed(edr_defaults::MIX_HASH_SEED);

    if let Some(fork_config) = &config.fork {
        let state_root_generator = Arc::new(parking_lot::Mutex::new(
            RandomHashGenerator::with_seed(edr_defaults::MIX_HASH_SEED),
        ));

        let rpc_client = RpcClient::new(&fork_config.json_rpc_url, config.cache_dir.clone());

        let blockchain = tokio::task::block_in_place(|| {
            runtime.block_on(ForkedBlockchain::new(
                runtime.clone(),
                Some(config.chain_id),
                config.hardfork,
                rpc_client,
                fork_config.block_number,
                state_root_generator.clone(),
                // TODO: make hardfork activations configurable (https://github.com/NomicFoundation/edr/issues/111)
                HashMap::new(),
            ))
        })?;

        let fork_block_number = blockchain.last_block_number();

        if !genesis_accounts.is_empty() {
            let rpc_client = RpcClient::new(&fork_config.json_rpc_url, config.cache_dir.clone());

            let genesis_addresses = genesis_accounts.keys().cloned().collect::<Vec<_>>();
            let genesis_account_infos = tokio::task::block_in_place(|| {
                runtime.block_on(rpc_client.get_account_infos(
                    &genesis_addresses,
                    Some(BlockSpec::Number(fork_block_number)),
                ))
            })?;

            // Make sure that the nonce and the code of genesis accounts matches the fork
            // state as we only want to overwrite the balance.
            for (address, account_info) in genesis_addresses.into_iter().zip(genesis_account_infos)
            {
                genesis_accounts.entry(address).and_modify(|account| {
                    let AccountInfo {
                        balance: _,
                        nonce,
                        code,
                        code_hash,
                    } = &mut account.info;

                    *nonce = account_info.nonce;
                    *code = account_info.code;
                    *code_hash = account_info.code_hash;
                });
            }

            let state_root = state_root_generator.lock().next_value();

            irregular_state
                .state_override_at_block_number(fork_block_number)
                .or_insert(StateOverride {
                    diff: StateDiff::from(genesis_accounts),
                    state_root,
                });
        }

        let state = blockchain
            .state_at_block_number(fork_block_number, irregular_state.state_overrides())
            .expect("Fork state must exist");

        let block_time_offset_seconds = {
            let fork_block_timestamp = UNIX_EPOCH
                + Duration::from_secs(
                    blockchain
                        .last_block()
                        .map_err(CreationError::Blockchain)?
                        .header()
                        .timestamp,
                );

            let elapsed_time = SystemTime::now()
                .duration_since(fork_block_timestamp)
                .expect("current time must be after fork block")
                .as_secs();

            -i64::try_from(elapsed_time)
                .expect("Elapsed time since fork block must be representable as i64")
        };

        let next_block_base_fee_per_gas = if config.hardfork >= SpecId::LONDON {
            if let Some(base_fee) = config.initial_base_fee_per_gas {
                Some(base_fee)
            } else {
                let previous_base_fee = blockchain
                    .last_block()
                    .map_err(CreationError::Blockchain)?
                    .header()
                    .base_fee_per_gas;

                if previous_base_fee.is_none() {
                    Some(U256::from(DEFAULT_INITIAL_BASE_FEE_PER_GAS))
                } else {
                    None
                }
            }
        } else {
            None
        };

        Ok(BlockchainAndState {
            fork_metadata: Some(ForkMetadata {
                chain_id: blockchain.chain_id(),
                fork_block_number,
                fork_block_hash: *blockchain
                    .block_by_number(fork_block_number)
                    .map_err(CreationError::Blockchain)?
                    .expect("Fork block must exist")
                    .hash(),
            }),
            blockchain: Box::new(blockchain),
            state: Box::new(state),
            irregular_state,
<<<<<<< HEAD
            prev_randao_generator,
            // There is no genesis block in a forked blockchain, so we incorporate the initial base
            // fee per gas as the next base fee value.
            next_block_base_fee_per_gas: config.initial_base_fee_per_gas,
=======
            block_time_offset_seconds,
            next_block_base_fee_per_gas,
>>>>>>> df47a1a4
        })
    } else {
        let blockchain = LocalBlockchain::new(
            StateDiff::from(genesis_accounts),
            config.chain_id,
            config.hardfork,
            config.block_gas_limit,
            config.initial_date.map(|d| {
                d.duration_since(UNIX_EPOCH)
                    .expect("initial date must be after UNIX epoch")
                    .as_secs()
            }),
            Some(prev_randao_generator.next_value()),
            config.initial_base_fee_per_gas,
            config.initial_blob_gas.clone(),
            config.initial_parent_beacon_block_root,
        )?;

        let state = blockchain
            .state_at_block_number(0, irregular_state.state_overrides())
            .expect("Genesis state must exist");

        let block_time_offset_seconds = block_time_offset_seconds(config)?;

        Ok(BlockchainAndState {
            fork_metadata: None,
            blockchain: Box::new(blockchain),
            state,
            irregular_state,
<<<<<<< HEAD
            prev_randao_generator,
=======
            block_time_offset_seconds,
>>>>>>> df47a1a4
            // For local blockchain the initial base fee per gas config option is incorporated as
            // part of the genesis block.
            next_block_base_fee_per_gas: None,
        })
    }
}

/// The result returned by requesting a block by number.
#[derive(Debug, Clone)]
pub struct BlockAndTotalDifficulty {
    /// The block
    pub block: Arc<dyn SyncBlock<Error = BlockchainError>>,
    /// Whether the block is a pending block.
    pub pending: bool,
    /// The total difficulty with the block
    pub total_difficulty: Option<U256>,
}

/// The result returned by requesting a transaction.
#[derive(Debug, Clone)]
pub struct TransactionAndBlock {
    /// The signed transaction.
    pub signed_transaction: SignedTransaction,
    /// Block data in which the transaction is found if it has been mined.
    pub block_data: Option<BlockDataForTransaction>,
    /// Whether the transaction is pending
    pub is_pending: bool,
}

/// Block metadata for a transaction.
#[derive(Debug, Clone)]
pub struct BlockDataForTransaction {
    pub block: Arc<dyn SyncBlock<Error = BlockchainError>>,
    pub transaction_index: u64,
}

lazy_static! {
    static ref CONSOLE_ADDRESS: Address = "0x000000000000000000636F6e736F6c652e6c6f67"
        .parse()
        .expect("static ok");
}

#[cfg(test)]
mod tests {
    use anyhow::Context;
    use edr_eth::transaction::{Eip155TransactionRequest, TransactionKind, TransactionRequest};
    use edr_test_utils::env::get_alchemy_url;
    use parking_lot::Mutex;
    use tempfile::TempDir;

    use super::*;
    use crate::{
        data::inspector::tests::{
            deploy_console_log_contract, ConsoleLogTransaction, InspectorCallbacksStub,
        },
        test_utils::{
            create_test_config_with_impersonated_accounts_and_fork, one_ether, FORK_BLOCK_NUMBER,
        },
        ProviderConfig,
    };

    struct ProviderTestFixture {
        // We need to keep the tempdir and runtime alive for the duration of the test
        _cache_dir: TempDir,
        _runtime: runtime::Runtime,
        config: ProviderConfig,
        provider_data: ProviderData,
        impersonated_account: Address,
        console_log_calls: Arc<Mutex<Vec<Bytes>>>,
    }

    impl ProviderTestFixture {
        pub(crate) fn new() -> anyhow::Result<Self> {
            Self::new_with_config(false)
        }

        pub(crate) fn new_forked() -> anyhow::Result<Self> {
            Self::new_with_config(true)
        }

        fn new_with_config(forked: bool) -> anyhow::Result<Self> {
            let cache_dir = TempDir::new()?;

            let impersonated_account = Address::random();
            let config = create_test_config_with_impersonated_accounts_and_fork(
                cache_dir.path().to_path_buf(),
                vec![impersonated_account],
                forked,
            );

            let callbacks = Box::<InspectorCallbacksStub>::default();
            let console_log_calls = callbacks.console_log_calls.clone();

            let runtime = runtime::Builder::new_multi_thread()
                .worker_threads(1)
                .enable_all()
                .thread_name("provider-data-test")
                .build()?;

            let mut provider_data =
                ProviderData::new(runtime.handle().clone(), callbacks, config.clone())?;
            provider_data
                .impersonated_accounts
                .insert(impersonated_account);

            Ok(Self {
                _cache_dir: cache_dir,
                _runtime: runtime,
                config,
                provider_data,
                impersonated_account,
                console_log_calls,
            })
        }

        fn console_log_calls(&self) -> Vec<Bytes> {
            self.console_log_calls.lock().clone()
        }

        fn dummy_transaction_request(&self, nonce: Option<u64>) -> TransactionRequestAndSender {
            let request = TransactionRequest::Eip155(Eip155TransactionRequest {
                kind: TransactionKind::Call(Address::ZERO),
                gas_limit: 100_000,
                gas_price: U256::from(42_000_000_000_u64),
                value: U256::from(1),
                input: Bytes::default(),
                nonce: nonce.unwrap_or(0),
                chain_id: self.config.chain_id,
            });

            TransactionRequestAndSender {
                request,
                sender: self.first_local_account(),
            }
        }

        fn first_local_account(&self) -> Address {
            *self
                .provider_data
                .local_accounts
                .keys()
                .next()
                .expect("there are local accounts")
        }

        fn impersonated_dummy_transaction(&self) -> anyhow::Result<PendingTransaction> {
            let mut transaction = self.dummy_transaction_request(None);
            transaction.sender = self.impersonated_account;

            Ok(self.provider_data.sign_transaction_request(transaction)?)
        }

        fn signed_dummy_transaction(&self) -> anyhow::Result<PendingTransaction> {
            let transaction = self.dummy_transaction_request(None);
            Ok(self.provider_data.sign_transaction_request(transaction)?)
        }
    }

    #[test]
    fn test_local_account_balance() -> anyhow::Result<()> {
        let fixture = ProviderTestFixture::new()?;

        let account = *fixture
            .provider_data
            .local_accounts
            .keys()
            .next()
            .expect("there are local accounts");

        let last_block_number = fixture.provider_data.last_block_number();
        let block_spec = BlockSpec::Number(last_block_number);

        let balance = fixture.provider_data.balance(account, Some(&block_spec))?;

        assert_eq!(balance, one_ether());

        Ok(())
    }

    #[test]
    fn test_local_account_balance_forked() -> anyhow::Result<()> {
        let fixture = ProviderTestFixture::new_forked()?;

        let account = *fixture
            .provider_data
            .local_accounts
            .keys()
            .next()
            .expect("there are local accounts");

        let last_block_number = fixture.provider_data.last_block_number();
        let block_spec = BlockSpec::Number(last_block_number);

        let balance = fixture.provider_data.balance(account, Some(&block_spec))?;

        assert_eq!(balance, one_ether());

        Ok(())
    }

    #[test]
    fn test_sign_transaction_request() -> anyhow::Result<()> {
        let fixture = ProviderTestFixture::new()?;

        let transaction = fixture.signed_dummy_transaction()?;
        let recovered_address = transaction.recover()?;

        assert!(fixture
            .provider_data
            .local_accounts
            .contains_key(&recovered_address));

        Ok(())
    }

    #[test]
    fn test_sign_transaction_request_impersonated_account() -> anyhow::Result<()> {
        let fixture = ProviderTestFixture::new()?;

        let transaction = fixture.impersonated_dummy_transaction()?;

        assert_eq!(transaction.caller(), &fixture.impersonated_account);

        Ok(())
    }

    fn test_add_pending_transaction(
        fixture: &mut ProviderTestFixture,
        transaction: PendingTransaction,
    ) -> anyhow::Result<()> {
        let filter_id = fixture.provider_data.new_pending_transaction_filter();

        let transaction_hash = fixture.provider_data.add_pending_transaction(transaction)?;

        assert!(fixture
            .provider_data
            .mem_pool
            .transaction_by_hash(&transaction_hash)
            .is_some());

        match fixture
            .provider_data
            .get_filter_changes(&filter_id)
            .unwrap()
        {
            FilteredEvents::NewPendingTransactions(hashes) => {
                assert!(hashes.contains(&transaction_hash));
            }
            _ => panic!("expected pending transaction"),
        };

        assert!(fixture.provider_data.mem_pool.has_pending_transactions());

        Ok(())
    }

    #[test]
    fn add_pending_transaction() -> anyhow::Result<()> {
        let mut fixture = ProviderTestFixture::new()?;
        let transaction = fixture.signed_dummy_transaction()?;

        test_add_pending_transaction(&mut fixture, transaction)
    }

    #[test]
    fn add_pending_transaction_from_impersonated_account() -> anyhow::Result<()> {
        let mut fixture = ProviderTestFixture::new()?;
        let transaction = fixture.impersonated_dummy_transaction()?;

        test_add_pending_transaction(&mut fixture, transaction)
    }

    #[test]
    fn block_by_block_spec_earliest() -> anyhow::Result<()> {
        let fixture = ProviderTestFixture::new()?;

        let block_spec = BlockSpec::Tag(BlockTag::Earliest);

        let block = fixture
            .provider_data
            .block_by_block_spec(&block_spec)?
            .context("block should exist")?;

        assert_eq!(block.header().number, 0);

        Ok(())
    }

    #[test]
    fn block_by_block_spec_finalized_safe_latest() -> anyhow::Result<()> {
        let mut fixture = ProviderTestFixture::new()?;

        // Mine a block to make sure we're not getting the genesis block
        fixture.provider_data.mine_and_commit_block(None)?;
        let last_block_number = fixture.provider_data.last_block_number();
        // Sanity check
        assert!(last_block_number > 0);

        let block_tags = vec![BlockTag::Finalized, BlockTag::Safe, BlockTag::Latest];
        for tag in block_tags {
            let block_spec = BlockSpec::Tag(tag);

            let block = fixture
                .provider_data
                .block_by_block_spec(&block_spec)?
                .context("block should exist")?;

            assert_eq!(block.header().number, last_block_number);
        }

        Ok(())
    }

    #[test]
    fn block_by_block_spec_pending() -> anyhow::Result<()> {
        let fixture = ProviderTestFixture::new()?;

        let block_spec = BlockSpec::Tag(BlockTag::Pending);

        let block = fixture.provider_data.block_by_block_spec(&block_spec)?;

        assert!(block.is_none());

        Ok(())
    }

    #[test]
    fn chain_id() -> anyhow::Result<()> {
        let fixture = ProviderTestFixture::new()?;

        let chain_id = fixture.provider_data.chain_id();
        assert_eq!(chain_id, fixture.config.chain_id);

        Ok(())
    }

    #[test]
    fn chain_id_fork_mode() -> anyhow::Result<()> {
        let fixture = ProviderTestFixture::new_forked()?;

        let chain_id = fixture.provider_data.chain_id();
        assert_eq!(chain_id, fixture.config.chain_id);

        Ok(())
    }

    #[test]
    fn console_log_mine_block() -> anyhow::Result<()> {
        let mut fixture = ProviderTestFixture::new()?;
        let ConsoleLogTransaction {
            transaction,
            expected_call_data,
        } = deploy_console_log_contract(&mut fixture.provider_data)?;

        assert_eq!(fixture.console_log_calls().len(), 0);

        fixture.provider_data.set_auto_mining(false);
        fixture.provider_data.send_transaction(transaction)?;
        let (block_timestamp, _) = fixture.provider_data.next_block_timestamp(None)?;
        let prevrandao = fixture.provider_data.prev_randao_generator.next_value();
        fixture
            .provider_data
            .mine_block(block_timestamp, Some(prevrandao))?;

        let console_log_calls = fixture.console_log_calls();
        assert_eq!(console_log_calls.len(), 1);
        assert_eq!(console_log_calls[0], expected_call_data);

        Ok(())
    }

    #[test]
    fn console_log_run_call() -> anyhow::Result<()> {
        let mut fixture = ProviderTestFixture::new()?;
        let ConsoleLogTransaction {
            transaction,
            expected_call_data,
        } = deploy_console_log_contract(&mut fixture.provider_data)?;

        assert_eq!(fixture.console_log_calls().len(), 0);

        let pending_transaction = fixture
            .provider_data
            .sign_transaction_request(transaction)?;
        fixture
            .provider_data
            .run_call(pending_transaction, None, &StateOverrides::default())?;

        let console_log_calls = fixture.console_log_calls();
        assert_eq!(console_log_calls.len(), 1);
        assert_eq!(console_log_calls[0], expected_call_data);

        Ok(())
    }

    #[test]
    fn next_filter_id() -> anyhow::Result<()> {
        let mut fixture = ProviderTestFixture::new()?;

        let mut prev_filter_id = fixture.provider_data.last_filter_id;
        for _ in 0..10 {
            let filter_id = fixture.provider_data.next_filter_id();
            assert!(prev_filter_id < filter_id);
            prev_filter_id = filter_id;
        }

        Ok(())
    }

    #[test]
    fn set_balance_updates_mem_pool() -> anyhow::Result<()> {
        let mut fixture = ProviderTestFixture::new()?;

        let transaction = {
            let mut request = fixture.dummy_transaction_request(None);
            request.sender = fixture.impersonated_account;

            fixture.provider_data.sign_transaction_request(request)?
        };

        let transaction_hash = fixture.provider_data.add_pending_transaction(transaction)?;

        assert!(fixture
            .provider_data
            .mem_pool
            .transaction_by_hash(&transaction_hash)
            .is_some());

        fixture
            .provider_data
            .set_balance(fixture.impersonated_account, U256::from(100))?;

        assert!(fixture
            .provider_data
            .mem_pool
            .transaction_by_hash(&transaction_hash)
            .is_none());

        Ok(())
    }

    #[test]
    fn transaction_by_invalid_hash() -> anyhow::Result<()> {
        let fixture = ProviderTestFixture::new()?;

        let non_existing_tx = fixture.provider_data.transaction_by_hash(&B256::ZERO)?;

        assert!(non_existing_tx.is_none());

        Ok(())
    }

    #[test]
    fn pending_transaction_by_hash() -> anyhow::Result<()> {
        let mut fixture = ProviderTestFixture::new()?;

        let transaction_request = fixture.signed_dummy_transaction()?;
        let transaction_hash = fixture
            .provider_data
            .add_pending_transaction(transaction_request)?;

        let transaction_result = fixture
            .provider_data
            .transaction_by_hash(&transaction_hash)?
            .context("transaction not found")?;

        assert_eq!(
            transaction_result.signed_transaction.hash(),
            &transaction_hash
        );

        Ok(())
    }

    #[test]
    fn transaction_by_hash() -> anyhow::Result<()> {
        let mut fixture = ProviderTestFixture::new()?;

        let transaction_request = fixture.signed_dummy_transaction()?;
        let transaction_hash = fixture
            .provider_data
            .add_pending_transaction(transaction_request)?;

        let results = fixture.provider_data.mine_and_commit_block(None)?;

        // Make sure transaction was mined successfully.
        assert!(results
            .transaction_results
            .first()
            .context("failed to mine transaction")?
            .is_success());
        // Sanity check that the mempool is empty.
        assert_eq!(fixture.provider_data.mem_pool.transactions().count(), 0);

        let transaction_result = fixture
            .provider_data
            .transaction_by_hash(&transaction_hash)?
            .context("transaction not found")?;

        assert_eq!(
            transaction_result.signed_transaction.hash(),
            &transaction_hash
        );

        Ok(())
    }

    #[test]
    fn reset_local_to_forking() -> anyhow::Result<()> {
        let mut fixture = ProviderTestFixture::new()?;

        let fork_config = Some(ForkConfig {
            json_rpc_url: get_alchemy_url(),
            // Random recent block for better cache consistency
            block_number: Some(FORK_BLOCK_NUMBER),
            http_headers: None,
        });

        let block_spec = BlockSpec::Number(FORK_BLOCK_NUMBER);

        assert_eq!(fixture.provider_data.last_block_number(), 0);

        fixture.provider_data.reset(fork_config)?;

        // We're fetching a specific block instead of the last block number for the
        // forked blockchain, because the last block number query cannot be
        // cached.
        assert!(fixture
            .provider_data
            .block_by_block_spec(&block_spec)?
            .is_some());

        Ok(())
    }

    #[test]
    fn reset_forking_to_local() -> anyhow::Result<()> {
        let mut fixture = ProviderTestFixture::new_forked()?;

        // We're fetching a specific block instead of the last block number for the
        // forked blockchain, because the last block number query cannot be
        // cached.
        assert!(fixture
            .provider_data
            .block_by_block_spec(&BlockSpec::Number(FORK_BLOCK_NUMBER))?
            .is_some());

        fixture.provider_data.reset(None)?;

        assert_eq!(fixture.provider_data.last_block_number(), 0);

        Ok(())
    }
}<|MERGE_RESOLUTION|>--- conflicted
+++ resolved
@@ -125,11 +125,8 @@
             fork_metadata,
             state,
             irregular_state,
-<<<<<<< HEAD
-            prev_randao_generator: mix_hash_generator,
-=======
+            prev_randao_generator,
             block_time_offset_seconds,
->>>>>>> df47a1a4
             next_block_base_fee_per_gas,
         } = create_blockchain_and_state(runtime_handle.clone(), &config, genesis_accounts)?;
 
@@ -149,7 +146,7 @@
             mem_pool: MemPool::new(block_gas_limit),
             beneficiary,
             min_gas_price,
-            prev_randao_generator: mix_hash_generator,
+            prev_randao_generator,
             block_time_offset_seconds,
             fork_metadata,
             instance_id: B256::random(),
@@ -1526,11 +1523,8 @@
     fork_metadata: Option<ForkMetadata>,
     state: Box<dyn SyncState<StateError>>,
     irregular_state: IrregularState,
-<<<<<<< HEAD
     prev_randao_generator: RandomHashGenerator,
-=======
     block_time_offset_seconds: i64,
->>>>>>> df47a1a4
     next_block_base_fee_per_gas: Option<U256>,
 }
 
@@ -1660,15 +1654,9 @@
             blockchain: Box::new(blockchain),
             state: Box::new(state),
             irregular_state,
-<<<<<<< HEAD
             prev_randao_generator,
-            // There is no genesis block in a forked blockchain, so we incorporate the initial base
-            // fee per gas as the next base fee value.
-            next_block_base_fee_per_gas: config.initial_base_fee_per_gas,
-=======
             block_time_offset_seconds,
             next_block_base_fee_per_gas,
->>>>>>> df47a1a4
         })
     } else {
         let blockchain = LocalBlockchain::new(
@@ -1698,11 +1686,8 @@
             blockchain: Box::new(blockchain),
             state,
             irregular_state,
-<<<<<<< HEAD
+            block_time_offset_seconds,
             prev_randao_generator,
-=======
-            block_time_offset_seconds,
->>>>>>> df47a1a4
             // For local blockchain the initial base fee per gas config option is incorporated as
             // part of the genesis block.
             next_block_base_fee_per_gas: None,
