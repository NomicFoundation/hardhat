mod account;
mod call;
mod gas;
mod inspector;

use std::{
    cmp,
    cmp::Ordering,
    collections::BTreeMap,
    fmt::Debug,
    sync::Arc,
    time::{Duration, Instant, SystemTime, UNIX_EPOCH},
};

use edr_eth::{
    log::FilterLog,
    receipt::BlockReceipt,
    remote::{
        eth::FeeHistoryResult,
        filter::{FilteredEvents, LogOutput, SubscriptionType},
        BlockSpec, BlockTag, Eip1898BlockSpec, RpcClient, RpcClientError,
    },
<<<<<<< HEAD
    reward_percentile::RewardPercentile,
    signature::Signature,
=======
    signature::{RecoveryMessage, Signature},
>>>>>>> a0865be2
    transaction::{SignedTransaction, TransactionRequestAndSender},
    Address, Bytes, SpecId, B256, U256,
};
use edr_evm::{
    blockchain::{
        Blockchain, BlockchainError, ForkedBlockchain, ForkedCreationError, LocalBlockchain,
        LocalCreationError, SyncBlockchain,
    },
    calculate_next_base_fee,
    db::StateRef,
    mempool, mine_block,
    state::{
        AccountModifierFn, IrregularState, StateDiff, StateError, StateOverride, StateOverrides,
        SyncState,
    },
    Account, AccountInfo, Block, Bytecode, CfgEnv, ExecutionResult, HashMap, HashSet, MemPool,
    MineBlockResult, MineBlockResultAndState, MineOrdering, OrderedTransaction, PendingTransaction,
    RandomHashGenerator, StorageSlot, SyncBlock, TxEnv, KECCAK_EMPTY,
};
<<<<<<< HEAD
use gas::gas_used_ratio;
=======
use ethers_core::types::transaction::eip712::{Eip712, TypedData};
>>>>>>> a0865be2
use indexmap::IndexMap;
use inspector::EvmInspector;
pub use inspector::{InspectorCallbacks, SyncInspectorCallbacks};
use lazy_static::lazy_static;
use tokio::runtime;

use self::account::{create_accounts, InitialAccounts};
use crate::{
    data::{
        call::RunCallArgs,
        gas::{compute_rewards, BinarySearchEstimationArgs, CheckGasLimitArgs},
    },
    error::TransactionFailure,
    filter::{bloom_contains_log_filter, filter_logs, Filter, FilterData, LogFilter},
    logger::Logger,
    pending::BlockchainWithPending,
    requests::hardhat::rpc_types::{ForkConfig, ForkMetadata},
    snapshot::Snapshot,
    ProviderConfig, ProviderError, SubscriptionEvent, SubscriptionEventData,
    SyncSubscriberCallback,
};

const DEFAULT_INITIAL_BASE_FEE_PER_GAS: u64 = 1_000_000_000;

#[derive(Debug, thiserror::Error)]
pub enum CreationError {
    /// A blockchain error
    #[error(transparent)]
    Blockchain(BlockchainError),
    /// An error that occurred while constructing a forked blockchain.
    #[error(transparent)]
    ForkedBlockchainCreation(#[from] ForkedCreationError),
    /// Invalid initial date
    #[error("The initial date configuration value {0:?} is before the UNIX epoch")]
    InvalidInitialDate(SystemTime),
    /// An error that occurred while constructing a local blockchain.
    #[error(transparent)]
    LocalBlockchainCreation(#[from] LocalCreationError),
    /// An error that occured while querying the remote state.
    #[error(transparent)]
    RpcClient(#[from] RpcClientError),
}

struct BlockContext {
    pub block: Arc<dyn SyncBlock<Error = BlockchainError>>,
    pub state: Box<dyn SyncState<StateError>>,
}

pub struct ProviderData {
    runtime_handle: runtime::Handle,
    initial_config: ProviderConfig,
    blockchain: Box<dyn SyncBlockchain<BlockchainError, StateError>>,
    state: Box<dyn SyncState<StateError>>,
    pub irregular_state: IrregularState,
    mem_pool: MemPool,
    beneficiary: Address,
    min_gas_price: U256,
    prev_randao_generator: RandomHashGenerator,
    block_time_offset_seconds: i64,
    fork_metadata: Option<ForkMetadata>,
    // Must be set if the provider is created with a fork config.
    // Hack to get around the type erasure with the dyn blockchain trait.
    rpc_client: Option<RpcClient>,
    instance_id: B256,
    is_auto_mining: bool,
    next_block_base_fee_per_gas: Option<U256>,
    next_block_timestamp: Option<u64>,
    next_snapshot_id: u64,
    snapshots: BTreeMap<u64, Snapshot>,
    allow_blocks_with_same_timestamp: bool,
    allow_unlimited_contract_size: bool,
    // IndexMap to preserve account order for logging.
    local_accounts: IndexMap<Address, k256::SecretKey>,
    filters: HashMap<U256, Filter>,
    last_filter_id: U256,
    logger: Logger,
    impersonated_accounts: HashSet<Address>,
    callbacks: Box<dyn SyncInspectorCallbacks>,
    subscriber_callback: Box<dyn SyncSubscriberCallback>,
}

impl ProviderData {
    pub fn new(
        runtime_handle: runtime::Handle,
        callbacks: Box<dyn SyncInspectorCallbacks>,
        subscriber_callback: Box<dyn SyncSubscriberCallback>,
        config: ProviderConfig,
    ) -> Result<Self, CreationError> {
        let InitialAccounts {
            local_accounts,
            genesis_accounts,
        } = create_accounts(&config);

        let BlockchainAndState {
            blockchain,
            fork_metadata,
            rpc_client,
            state,
            irregular_state,
            prev_randao_generator,
            block_time_offset_seconds,
            next_block_base_fee_per_gas,
        } = create_blockchain_and_state(runtime_handle.clone(), &config, genesis_accounts)?;

        let allow_blocks_with_same_timestamp = config.allow_blocks_with_same_timestamp;
        let allow_unlimited_contract_size = config.allow_unlimited_contract_size;
        let beneficiary = config.coinbase;
        let block_gas_limit = config.block_gas_limit;
        let is_auto_mining = config.mining.auto_mine;
        let min_gas_price = config.min_gas_price;

        Ok(Self {
            runtime_handle,
            initial_config: config,
            blockchain,
            state,
            irregular_state,
            mem_pool: MemPool::new(block_gas_limit),
            beneficiary,
            min_gas_price,
            prev_randao_generator,
            block_time_offset_seconds,
            fork_metadata,
            rpc_client,
            instance_id: B256::random(),
            is_auto_mining,
            next_block_base_fee_per_gas,
            next_block_timestamp: None,
            // Start with 1 to mimic Ganache
            next_snapshot_id: 1,
            snapshots: BTreeMap::new(),
            allow_blocks_with_same_timestamp,
            allow_unlimited_contract_size,
            local_accounts,
            filters: HashMap::default(),
            last_filter_id: U256::ZERO,
            logger: Logger::new(false),
            impersonated_accounts: HashSet::new(),
            callbacks,
            subscriber_callback,
        })
    }

    pub fn reset(&mut self, fork_config: Option<ForkConfig>) -> Result<(), CreationError> {
        let mut config = self.initial_config.clone();
        config.fork = fork_config;

        let mut reset_instance = Self::new(
            self.runtime_handle.clone(),
            self.callbacks.clone(),
            self.subscriber_callback.clone(),
            config,
        )?;

        std::mem::swap(self, &mut reset_instance);

        Ok(())
    }

    /// Retrieves the last pending nonce of the account corresponding to the
    /// provided address, if it exists.
    pub fn account_next_nonce(&self, address: &Address) -> Result<u64, StateError> {
        mempool::account_next_nonce(&self.mem_pool, &self.state, address)
    }

    pub fn accounts(&self) -> impl Iterator<Item = &Address> {
        self.local_accounts.keys()
    }

    pub fn allow_unlimited_initcode_size(&self) -> bool {
        self.allow_unlimited_contract_size
    }

    /// Returns whether the miner is mining automatically.
    pub fn is_auto_mining(&self) -> bool {
        self.is_auto_mining
    }

    pub fn balance(
        &self,
        address: Address,
        block_spec: Option<&BlockSpec>,
    ) -> Result<U256, ProviderError> {
        self.execute_in_block_context::<Result<U256, ProviderError>>(
            block_spec,
            move |_blockchain, _block, state| {
                Ok(state
                    .basic(address)?
                    .map_or(U256::ZERO, |account| account.balance))
            },
        )?
    }

    /// Retrieves the gas limit of the next block.
    pub fn block_gas_limit(&self) -> u64 {
        self.mem_pool.block_gas_limit()
    }

    /// Returns the default caller.
    pub fn default_caller(&self) -> Address {
        self.local_accounts
            .keys()
            .next()
            .copied()
            .unwrap_or(Address::ZERO)
    }

    /// Returns the metadata of the forked blockchain, if it exists.
    pub fn fork_metadata(&self) -> Option<&ForkMetadata> {
        self.fork_metadata.as_ref()
    }

    /// Returns the last block in the blockchain.
    pub fn last_block(
        &self,
    ) -> Result<Arc<dyn SyncBlock<Error = BlockchainError>>, BlockchainError> {
        self.blockchain.last_block()
    }

    /// Returns the number of the last block in the blockchain.
    pub fn last_block_number(&self) -> u64 {
        self.blockchain.last_block_number()
    }

    /// Adds a filter for new blocks to the provider.
    pub fn add_block_filter<const IS_SUBSCRIPTION: bool>(&mut self) -> Result<U256, ProviderError> {
        let block_hash = *self.last_block()?.hash();

        let filter_id = self.next_filter_id();
        self.filters.insert(
            filter_id,
            Filter::new_block_filter(block_hash, IS_SUBSCRIPTION),
        );

        Ok(filter_id)
    }

    /// Adds a filter for new logs to the provider.
    pub fn add_log_filter<const IS_SUBSCRIPTION: bool>(
        &mut self,
        criteria: LogFilter,
    ) -> Result<U256, ProviderError> {
        let logs = self
            .blockchain
            .logs(
                criteria.from_block,
                criteria
                    .to_block
                    .unwrap_or(self.blockchain.last_block_number()),
                &criteria.addresses,
                &criteria.normalized_topics,
            )?
            .iter()
            .map(LogOutput::from)
            .collect();

        let filter_id = self.next_filter_id();
        self.filters.insert(
            filter_id,
            Filter::new_log_filter(criteria, logs, IS_SUBSCRIPTION),
        );
        Ok(filter_id)
    }

    /// Adds a filter for new pending transactions to the provider.
    pub fn add_pending_transaction_filter<const IS_SUBSCRIPTION: bool>(&mut self) -> U256 {
        let filter_id = self.next_filter_id();
        self.filters.insert(
            filter_id,
            Filter::new_pending_transaction_filter(IS_SUBSCRIPTION),
        );
        filter_id
    }

    /// Fetch a block by block spec.
    /// Returns `None` if the block spec is `pending`.
    /// Returns `ProviderError::InvalidBlockSpec` error if the block spec is a
    /// number or a hash and the block isn't found.
    /// Returns `ProviderError::InvalidBlockTag` error if the block tag is safe
    /// or finalized and block spec is pre-merge.
    pub fn block_by_block_spec(
        &self,
        block_spec: &BlockSpec,
    ) -> Result<Option<Arc<dyn SyncBlock<Error = BlockchainError>>>, ProviderError> {
        let result = match block_spec {
            BlockSpec::Number(block_number) => Some(
                self.blockchain
                    .block_by_number(*block_number)?
                    .ok_or_else(|| ProviderError::InvalidBlockNumberOrHash {
                        block_spec: block_spec.clone(),
                        latest_block_number: self.blockchain.last_block_number(),
                    })?,
            ),
            BlockSpec::Tag(BlockTag::Earliest) => Some(
                self.blockchain
                    .block_by_number(0)?
                    .expect("genesis block should always exist"),
            ),
            // Matching Hardhat behaviour by returning the last block for finalized and safe.
            // https://github.com/NomicFoundation/hardhat/blob/b84baf2d9f5d3ea897c06e0ecd5e7084780d8b6c/packages/hardhat-core/src/internal/hardhat-network/provider/modules/eth.ts#L1395
            BlockSpec::Tag(tag @ (BlockTag::Finalized | BlockTag::Safe)) => {
                if self.spec_id() >= SpecId::MERGE {
                    Some(self.blockchain.last_block()?)
                } else {
                    return Err(ProviderError::InvalidBlockTag {
                        block_tag: *tag,
                        spec: self.spec_id(),
                    });
                }
            }
            BlockSpec::Tag(BlockTag::Latest) => Some(self.blockchain.last_block()?),
            BlockSpec::Tag(BlockTag::Pending) => None,
            BlockSpec::Eip1898(Eip1898BlockSpec::Hash {
                block_hash,
                require_canonical: _,
            }) => Some(self.blockchain.block_by_hash(block_hash)?.ok_or_else(|| {
                ProviderError::InvalidBlockNumberOrHash {
                    block_spec: block_spec.clone(),
                    latest_block_number: self.blockchain.last_block_number(),
                }
            })?),
            BlockSpec::Eip1898(Eip1898BlockSpec::Number { block_number }) => Some(
                self.blockchain
                    .block_by_number(*block_number)?
                    .ok_or_else(|| ProviderError::InvalidBlockNumberOrHash {
                        block_spec: block_spec.clone(),
                        latest_block_number: self.blockchain.last_block_number(),
                    })?,
            ),
        };

        Ok(result)
    }

    /// Retrieves the block number for the provided block spec, if it exists.
    fn block_number_by_block_spec(
        &self,
        block_spec: &BlockSpec,
    ) -> Result<Option<u64>, ProviderError> {
        let block_number = match block_spec {
            BlockSpec::Number(number) => Some(*number),
            BlockSpec::Tag(BlockTag::Earliest) => Some(0),
            BlockSpec::Tag(tag @ (BlockTag::Finalized | BlockTag::Safe)) => {
                if self.spec_id() >= SpecId::MERGE {
                    Some(self.blockchain.last_block_number())
                } else {
                    return Err(ProviderError::InvalidBlockTag {
                        block_tag: *tag,
                        spec: self.spec_id(),
                    });
                }
            }
            BlockSpec::Tag(BlockTag::Latest) => Some(self.blockchain.last_block_number()),
            BlockSpec::Tag(BlockTag::Pending) => None,
            BlockSpec::Eip1898(Eip1898BlockSpec::Hash { block_hash, .. }) => {
                self.blockchain.block_by_hash(block_hash)?.map_or_else(
                    || {
                        Err(ProviderError::InvalidBlockNumberOrHash {
                            block_spec: block_spec.clone(),
                            latest_block_number: self.blockchain.last_block_number(),
                        })
                    },
                    |block| Ok(Some(block.header().number)),
                )?
            }
            BlockSpec::Eip1898(Eip1898BlockSpec::Number { block_number }) => Some(*block_number),
        };

        Ok(block_number)
    }

    pub fn block_by_hash(
        &self,
        block_hash: &B256,
    ) -> Result<Option<Arc<dyn SyncBlock<Error = BlockchainError>>>, ProviderError> {
        self.blockchain
            .block_by_hash(block_hash)
            .map_err(ProviderError::Blockchain)
    }

    pub fn chain_id(&self) -> u64 {
        self.blockchain.chain_id()
    }

    pub fn coinbase(&self) -> Address {
        self.beneficiary
    }

    /// Estimate the gas cost of a transaction. Matches Hardhat behavior.
    pub fn estimate_gas(
        &self,
        transaction: PendingTransaction,
        block_spec: &BlockSpec,
    ) -> Result<u64, ProviderError> {
        let cfg_env = self.create_evm_config(Some(block_spec))?;
        // Minimum gas cost that is required for transaction to be included in
        // a block
        let minimum_cost = transaction.initial_cost(self.spec_id());
        let transaction_hash = *transaction.hash();
        let tx_env: TxEnv = transaction.into();

        let state_overrides = StateOverrides::default();

        self.execute_in_block_context(Some(block_spec), |blockchain, block, state| {
            let header = block.header();

            // Measure the gas used by the transaction with optional limit from call request
            // defaulting to block limit. Report errors from initial call as if from
            // `eth_call`.
            let (mut initial_estimation, _) = call::run_call_and_handle_errors(
                RunCallArgs {
                    blockchain,
                    header,
                    state: &state,
                    state_overrides: &state_overrides,
                    cfg_env: cfg_env.clone(),
                    tx_env: tx_env.clone(),
                    inspector: None,
                },
                &transaction_hash,
            )?;

            // Ensure that the initial estimation is at least the minimum cost + 1.
            if initial_estimation <= minimum_cost {
                initial_estimation = minimum_cost + 1;
            }

            // Test if the transaction would be successful with the initial estimation
            let result = gas::check_gas_limit(CheckGasLimitArgs {
                blockchain,
                header,
                state: &state,
                state_overrides: &state_overrides,
                cfg_env: cfg_env.clone(),
                tx_env: tx_env.clone(),
                transaction_hash: &transaction_hash,
                gas_limit: initial_estimation,
            })?;

            // Return the initial estimation if it was successful
            if result {
                return Ok(initial_estimation);
            }

            // Correct the initial estimation if the transaction failed with the actually
            // used gas limit. This can happen if the execution logic is based
            // on the available gas.
            gas::binary_search_estimation(BinarySearchEstimationArgs {
                blockchain,
                header,
                state: &state,
                state_overrides: &state_overrides,
                cfg_env: cfg_env.clone(),
                tx_env: tx_env.clone(),
                transaction_hash: &transaction_hash,
                lower_bound: initial_estimation,
                upper_bound: header.gas_limit,
            })
        })?
    }

    // Matches Hardhat implementation
    pub fn fee_history(
        &self,
        block_count: u64,
        newest_block_spec: &BlockSpec,
        percentiles: Option<Vec<RewardPercentile>>,
    ) -> Result<FeeHistoryResult, ProviderError> {
        if self.spec_id() < SpecId::LONDON {
            return Err(ProviderError::UnmetHardfork {
                actual: self.spec_id(),
                minimum: SpecId::LONDON,
            });
        }

        let latest_block_number = self.last_block_number();
        let pending_block_number = latest_block_number + 1;
        let newest_block_number = self
            .block_by_block_spec(newest_block_spec)?
            // None if pending block
            .map_or(pending_block_number, |block| block.header().number);
        let oldest_block_number = if newest_block_number < block_count {
            0
        } else {
            newest_block_number - block_count + 1
        };
        let last_block_number = newest_block_number + 1;

        let pending_block = if last_block_number >= pending_block_number {
            let MineBlockResultAndState { block, .. } = self.mine_pending_block()?;
            Some(block)
        } else {
            None
        };

        let mut result = FeeHistoryResult::new(oldest_block_number);

        let mut reward_and_percentile = percentiles.and_then(|percentiles| {
            if percentiles.is_empty() {
                None
            } else {
                Some((Vec::default(), percentiles))
            }
        });

        let range_includes_remote_blocks = self.fork_metadata.as_ref().map_or(false, |metadata| {
            oldest_block_number <= metadata.fork_block_number
        });

        if range_includes_remote_blocks {
            let last_remote_block = cmp::min(
                self.fork_metadata
                    .as_ref()
                    .expect("we checked that there is a fork")
                    .fork_block_number,
                last_block_number,
            );
            let remote_block_count = last_remote_block - oldest_block_number + 1;

            let rpc_client = self
                .rpc_client
                .as_ref()
                .expect("we checked that there is a fork");
            let FeeHistoryResult {
                oldest_block: _,
                base_fee_per_gas,
                gas_used_ratio,
                reward: remote_reward,
            } = tokio::task::block_in_place(|| {
                self.runtime_handle.block_on(
                    rpc_client.fee_history(
                        remote_block_count,
                        newest_block_spec.clone(),
                        reward_and_percentile
                            .as_ref()
                            .map(|(_, percentiles)| percentiles.clone()),
                    ),
                )
            })?;

            result.base_fee_per_gas = base_fee_per_gas;
            result.gas_used_ratio = gas_used_ratio;
            if let Some((ref mut reward, _)) = reward_and_percentile.as_mut() {
                if let Some(remote_reward) = remote_reward {
                    *reward = remote_reward;
                }
            }
        }

        let first_local_block = if range_includes_remote_blocks {
            cmp::min(
                self.fork_metadata
                    .as_ref()
                    .expect("we checked that there is a fork")
                    .fork_block_number,
                last_block_number,
            ) + 1
        } else {
            oldest_block_number
        };

        for block_number in first_local_block..=last_block_number {
            if block_number < pending_block_number {
                let block = self
                    .blockchain
                    .block_by_number(block_number)?
                    .expect("Block must exist as i is at most the last block number");

                let header = block.header();
                result
                    .base_fee_per_gas
                    .push(header.base_fee_per_gas.unwrap_or(U256::ZERO));

                if block_number < last_block_number {
                    result
                        .gas_used_ratio
                        .push(gas_used_ratio(header.gas_used, header.gas_limit));

                    if let Some((ref mut reward, percentiles)) = reward_and_percentile.as_mut() {
                        reward.push(compute_rewards(&block, percentiles)?);
                    }
                }
            } else if block_number == pending_block_number {
                let next_block_base_fee_per_gas = self
                    .next_block_base_fee_per_gas()?
                    .expect("We checked that EIP-1559 is active");
                result.base_fee_per_gas.push(next_block_base_fee_per_gas);

                if block_number < last_block_number {
                    let block = pending_block.as_ref().expect("We mined the pending block");
                    let header = block.header();
                    result
                        .gas_used_ratio
                        .push(gas_used_ratio(header.gas_used, header.gas_limit));

                    if let Some((ref mut reward, percentiles)) = reward_and_percentile.as_mut() {
                        // We don't compute this for the pending block, as there's no
                        // effective miner fee yet.
                        reward.push(percentiles.iter().map(|_| U256::ZERO).collect());
                    }
                }
            } else if block_number == pending_block_number + 1 {
                let block = pending_block.as_ref().expect("We mined the pending block");
                result
                    .base_fee_per_gas
                    .push(calculate_next_base_fee(block.header()));
            }
        }

        if let Some((reward, _)) = reward_and_percentile {
            result.reward = Some(reward);
        }

        Ok(result)
    }

    pub fn gas_price(&self) -> Result<U256, ProviderError> {
        const PRE_EIP_1559_GAS_PRICE: u64 = 8_000_000_000;
        const SUGGESTED_PRIORITY_FEE_PER_GAS: u64 = 1_000_000_000;

        if let Some(next_block_gas_fee_per_gas) = self.next_block_base_fee_per_gas()? {
            Ok(next_block_gas_fee_per_gas + U256::from(SUGGESTED_PRIORITY_FEE_PER_GAS))
        } else {
            // We return a hardcoded value for networks without EIP-1559
            Ok(U256::from(PRE_EIP_1559_GAS_PRICE))
        }
    }

    pub fn get_code(
        &self,
        address: Address,
        block_spec: Option<&BlockSpec>,
    ) -> Result<Bytes, ProviderError> {
        self.execute_in_block_context(block_spec, move |_blockchain, _block, state| {
            let code = state
                .basic(address)?
                .map_or(Ok(Bytes::new()), |account_info| {
                    state.code_by_hash(account_info.code_hash).map(|bytecode| {
                        // The `Bytecode` REVM struct pad the bytecode with 33 bytes of 0s for the
                        // `Checked` and `Analysed` variants. `Bytecode::original_bytes` returns
                        // unpadded version.
                        bytecode.original_bytes()
                    })
                })?;

            Ok(code)
        })?
    }

    pub fn get_filter_changes(&mut self, filter_id: &U256) -> Option<FilteredEvents> {
        self.filters.get_mut(filter_id).map(Filter::take_events)
    }

    pub fn get_filter_logs(
        &mut self,
        filter_id: &U256,
    ) -> Result<Option<Vec<LogOutput>>, ProviderError> {
        self.filters
            .get_mut(filter_id)
            .map(|filter| {
                if let Some(events) = filter.take_log_events() {
                    Ok(events)
                } else {
                    Err(ProviderError::InvalidFilterSubscriptionType {
                        filter_id: *filter_id,
                        expected: SubscriptionType::Logs,
                        actual: filter.data.subscription_type(),
                    })
                }
            })
            .transpose()
    }

    pub fn get_storage_at(
        &self,
        address: Address,
        index: U256,
        block_spec: Option<&BlockSpec>,
    ) -> Result<U256, ProviderError> {
        self.execute_in_block_context::<Result<U256, ProviderError>>(
            block_spec,
            move |_blockchain, _block, state| Ok(state.storage(address, index)?),
        )?
    }

    pub fn get_transaction_count(
        &self,
        address: Address,
        block_spec: Option<&BlockSpec>,
    ) -> Result<u64, ProviderError> {
        self.execute_in_block_context::<Result<u64, ProviderError>>(
            block_spec,
            move |_blockchain, _block, state| {
                let nonce = state
                    .basic(address)?
                    .map_or(0, |account_info| account_info.nonce);

                Ok(nonce)
            },
        )?
    }

    pub fn impersonate_account(&mut self, address: Address) {
        self.impersonated_accounts.insert(address);
    }

    pub fn increase_block_time(&mut self, increment: u64) -> i64 {
        self.block_time_offset_seconds += i64::try_from(increment).expect("increment too large");
        self.block_time_offset_seconds
    }

    pub fn instance_id(&self) -> &B256 {
        &self.instance_id
    }

    pub fn interval_mine(&mut self) -> Result<bool, ProviderError> {
        let result = self.mine_and_commit_block(None)?;

        let header = result.block.header();
        let is_empty = result.block.transactions().is_empty();
        if is_empty {
            self.logger.print_interval_mined_block_number(
                header.number,
                is_empty,
                header.base_fee_per_gas,
            );
        } else {
            log::error!("TODO: interval_mine: log mined block");

            self.logger
                .print_interval_mined_block_number(header.number, is_empty, None);

            if self.logger.print_logs() {
                self.logger.print_empty_line();
            }
        }

        Ok(true)
    }

    pub fn logger(&self) -> &Logger {
        &self.logger
    }

    pub fn logs(&self, filter: LogFilter) -> Result<Vec<FilterLog>, ProviderError> {
        self.blockchain
            .logs(
                filter.from_block,
                filter
                    .to_block
                    .unwrap_or(self.blockchain.last_block_number()),
                &filter.addresses,
                &filter.normalized_topics,
            )
            .map_err(ProviderError::Blockchain)
    }

    pub fn make_snapshot(&mut self) -> u64 {
        let id = self.next_snapshot_id;
        self.next_snapshot_id += 1;

        let snapshot = Snapshot {
            block_number: self.blockchain.last_block_number(),
            block_time_offset_seconds: self.block_time_offset_seconds,
            coinbase: self.beneficiary,
            irregular_state: self.irregular_state.clone(),
            mem_pool: self.mem_pool.clone(),
            next_block_base_fee_per_gas: self.next_block_base_fee_per_gas,
            next_block_timestamp: self.next_block_timestamp,
            prev_randao_generator: self.prev_randao_generator.clone(),
            state: self.state.clone(),
            time: Instant::now(),
        };
        self.snapshots.insert(id, snapshot);

        id
    }

    pub fn mine_and_commit_block(
        &mut self,
        timestamp: Option<u64>,
    ) -> Result<MineBlockResult<BlockchainError>, ProviderError> {
        let (block_timestamp, new_offset) = self.next_block_timestamp(timestamp)?;
        let prevrandao = if self.blockchain.spec_id() >= SpecId::MERGE {
            Some(self.prev_randao_generator.next_value())
        } else {
            None
        };

        let result = self.mine_block(block_timestamp, prevrandao)?;

        if let Some(new_offset) = new_offset {
            self.block_time_offset_seconds = new_offset;
        }

        // Reset the next block base fee per gas upon successful execution
        self.next_block_base_fee_per_gas.take();

        // Reset next block time stamp
        self.next_block_timestamp.take();

        let block_and_total_difficulty = self
            .blockchain
            .insert_block(result.block, result.state_diff)
            .map_err(ProviderError::Blockchain)?;

        self.mem_pool
            .update(&result.state)
            .map_err(ProviderError::MemPoolUpdate)?;

        let block = &block_and_total_difficulty.block;
        for (filter_id, filter) in self.filters.iter_mut() {
            match &mut filter.data {
                FilterData::Logs { criteria, logs } => {
                    let bloom = &block.header().logs_bloom;
                    if bloom_contains_log_filter(bloom, criteria) {
                        let receipts = block.transaction_receipts()?;
                        let new_logs = receipts.iter().flat_map(|receipt| receipt.logs());

                        let mut filtered_logs = filter_logs(new_logs, criteria);
                        if filter.is_subscription {
                            (self.subscriber_callback)(SubscriptionEvent {
                                filter_id: *filter_id,
                                result: SubscriptionEventData::Logs(filtered_logs.clone()),
                            });
                        } else {
                            logs.append(&mut filtered_logs);
                        }
                    }
                }
                FilterData::NewHeads(block_hashes) => {
                    if filter.is_subscription {
                        (self.subscriber_callback)(SubscriptionEvent {
                            filter_id: *filter_id,
                            result: SubscriptionEventData::NewHeads(
                                block_and_total_difficulty.clone(),
                            ),
                        });
                    } else {
                        block_hashes.push(*block.hash());
                    }
                }
                FilterData::NewPendingTransactions(_) => (),
            }
        }

        // Remove outdated filters
        self.filters.retain(|_, filter| !filter.has_expired());

        self.state = result.state;

        Ok(MineBlockResult {
            block: block_and_total_difficulty.block,
            transaction_results: result.transaction_results,
            transaction_traces: result.transaction_traces,
        })
    }

    /// Mines `number_of_blocks` blocks with the provided `interval` between
    /// them.
    pub fn mine_and_commit_blocks(
        &mut self,
        number_of_blocks: u64,
        interval: u64,
    ) -> Result<Vec<MineBlockResult<BlockchainError>>, ProviderError> {
        // There should be at least 2 blocks left for the reservation to work,
        // because we always mine a block after it. But here we use a bigger
        // number to err on the side of safety.
        const MINIMUM_RESERVABLE_BLOCKS: u64 = 6;

        if number_of_blocks == 0 {
            return Ok(Vec::new());
        }

        let mine_block_with_interval = |data: &mut ProviderData,
                                        mined_blocks: &mut Vec<
            MineBlockResult<BlockchainError>,
        >|
         -> Result<(), ProviderError> {
            let previous_timestamp = mined_blocks
                .last()
                .expect("at least one block was mined")
                .block
                .header()
                .timestamp;

            let mined_block = data.mine_and_commit_block(Some(previous_timestamp + interval))?;
            mined_blocks.push(mined_block);

            Ok(())
        };

        // Limit the pre-allocated capacity based on the minimum reservable number of
        // blocks to avoid too large allocations.
        let mut mined_blocks = Vec::with_capacity(
            usize::try_from(number_of_blocks.min(2 * MINIMUM_RESERVABLE_BLOCKS))
                .expect("number of blocks exceeds {u64::MAX}"),
        );

        // we always mine the first block, and we don't apply the interval for it
        mined_blocks.push(self.mine_and_commit_block(None)?);

        while u64::try_from(mined_blocks.len()).expect("usize cannot be larger than u128")
            < number_of_blocks
            && self.mem_pool.has_pending_transactions()
        {
            mine_block_with_interval(self, &mut mined_blocks)?;
        }

        // If there is at least one remaining block, we mine one. This way, we
        // guarantee that there's an empty block immediately before and after the
        // reservation. This makes the logging easier to get right.
        if u64::try_from(mined_blocks.len()).expect("usize cannot be larger than u128")
            < number_of_blocks
        {
            mine_block_with_interval(self, &mut mined_blocks)?;
        }

        let remaining_blocks = number_of_blocks
            - u64::try_from(mined_blocks.len()).expect("usize cannot be larger than u128");

        if remaining_blocks < MINIMUM_RESERVABLE_BLOCKS {
            for _ in 0..remaining_blocks {
                mine_block_with_interval(self, &mut mined_blocks)?;
            }
        } else {
            self.blockchain
                .reserve_blocks(remaining_blocks - 1, interval)?;

            let previous_timestamp = self.blockchain.last_block()?.header().timestamp;

            let mined_block = self.mine_and_commit_block(Some(previous_timestamp + interval))?;
            mined_blocks.push(mined_block);
        }

        mined_blocks.shrink_to_fit();

        Ok(mined_blocks)
    }

    pub fn network_id(&self) -> String {
        self.initial_config.network_id.to_string()
    }

    /// Calculates the next block's base fee per gas.
    pub fn next_block_base_fee_per_gas(&self) -> Result<Option<U256>, BlockchainError> {
        if self.spec_id() < SpecId::LONDON {
            return Ok(None);
        }

        self.next_block_base_fee_per_gas
            .map_or_else(
                || {
                    let last_block = self.last_block()?;

                    let base_fee = calculate_next_base_fee(last_block.header());

                    Ok(base_fee)
                },
                Ok,
            )
            .map(Some)
    }

    /// Calculates the gas price for the next block.
    pub fn next_gas_price(&self) -> Result<U256, BlockchainError> {
        if let Some(next_block_base_fee_per_gas) = self.next_block_base_fee_per_gas()? {
            let suggested_priority_fee_per_gas = U256::from(1_000_000_000u64);
            Ok(next_block_base_fee_per_gas + suggested_priority_fee_per_gas)
        } else {
            // We return a hardcoded value for networks without EIP-1559
            Ok(U256::from(8_000_000_000u64))
        }
    }

    pub fn nonce(
        &self,
        address: &Address,
        block_spec: Option<&BlockSpec>,
        state_overrides: &StateOverrides,
    ) -> Result<u64, ProviderError> {
        state_overrides
            .account_override(address)
            .and_then(|account_override| account_override.nonce)
            .map_or_else(
                || {
                    if matches!(block_spec, Some(BlockSpec::Tag(BlockTag::Pending))) {
                        self.account_next_nonce(address)
                            .map_err(ProviderError::State)
                    } else {
                        self.execute_in_block_context(
                            block_spec,
                            move |_blockchain, _block, state| {
                                let nonce =
                                    state.basic(*address)?.map_or(0, |account| account.nonce);

                                Ok(nonce)
                            },
                        )?
                    }
                },
                Ok,
            )
    }

    pub fn pending_transactions(&self) -> impl Iterator<Item = &PendingTransaction> {
        self.mem_pool.transactions()
    }

    pub fn remove_filter(&mut self, filter_id: &U256) -> bool {
        self.remove_filter_impl::</* IS_SUBSCRIPTION */ false>(filter_id)
    }

    pub fn remove_subscription(&mut self, filter_id: &U256) -> bool {
        self.remove_filter_impl::</* IS_SUBSCRIPTION */ true>(filter_id)
    }

    /// Removes the transaction with the provided hash from the mem pool, if it
    /// exists.
    pub fn remove_pending_transaction(
        &mut self,
        transaction_hash: &B256,
    ) -> Option<OrderedTransaction> {
        self.mem_pool.remove_transaction(transaction_hash)
    }

    pub fn revert_to_snapshot(&mut self, snapshot_id: u64) -> bool {
        // Ensure that, if the snapshot exists, we also remove all subsequent snapshots,
        // as they can only be used once in Ganache.
        let mut removed_snapshots = self.snapshots.split_off(&snapshot_id);

        if let Some(snapshot) = removed_snapshots.remove(&snapshot_id) {
            let Snapshot {
                block_number,
                block_time_offset_seconds,
                coinbase,
                irregular_state,
                mem_pool,
                next_block_base_fee_per_gas,
                next_block_timestamp,
                prev_randao_generator,
                state,
                time,
            } = snapshot;

            // We compute a new offset such that:
            // now + new_offset == snapshot_date + old_offset
            let duration_since_snapshot = Instant::now().duration_since(time);
            self.block_time_offset_seconds = block_time_offset_seconds
                + i64::try_from(duration_since_snapshot.as_secs()).expect("duration too large");

            self.beneficiary = coinbase;
            self.blockchain
                .revert_to_block(block_number)
                .expect("Snapshotted block should exist");

            self.irregular_state = irregular_state;
            self.mem_pool = mem_pool;
            self.next_block_base_fee_per_gas = next_block_base_fee_per_gas;
            self.next_block_timestamp = next_block_timestamp;
            self.prev_randao_generator = prev_randao_generator;
            self.state = state;

            true
        } else {
            false
        }
    }

    pub fn run_call(
        &self,
        transaction: PendingTransaction,
        block_spec: Option<&BlockSpec>,
        state_overrides: &StateOverrides,
    ) -> Result<Bytes, ProviderError> {
        let cfg_env = self.create_evm_config(block_spec)?;
        let transaction_hash = *transaction.hash();
        let tx_env = transaction.into();

        self.execute_in_block_context(block_spec, |blockchain, block, state| {
            let mut inspector = self.evm_inspector();

            let (_, output) = call::run_call_and_handle_errors(
                RunCallArgs {
                    blockchain,
                    header: block.header(),
                    state: &state,
                    state_overrides,
                    cfg_env,
                    tx_env,
                    inspector: Some(&mut inspector),
                },
                &transaction_hash,
            )?;

            Ok(output)
        })?
    }

    pub fn transaction_receipt(
        &self,
        transaction_hash: &B256,
    ) -> Result<Option<Arc<BlockReceipt>>, ProviderError> {
        self.blockchain
            .receipt_by_transaction_hash(transaction_hash)
            .map_err(ProviderError::Blockchain)
    }

    pub fn set_min_gas_price(&mut self, min_gas_price: U256) -> Result<(), ProviderError> {
        if self.spec_id() >= SpecId::LONDON {
            return Err(ProviderError::SetMinGasPriceUnsupported);
        }

        self.min_gas_price = min_gas_price;

        Ok(())
    }

    pub fn send_raw_transaction(
        &mut self,
        signed_transaction: PendingTransaction,
    ) -> Result<B256, ProviderError> {
        let snapshot_id = if self.is_auto_mining {
            self.validate_auto_mine_transaction(&signed_transaction)?;

            Some(self.make_snapshot())
        } else {
            None
        };

        let tx_hash = self
            .add_pending_transaction(signed_transaction)
            .map_err(|error| {
                if let Some(snapshot_id) = snapshot_id {
                    self.revert_to_snapshot(snapshot_id);
                }

                error
            })?;

        if let Some(snapshot_id) = snapshot_id {
            let transaction_result = loop {
                let result = self.mine_and_commit_block(None).map_err(|error| {
                    self.revert_to_snapshot(snapshot_id);

                    error
                })?;

                let transaction_result = result.block.transactions().iter().enumerate().find_map(
                    |(idx, transaction)| {
                        if *transaction.hash() == tx_hash {
                            Some(result.transaction_results[idx].clone())
                        } else {
                            None
                        }
                    },
                );

                if let Some(transaction_result) = transaction_result {
                    break transaction_result;
                }
            };

            while self.mem_pool.has_pending_transactions() {
                self.mine_and_commit_block(None).map_err(|error| {
                    self.revert_to_snapshot(snapshot_id);

                    error
                })?;
            }

            self.snapshots.remove(&snapshot_id);

            match transaction_result {
                ExecutionResult::Success { .. } => (),
                ExecutionResult::Revert { output, .. } => {
                    return Err(TransactionFailure::revert(output, tx_hash).into());
                }
                ExecutionResult::Halt { reason, .. } => {
                    self.revert_to_snapshot(snapshot_id);

                    return Err(TransactionFailure::halt(reason, tx_hash).into());
                }
            }
        }

        Ok(tx_hash)
    }

    pub fn send_transaction(
        &mut self,
        transaction_request: TransactionRequestAndSender,
    ) -> Result<B256, ProviderError> {
        let signed_transaction = self.sign_transaction_request(transaction_request)?;
        self.send_raw_transaction(signed_transaction)
    }

    /// Sets whether the miner should mine automatically.
    pub fn set_auto_mining(&mut self, enabled: bool) {
        self.is_auto_mining = enabled;
    }

    pub fn set_balance(&mut self, address: Address, balance: U256) -> Result<(), ProviderError> {
        let account_info = self.state.modify_account(
            address,
            AccountModifierFn::new(Box::new(move |account_balance, _, _| {
                *account_balance = balance;
            })),
            &|| {
                Ok(AccountInfo {
                    balance,
                    nonce: 0,
                    code: None,
                    code_hash: KECCAK_EMPTY,
                })
            },
        )?;

        let block_number = self.blockchain.last_block_number();
        let state_root = self.state.state_root()?;

        self.irregular_state
            .state_override_at_block_number(block_number)
            .or_insert_with(|| StateOverride::with_state_root(state_root))
            .diff
            .apply_account_change(address, account_info.clone());

        self.mem_pool.update(&self.state)?;

        Ok(())
    }

    /// Sets the gas limit used for mining new blocks.
    pub fn set_block_gas_limit(&mut self, gas_limit: u64) -> Result<(), ProviderError> {
        self.mem_pool
            .set_block_gas_limit(&self.state, gas_limit)
            .map_err(ProviderError::State)
    }

    pub fn set_code(&mut self, address: Address, code: Bytes) -> Result<(), ProviderError> {
        let code = Bytecode::new_raw(code.clone());
        let default_code = code.clone();
        let irregular_code = code.clone();

        let mut account_info = self.state.modify_account(
            address,
            AccountModifierFn::new(Box::new(move |_, _, account_code| {
                *account_code = Some(code.clone());
            })),
            &|| {
                Ok(AccountInfo {
                    balance: U256::ZERO,
                    nonce: 0,
                    code: Some(default_code.clone()),
                    code_hash: KECCAK_EMPTY,
                })
            },
        )?;

        // The code was stripped from the account, so we need to re-add it for the
        // irregular state.
        account_info.code = Some(irregular_code.clone());

        let block_number = self.blockchain.last_block_number();
        let state_root = self.state.state_root()?;

        self.irregular_state
            .state_override_at_block_number(block_number)
            .or_insert_with(|| StateOverride::with_state_root(state_root))
            .diff
            .apply_account_change(address, account_info.clone());

        Ok(())
    }

    /// Sets the coinbase.
    pub fn set_coinbase(&mut self, coinbase: Address) {
        self.beneficiary = coinbase;
    }

    /// Sets the next block's base fee per gas.
    pub fn set_next_block_base_fee_per_gas(
        &mut self,
        base_fee_per_gas: U256,
    ) -> Result<(), ProviderError> {
        let spec_id = self.spec_id();
        if spec_id < SpecId::LONDON {
            return Err(ProviderError::SetNextBlockBaseFeePerGasUnsupported { spec_id });
        }

        self.next_block_base_fee_per_gas = Some(base_fee_per_gas);

        Ok(())
    }

    /// Set the next block timestamp.
    pub fn set_next_block_timestamp(&mut self, timestamp: u64) -> Result<u64, ProviderError> {
        let latest_block = self.blockchain.last_block()?;
        let latest_block_header = latest_block.header();

        match timestamp.cmp(&latest_block_header.timestamp) {
            Ordering::Less => Err(ProviderError::TimestampLowerThanPrevious {
                proposed: timestamp,
                previous: latest_block_header.timestamp,
            }),
            Ordering::Equal => Err(ProviderError::TimestampEqualsPrevious {
                proposed: timestamp,
            }),
            Ordering::Greater => {
                self.next_block_timestamp = Some(timestamp);
                Ok(timestamp)
            }
        }
    }

    /// Sets the next block's prevrandao.
    pub fn set_next_prev_randao(&mut self, prev_randao: B256) -> Result<(), ProviderError> {
        let spec_id = self.spec_id();
        if spec_id < SpecId::MERGE {
            return Err(ProviderError::SetNextPrevRandaoUnsupported { spec_id });
        }

        self.prev_randao_generator.set_next(prev_randao);

        Ok(())
    }

    pub fn set_nonce(&mut self, address: Address, nonce: u64) -> Result<(), ProviderError> {
        if mempool::has_transactions(&self.mem_pool) {
            return Err(ProviderError::SetAccountNonceWithPendingTransactions);
        }

        let previous_nonce = self
            .state
            .basic(address)?
            .map_or(0, |account| account.nonce);

        if nonce < previous_nonce {
            return Err(ProviderError::SetAccountNonceLowerThanCurrent {
                previous: previous_nonce,
                proposed: nonce,
            });
        }

        let account_info = self.state.modify_account(
            address,
            AccountModifierFn::new(Box::new(move |_, account_nonce, _| *account_nonce = nonce)),
            &|| {
                Ok(AccountInfo {
                    balance: U256::ZERO,
                    nonce,
                    code: None,
                    code_hash: KECCAK_EMPTY,
                })
            },
        )?;

        let block_number = self.blockchain.last_block_number();
        let state_root = self.state.state_root()?;

        self.irregular_state
            .state_override_at_block_number(block_number)
            .or_insert_with(|| StateOverride::with_state_root(state_root))
            .diff
            .apply_account_change(address, account_info.clone());

        self.mem_pool.update(&self.state)?;

        Ok(())
    }

    pub fn set_account_storage_slot(
        &mut self,
        address: Address,
        index: U256,
        value: U256,
    ) -> Result<(), ProviderError> {
        self.state.set_account_storage_slot(address, index, value)?;

        let old_value = self.state.set_account_storage_slot(address, index, value)?;

        let slot = StorageSlot::new_changed(old_value, value);
        let account_info = self.state.basic(address).and_then(|mut account_info| {
            // Retrieve the code if it's not empty. This is needed for the irregular state.
            if let Some(account_info) = &mut account_info {
                if account_info.code_hash != KECCAK_EMPTY {
                    account_info.code = Some(self.state.code_by_hash(account_info.code_hash)?);
                }
            }

            Ok(account_info)
        })?;

        let block_number = self.blockchain.last_block_number();
        let state_root = self.state.state_root()?;

        self.irregular_state
            .state_override_at_block_number(block_number)
            .or_insert_with(|| StateOverride::with_state_root(state_root))
            .diff
            .apply_storage_change(address, index, slot, account_info);

        Ok(())
    }

    pub fn sign(&self, address: &Address, message: Bytes) -> Result<Signature, ProviderError> {
        match self.local_accounts.get(address) {
            Some(secret_key) => Ok(Signature::new(&message[..], secret_key)?),
            None => Err(ProviderError::UnknownAddress { address: *address }),
        }
    }

    pub fn sign_typed_data_v4(
        &self,
        address: &Address,
        message: &TypedData,
    ) -> Result<Signature, ProviderError> {
        match self.local_accounts.get(address) {
            Some(secret_key) => {
                let hash: B256 = message.encode_eip712()?.into();
                Ok(Signature::new(RecoveryMessage::Hash(hash), secret_key)?)
            }
            None => Err(ProviderError::UnknownAddress { address: *address }),
        }
    }

    pub fn spec_id(&self) -> SpecId {
        self.blockchain.spec_id()
    }

    pub fn stop_impersonating_account(&mut self, address: Address) -> bool {
        self.impersonated_accounts.remove(&address)
    }

    pub fn total_difficulty_by_hash(&self, hash: &B256) -> Result<Option<U256>, ProviderError> {
        self.blockchain
            .total_difficulty_by_hash(hash)
            .map_err(ProviderError::Blockchain)
    }

    /// Get a transaction by hash from the blockchain or from the mempool if
    /// it's not mined yet.
    pub fn transaction_by_hash(
        &self,
        hash: &B256,
    ) -> Result<Option<TransactionAndBlock>, ProviderError> {
        let transaction = if let Some(tx) = self.mem_pool.transaction_by_hash(hash) {
            let signed_transaction = tx.pending().transaction().clone();

            Some(TransactionAndBlock {
                signed_transaction,
                block_data: None,
                is_pending: true,
            })
        } else if let Some(block) = self.blockchain.block_by_transaction_hash(hash)? {
            let tx_index_u64 = self
                .blockchain
                .receipt_by_transaction_hash(hash)?
                .expect("If the transaction was inserted in a block, it must have a receipt")
                .transaction_index;
            let tx_index =
                usize::try_from(tx_index_u64).expect("Indices cannot be larger than usize::MAX");

            let signed_transaction = block
                .transactions()
                .get(tx_index)
                .expect("Transaction index must be valid, since it's from the receipt.")
                .clone();

            Some(TransactionAndBlock {
                signed_transaction,
                block_data: Some(BlockDataForTransaction {
                    block,
                    transaction_index: tx_index_u64,
                }),
                is_pending: false,
            })
        } else {
            None
        };

        Ok(transaction)
    }

    fn add_pending_transaction(
        &mut self,
        transaction: PendingTransaction,
    ) -> Result<B256, ProviderError> {
        let transaction_hash = *transaction.hash();

        // Handles validation
        self.mem_pool.add_transaction(&self.state, transaction)?;

        for (filter_id, filter) in self.filters.iter_mut() {
            if let FilterData::NewPendingTransactions(events) = &mut filter.data {
                if filter.is_subscription {
                    (self.subscriber_callback)(SubscriptionEvent {
                        filter_id: *filter_id,
                        result: SubscriptionEventData::NewPendingTransactions(transaction_hash),
                    });
                } else {
                    events.push(transaction_hash);
                }
            }
        }

        Ok(transaction_hash)
    }
    fn evm_inspector(&self) -> EvmInspector<'_> {
        EvmInspector::new(&*self.callbacks)
    }

    fn create_evm_config(&self, block_spec: Option<&BlockSpec>) -> Result<CfgEnv, ProviderError> {
        let block_number = block_spec
            .map(|block_spec| self.block_number_by_block_spec(block_spec))
            .transpose()?
            .flatten();

        let spec_id = if let Some(block_number) = block_number {
            self.blockchain.spec_at_block_number(block_number)?
        } else {
            self.blockchain.spec_id()
        };

        let mut evm_config = CfgEnv::default();
        evm_config.chain_id = self.blockchain.chain_id();
        evm_config.spec_id = spec_id;
        evm_config.limit_contract_code_size = if self.allow_unlimited_contract_size {
            Some(usize::MAX)
        } else {
            None
        };
        evm_config.disable_eip3607 = true;

        Ok(evm_config)
    }

    fn execute_in_block_context<T>(
        &self,
        block_spec: Option<&BlockSpec>,
        function: impl FnOnce(
            &dyn SyncBlockchain<BlockchainError, StateError>,
            Arc<dyn SyncBlock<Error = BlockchainError>>,
            Box<dyn SyncState<StateError>>,
        ) -> T,
    ) -> Result<T, ProviderError> {
        let (context, blockchain) = if let Some(context) = self.context_by_block_spec(block_spec)? {
            (context, None)
        } else {
            let result = self.mine_pending_block()?;

            let blockchain =
                BlockchainWithPending::new(&*self.blockchain, result.block, result.state_diff);

            let block = blockchain
                .last_block()
                .expect("The pending block is the last block");

            let context = BlockContext {
                block,
                state: result.state,
            };

            (context, Some(blockchain))
        };

        let blockchain = blockchain
            .as_ref()
            .map_or(&*self.blockchain, |blockchain| blockchain);

        // Execute function in the requested block context.
        let result = function(blockchain, context.block, context.state);

        Ok(result)
    }

    /// Mine a block at a specific timestamp
    fn mine_block(
        &self,
        timestamp: u64,
        prevrandao: Option<B256>,
    ) -> Result<MineBlockResultAndState<StateError>, ProviderError> {
        // TODO: https://github.com/NomicFoundation/edr/issues/156
        let reward = U256::ZERO;

        let evm_config = self.create_evm_config(None)?;

        let mut inspector = self.evm_inspector();

        let result = mine_block(
            &*self.blockchain,
            self.state.clone(),
            &self.mem_pool,
            &evm_config,
            timestamp,
            self.beneficiary,
            self.min_gas_price,
            // TODO: make this configurable (https://github.com/NomicFoundation/edr/issues/111)
            MineOrdering::Fifo,
            reward,
            self.next_block_base_fee_per_gas,
            prevrandao,
            Some(&mut inspector),
        )?;

        Ok(result)
    }

    /// Mines a pending block, without modifying any values.
    pub fn mine_pending_block(&self) -> Result<MineBlockResultAndState<StateError>, ProviderError> {
        let (block_timestamp, _new_offset) = self.next_block_timestamp(None)?;

        // Mining a pending block shouldn't affect the mix hash.
        let prevrandao = None;

        self.mine_block(block_timestamp, prevrandao)
    }

    /// Get the timestamp for the next block.
    /// Ported from <https://github.com/NomicFoundation/hardhat/blob/b84baf2d9f5d3ea897c06e0ecd5e7084780d8b6c/packages/hardhat-core/src/internal/hardhat-network/provider/node.ts#L1942>
    fn next_block_timestamp(
        &self,
        timestamp: Option<u64>,
    ) -> Result<(u64, Option<i64>), ProviderError> {
        let latest_block = self.blockchain.last_block()?;
        let latest_block_header = latest_block.header();

        let current_timestamp =
            i64::try_from(SystemTime::now().duration_since(UNIX_EPOCH)?.as_secs())
                .expect("timestamp too large");

        let (mut block_timestamp, new_offset) = if let Some(timestamp) = timestamp {
            timestamp.checked_sub(latest_block_header.timestamp).ok_or(
                ProviderError::TimestampLowerThanPrevious {
                    proposed: timestamp,
                    previous: latest_block_header.timestamp,
                },
            )?;

            let offset = i64::try_from(timestamp).expect("timestamp too large") - current_timestamp;
            (timestamp, Some(offset))
        } else if let Some(next_block_timestamp) = self.next_block_timestamp {
            let offset = i64::try_from(next_block_timestamp).expect("timestamp too large")
                - current_timestamp;

            (next_block_timestamp, Some(offset))
        } else {
            let next_timestamp = u64::try_from(current_timestamp + self.block_time_offset_seconds)
                .expect("timestamp must be positive");

            (next_timestamp, None)
        };

        let timestamp_needs_increase = block_timestamp == latest_block_header.timestamp
            && !self.allow_blocks_with_same_timestamp;
        if timestamp_needs_increase {
            block_timestamp += 1;
        }

        Ok((block_timestamp, new_offset))
    }

    fn next_filter_id(&mut self) -> U256 {
        self.last_filter_id = self
            .last_filter_id
            .checked_add(U256::from(1))
            .expect("filter id starts at zero, so it'll never overflow for U256");
        self.last_filter_id
    }

    fn remove_filter_impl<const IS_SUBSCRIPTION: bool>(&mut self, filter_id: &U256) -> bool {
        if let Some(filter) = self.filters.get(filter_id) {
            filter.is_subscription == IS_SUBSCRIPTION && self.filters.remove(filter_id).is_some()
        } else {
            false
        }
    }

    fn sign_transaction_request(
        &self,
        transaction_request: TransactionRequestAndSender,
    ) -> Result<PendingTransaction, ProviderError> {
        let TransactionRequestAndSender { request, sender } = transaction_request;

        if self.impersonated_accounts.contains(&sender) {
            let signed_transaction = request.fake_sign(&sender);

            Ok(PendingTransaction::with_caller(
                self.blockchain.spec_id(),
                signed_transaction,
                sender,
            )?)
        } else {
            let secret_key = self
                .local_accounts
                .get(&sender)
                .ok_or(ProviderError::UnknownAddress { address: sender })?;

            let signed_transaction = request.sign(secret_key)?;
            Ok(PendingTransaction::new(
                self.blockchain.spec_id(),
                signed_transaction,
            )?)
        }
    }

    fn context_by_block_spec(
        &self,
        block_spec: Option<&BlockSpec>,
    ) -> Result<Option<BlockContext>, ProviderError> {
        let block = if let Some(block_spec) = block_spec {
            if let Some(block) = self.block_by_block_spec(block_spec)? {
                block
            } else {
                // Block spec is pending
                return Ok(None);
            }
        } else {
            self.blockchain.last_block()?
        };

        let block_header = block.header();

        let contextual_state = self
            .blockchain
            .state_at_block_number(block_header.number, self.irregular_state.state_overrides())?;

        Ok(Some(BlockContext {
            block,
            state: contextual_state,
        }))
    }

    fn validate_auto_mine_transaction(
        &self,
        transaction: &PendingTransaction,
    ) -> Result<(), ProviderError> {
        let next_nonce = self.account_next_nonce(transaction.caller())?;

        match transaction.nonce().cmp(&next_nonce) {
            Ordering::Less => {
                return Err(ProviderError::AutoMineNonceTooLow {
                    expected: next_nonce,
                    actual: transaction.nonce(),
                })
            }
            Ordering::Equal => (),
            Ordering::Greater => {
                return Err(ProviderError::AutoMineNonceTooHigh {
                    expected: next_nonce,
                    actual: transaction.nonce(),
                })
            }
        }

        // Question: Why do we use the max priority fee per gas as gas price?
        let max_priority_fee_per_gas = transaction
            .max_priority_fee_per_gas()
            .unwrap_or_else(|| transaction.gas_price());

        if max_priority_fee_per_gas < self.min_gas_price {
            return Err(ProviderError::AutoMinePriorityFeeTooLow {
                expected: self.min_gas_price,
                actual: max_priority_fee_per_gas,
            });
        }

        if let Some(next_block_base_fee) = self.next_block_base_fee_per_gas()? {
            if let Some(max_fee_per_gas) = transaction.max_fee_per_gas() {
                if max_fee_per_gas < next_block_base_fee {
                    return Err(ProviderError::AutoMineMaxFeeTooLow {
                        expected: next_block_base_fee,
                        actual: max_fee_per_gas,
                    });
                }
            } else {
                let gas_price = transaction.gas_price();
                if gas_price < next_block_base_fee {
                    return Err(ProviderError::AutoMineGasPriceTooLow {
                        expected: next_block_base_fee,
                        actual: gas_price,
                    });
                }
            }
        }

        Ok(())
    }
}

fn block_time_offset_seconds(config: &ProviderConfig) -> Result<i64, CreationError> {
    config.initial_date.map_or(Ok(0), |initial_date| {
        let initial_timestamp = i64::try_from(
            initial_date
                .duration_since(UNIX_EPOCH)
                .map_err(|_e| CreationError::InvalidInitialDate(initial_date))?
                .as_secs(),
        )
        .expect("initial date must be representable as i64");

        let current_timestamp = i64::try_from(
            SystemTime::now()
                .duration_since(UNIX_EPOCH)
                .expect("current time must be after UNIX epoch")
                .as_secs(),
        )
        .expect("Current timestamp must be representable as i64");

        Ok(initial_timestamp - current_timestamp)
    })
}

struct BlockchainAndState {
    blockchain: Box<dyn SyncBlockchain<BlockchainError, StateError>>,
    fork_metadata: Option<ForkMetadata>,
    rpc_client: Option<RpcClient>,
    state: Box<dyn SyncState<StateError>>,
    irregular_state: IrregularState,
    prev_randao_generator: RandomHashGenerator,
    block_time_offset_seconds: i64,
    next_block_base_fee_per_gas: Option<U256>,
}

fn create_blockchain_and_state(
    runtime: runtime::Handle,
    config: &ProviderConfig,
    mut genesis_accounts: HashMap<Address, Account>,
) -> Result<BlockchainAndState, CreationError> {
    let mut irregular_state = IrregularState::default();

    let mut prev_randao_generator = RandomHashGenerator::with_seed(edr_defaults::MIX_HASH_SEED);

    if let Some(fork_config) = &config.fork {
        let state_root_generator = Arc::new(parking_lot::Mutex::new(
            RandomHashGenerator::with_seed(edr_defaults::STATE_ROOT_HASH_SEED),
        ));

        let blockchain = tokio::task::block_in_place(|| {
            runtime.block_on(ForkedBlockchain::new(
                runtime.clone(),
                Some(config.chain_id),
                config.hardfork,
                RpcClient::new(&fork_config.json_rpc_url, config.cache_dir.clone()),
                fork_config.block_number,
                state_root_generator.clone(),
                // TODO: make hardfork activations configurable (https://github.com/NomicFoundation/edr/issues/111)
                HashMap::new(),
            ))
        })?;

        let fork_block_number = blockchain.last_block_number();

        let rpc_client = RpcClient::new(&fork_config.json_rpc_url, config.cache_dir.clone());

        if !genesis_accounts.is_empty() {
            let genesis_addresses = genesis_accounts.keys().cloned().collect::<Vec<_>>();
            let genesis_account_infos = tokio::task::block_in_place(|| {
                runtime.block_on(rpc_client.get_account_infos(
                    &genesis_addresses,
                    Some(BlockSpec::Number(fork_block_number)),
                ))
            })?;

            // Make sure that the nonce and the code of genesis accounts matches the fork
            // state as we only want to overwrite the balance.
            for (address, account_info) in genesis_addresses.into_iter().zip(genesis_account_infos)
            {
                genesis_accounts.entry(address).and_modify(|account| {
                    let AccountInfo {
                        balance: _,
                        nonce,
                        code,
                        code_hash,
                    } = &mut account.info;

                    *nonce = account_info.nonce;
                    *code = account_info.code;
                    *code_hash = account_info.code_hash;
                });
            }

            let state_root = state_root_generator.lock().next_value();

            irregular_state
                .state_override_at_block_number(fork_block_number)
                .or_insert(StateOverride {
                    diff: StateDiff::from(genesis_accounts),
                    state_root,
                });
        }

        let state = blockchain
            .state_at_block_number(fork_block_number, irregular_state.state_overrides())
            .expect("Fork state must exist");

        let block_time_offset_seconds = {
            let fork_block_timestamp = UNIX_EPOCH
                + Duration::from_secs(
                    blockchain
                        .last_block()
                        .map_err(CreationError::Blockchain)?
                        .header()
                        .timestamp,
                );

            let elapsed_time = SystemTime::now()
                .duration_since(fork_block_timestamp)
                .expect("current time must be after fork block")
                .as_secs();

            -i64::try_from(elapsed_time)
                .expect("Elapsed time since fork block must be representable as i64")
        };

        let next_block_base_fee_per_gas = if config.hardfork >= SpecId::LONDON {
            if let Some(base_fee) = config.initial_base_fee_per_gas {
                Some(base_fee)
            } else {
                let previous_base_fee = blockchain
                    .last_block()
                    .map_err(CreationError::Blockchain)?
                    .header()
                    .base_fee_per_gas;

                if previous_base_fee.is_none() {
                    Some(U256::from(DEFAULT_INITIAL_BASE_FEE_PER_GAS))
                } else {
                    None
                }
            }
        } else {
            None
        };

        Ok(BlockchainAndState {
            fork_metadata: Some(ForkMetadata {
                chain_id: blockchain.chain_id(),
                fork_block_number,
                fork_block_hash: *blockchain
                    .block_by_number(fork_block_number)
                    .map_err(CreationError::Blockchain)?
                    .expect("Fork block must exist")
                    .hash(),
            }),
            rpc_client: Some(rpc_client),
            blockchain: Box::new(blockchain),
            state: Box::new(state),
            irregular_state,
            prev_randao_generator,
            block_time_offset_seconds,
            next_block_base_fee_per_gas,
        })
    } else {
        let blockchain = LocalBlockchain::new(
            StateDiff::from(genesis_accounts),
            config.chain_id,
            config.hardfork,
            config.block_gas_limit,
            config.initial_date.map(|d| {
                d.duration_since(UNIX_EPOCH)
                    .expect("initial date must be after UNIX epoch")
                    .as_secs()
            }),
            Some(prev_randao_generator.next_value()),
            config.initial_base_fee_per_gas,
            config.initial_blob_gas.clone(),
            config.initial_parent_beacon_block_root,
        )?;

        let state = blockchain
            .state_at_block_number(0, irregular_state.state_overrides())
            .expect("Genesis state must exist");

        let block_time_offset_seconds = block_time_offset_seconds(config)?;

        Ok(BlockchainAndState {
            fork_metadata: None,
            rpc_client: None,
            blockchain: Box::new(blockchain),
            state,
            irregular_state,
            block_time_offset_seconds,
            prev_randao_generator,
            // For local blockchain the initial base fee per gas config option is incorporated as
            // part of the genesis block.
            next_block_base_fee_per_gas: None,
        })
    }
}

/// The result returned by requesting a transaction.
#[derive(Debug, Clone)]
pub struct TransactionAndBlock {
    /// The signed transaction.
    pub signed_transaction: SignedTransaction,
    /// Block data in which the transaction is found if it has been mined.
    pub block_data: Option<BlockDataForTransaction>,
    /// Whether the transaction is pending
    pub is_pending: bool,
}

/// Block metadata for a transaction.
#[derive(Debug, Clone)]
pub struct BlockDataForTransaction {
    pub block: Arc<dyn SyncBlock<Error = BlockchainError>>,
    pub transaction_index: u64,
}

lazy_static! {
    static ref CONSOLE_ADDRESS: Address = "0x000000000000000000636F6e736F6c652e6c6f67"
        .parse()
        .expect("static ok");
}

#[cfg(test)]
mod tests {
    use anyhow::Context;
    use edr_eth::transaction::{Eip155TransactionRequest, TransactionKind, TransactionRequest};
    use edr_evm::hex;
    use edr_test_utils::env::get_alchemy_url;
    use parking_lot::Mutex;
    use serde_json::json;
    use tempfile::TempDir;

    use super::*;
    use crate::{
        data::inspector::tests::{
            deploy_console_log_contract, ConsoleLogTransaction, InspectorCallbacksStub,
        },
        test_utils::{
            create_test_config_with_impersonated_accounts_and_fork, one_ether, FORK_BLOCK_NUMBER,
        },
        ProviderConfig,
    };

    struct ProviderTestFixture {
        // We need to keep the tempdir and runtime alive for the duration of the test
        _cache_dir: TempDir,
        _runtime: runtime::Runtime,
        config: ProviderConfig,
        provider_data: ProviderData,
        impersonated_account: Address,
        console_log_calls: Arc<Mutex<Vec<Bytes>>>,
    }

    impl ProviderTestFixture {
        pub(crate) fn new() -> anyhow::Result<Self> {
            Self::new_with_config(false)
        }

        pub(crate) fn new_forked() -> anyhow::Result<Self> {
            Self::new_with_config(true)
        }

        fn new_with_config(forked: bool) -> anyhow::Result<Self> {
            let cache_dir = TempDir::new()?;

            let impersonated_account = Address::random();
            let config = create_test_config_with_impersonated_accounts_and_fork(
                cache_dir.path().to_path_buf(),
                vec![impersonated_account],
                forked,
            );

            let callbacks = Box::<InspectorCallbacksStub>::default();
            let console_log_calls = callbacks.console_log_calls.clone();

            let subscription_callback = Box::new(|_| ());

            let runtime = runtime::Builder::new_multi_thread()
                .worker_threads(1)
                .enable_all()
                .thread_name("provider-data-test")
                .build()?;

            let mut provider_data = ProviderData::new(
                runtime.handle().clone(),
                callbacks,
                subscription_callback,
                config.clone(),
            )?;
            provider_data
                .impersonated_accounts
                .insert(impersonated_account);

            Ok(Self {
                _cache_dir: cache_dir,
                _runtime: runtime,
                config,
                provider_data,
                impersonated_account,
                console_log_calls,
            })
        }

        fn console_log_calls(&self) -> Vec<Bytes> {
            self.console_log_calls.lock().clone()
        }

        fn dummy_transaction_request(&self, nonce: Option<u64>) -> TransactionRequestAndSender {
            let request = TransactionRequest::Eip155(Eip155TransactionRequest {
                kind: TransactionKind::Call(Address::ZERO),
                gas_limit: 100_000,
                gas_price: U256::from(42_000_000_000_u64),
                value: U256::from(1),
                input: Bytes::default(),
                nonce: nonce.unwrap_or(0),
                chain_id: self.config.chain_id,
            });

            TransactionRequestAndSender {
                request,
                sender: self.first_local_account(),
            }
        }

        fn first_local_account(&self) -> Address {
            *self
                .provider_data
                .local_accounts
                .keys()
                .next()
                .expect("there are local accounts")
        }

        fn impersonated_dummy_transaction(&self) -> anyhow::Result<PendingTransaction> {
            let mut transaction = self.dummy_transaction_request(None);
            transaction.sender = self.impersonated_account;

            Ok(self.provider_data.sign_transaction_request(transaction)?)
        }

        fn signed_dummy_transaction(&self) -> anyhow::Result<PendingTransaction> {
            let transaction = self.dummy_transaction_request(None);
            Ok(self.provider_data.sign_transaction_request(transaction)?)
        }
    }

    #[test]
    fn test_local_account_balance() -> anyhow::Result<()> {
        let fixture = ProviderTestFixture::new()?;

        let account = *fixture
            .provider_data
            .local_accounts
            .keys()
            .next()
            .expect("there are local accounts");

        let last_block_number = fixture.provider_data.last_block_number();
        let block_spec = BlockSpec::Number(last_block_number);

        let balance = fixture.provider_data.balance(account, Some(&block_spec))?;

        assert_eq!(balance, one_ether());

        Ok(())
    }

    #[test]
    fn test_local_account_balance_forked() -> anyhow::Result<()> {
        let fixture = ProviderTestFixture::new_forked()?;

        let account = *fixture
            .provider_data
            .local_accounts
            .keys()
            .next()
            .expect("there are local accounts");

        let last_block_number = fixture.provider_data.last_block_number();
        let block_spec = BlockSpec::Number(last_block_number);

        let balance = fixture.provider_data.balance(account, Some(&block_spec))?;

        assert_eq!(balance, one_ether());

        Ok(())
    }

    #[test]
    fn test_sign_transaction_request() -> anyhow::Result<()> {
        let fixture = ProviderTestFixture::new()?;

        let transaction = fixture.signed_dummy_transaction()?;
        let recovered_address = transaction.recover()?;

        assert!(fixture
            .provider_data
            .local_accounts
            .contains_key(&recovered_address));

        Ok(())
    }

    #[test]
    fn test_sign_transaction_request_impersonated_account() -> anyhow::Result<()> {
        let fixture = ProviderTestFixture::new()?;

        let transaction = fixture.impersonated_dummy_transaction()?;

        assert_eq!(transaction.caller(), &fixture.impersonated_account);

        Ok(())
    }

    fn test_add_pending_transaction(
        fixture: &mut ProviderTestFixture,
        transaction: PendingTransaction,
    ) -> anyhow::Result<()> {
        let filter_id = fixture
            .provider_data
            .add_pending_transaction_filter::<false>();

        let transaction_hash = fixture.provider_data.add_pending_transaction(transaction)?;

        assert!(fixture
            .provider_data
            .mem_pool
            .transaction_by_hash(&transaction_hash)
            .is_some());

        match fixture
            .provider_data
            .get_filter_changes(&filter_id)
            .unwrap()
        {
            FilteredEvents::NewPendingTransactions(hashes) => {
                assert!(hashes.contains(&transaction_hash));
            }
            _ => panic!("expected pending transaction"),
        };

        assert!(fixture.provider_data.mem_pool.has_pending_transactions());

        Ok(())
    }

    #[test]
    fn add_pending_transaction() -> anyhow::Result<()> {
        let mut fixture = ProviderTestFixture::new()?;
        let transaction = fixture.signed_dummy_transaction()?;

        test_add_pending_transaction(&mut fixture, transaction)
    }

    #[test]
    fn add_pending_transaction_from_impersonated_account() -> anyhow::Result<()> {
        let mut fixture = ProviderTestFixture::new()?;
        let transaction = fixture.impersonated_dummy_transaction()?;

        test_add_pending_transaction(&mut fixture, transaction)
    }

    #[test]
    fn block_by_block_spec_earliest() -> anyhow::Result<()> {
        let fixture = ProviderTestFixture::new()?;

        let block_spec = BlockSpec::Tag(BlockTag::Earliest);

        let block = fixture
            .provider_data
            .block_by_block_spec(&block_spec)?
            .context("block should exist")?;

        assert_eq!(block.header().number, 0);

        Ok(())
    }

    #[test]
    fn block_by_block_spec_finalized_safe_latest() -> anyhow::Result<()> {
        let mut fixture = ProviderTestFixture::new()?;

        // Mine a block to make sure we're not getting the genesis block
        fixture.provider_data.mine_and_commit_block(None)?;
        let last_block_number = fixture.provider_data.last_block_number();
        // Sanity check
        assert!(last_block_number > 0);

        let block_tags = vec![BlockTag::Finalized, BlockTag::Safe, BlockTag::Latest];
        for tag in block_tags {
            let block_spec = BlockSpec::Tag(tag);

            let block = fixture
                .provider_data
                .block_by_block_spec(&block_spec)?
                .context("block should exist")?;

            assert_eq!(block.header().number, last_block_number);
        }

        Ok(())
    }

    #[test]
    fn block_by_block_spec_pending() -> anyhow::Result<()> {
        let fixture = ProviderTestFixture::new()?;

        let block_spec = BlockSpec::Tag(BlockTag::Pending);

        let block = fixture.provider_data.block_by_block_spec(&block_spec)?;

        assert!(block.is_none());

        Ok(())
    }

    #[test]
    fn chain_id() -> anyhow::Result<()> {
        let fixture = ProviderTestFixture::new()?;

        let chain_id = fixture.provider_data.chain_id();
        assert_eq!(chain_id, fixture.config.chain_id);

        Ok(())
    }

    #[test]
    fn chain_id_fork_mode() -> anyhow::Result<()> {
        let fixture = ProviderTestFixture::new_forked()?;

        let chain_id = fixture.provider_data.chain_id();
        assert_eq!(chain_id, fixture.config.chain_id);

        Ok(())
    }

    #[test]
    fn console_log_mine_block() -> anyhow::Result<()> {
        let mut fixture = ProviderTestFixture::new()?;
        let ConsoleLogTransaction {
            transaction,
            expected_call_data,
        } = deploy_console_log_contract(&mut fixture.provider_data)?;

        assert_eq!(fixture.console_log_calls().len(), 0);

        fixture.provider_data.set_auto_mining(false);
        fixture.provider_data.send_transaction(transaction)?;
        let (block_timestamp, _) = fixture.provider_data.next_block_timestamp(None)?;
        let prevrandao = fixture.provider_data.prev_randao_generator.next_value();
        fixture
            .provider_data
            .mine_block(block_timestamp, Some(prevrandao))?;

        let console_log_calls = fixture.console_log_calls();
        assert_eq!(console_log_calls.len(), 1);
        assert_eq!(console_log_calls[0], expected_call_data);

        Ok(())
    }

    #[test]
    fn console_log_run_call() -> anyhow::Result<()> {
        let mut fixture = ProviderTestFixture::new()?;
        let ConsoleLogTransaction {
            transaction,
            expected_call_data,
        } = deploy_console_log_contract(&mut fixture.provider_data)?;

        assert_eq!(fixture.console_log_calls().len(), 0);

        let pending_transaction = fixture
            .provider_data
            .sign_transaction_request(transaction)?;
        fixture
            .provider_data
            .run_call(pending_transaction, None, &StateOverrides::default())?;

        let console_log_calls = fixture.console_log_calls();
        assert_eq!(console_log_calls.len(), 1);
        assert_eq!(console_log_calls[0], expected_call_data);

        Ok(())
    }

    #[test]
    fn next_filter_id() -> anyhow::Result<()> {
        let mut fixture = ProviderTestFixture::new()?;

        let mut prev_filter_id = fixture.provider_data.last_filter_id;
        for _ in 0..10 {
            let filter_id = fixture.provider_data.next_filter_id();
            assert!(prev_filter_id < filter_id);
            prev_filter_id = filter_id;
        }

        Ok(())
    }

    #[test]
    fn set_balance_updates_mem_pool() -> anyhow::Result<()> {
        let mut fixture = ProviderTestFixture::new()?;

        let transaction = {
            let mut request = fixture.dummy_transaction_request(None);
            request.sender = fixture.impersonated_account;

            fixture.provider_data.sign_transaction_request(request)?
        };

        let transaction_hash = fixture.provider_data.add_pending_transaction(transaction)?;

        assert!(fixture
            .provider_data
            .mem_pool
            .transaction_by_hash(&transaction_hash)
            .is_some());

        fixture
            .provider_data
            .set_balance(fixture.impersonated_account, U256::from(100))?;

        assert!(fixture
            .provider_data
            .mem_pool
            .transaction_by_hash(&transaction_hash)
            .is_none());

        Ok(())
    }

    #[test]
    fn transaction_by_invalid_hash() -> anyhow::Result<()> {
        let fixture = ProviderTestFixture::new()?;

        let non_existing_tx = fixture.provider_data.transaction_by_hash(&B256::ZERO)?;

        assert!(non_existing_tx.is_none());

        Ok(())
    }

    #[test]
    fn pending_transaction_by_hash() -> anyhow::Result<()> {
        let mut fixture = ProviderTestFixture::new()?;

        let transaction_request = fixture.signed_dummy_transaction()?;
        let transaction_hash = fixture
            .provider_data
            .add_pending_transaction(transaction_request)?;

        let transaction_result = fixture
            .provider_data
            .transaction_by_hash(&transaction_hash)?
            .context("transaction not found")?;

        assert_eq!(
            transaction_result.signed_transaction.hash(),
            &transaction_hash
        );

        Ok(())
    }

    #[test]
    fn transaction_by_hash() -> anyhow::Result<()> {
        let mut fixture = ProviderTestFixture::new()?;

        let transaction_request = fixture.signed_dummy_transaction()?;
        let transaction_hash = fixture
            .provider_data
            .add_pending_transaction(transaction_request)?;

        let results = fixture.provider_data.mine_and_commit_block(None)?;

        // Make sure transaction was mined successfully.
        assert!(results
            .transaction_results
            .first()
            .context("failed to mine transaction")?
            .is_success());
        // Sanity check that the mempool is empty.
        assert_eq!(fixture.provider_data.mem_pool.transactions().count(), 0);

        let transaction_result = fixture
            .provider_data
            .transaction_by_hash(&transaction_hash)?
            .context("transaction not found")?;

        assert_eq!(
            transaction_result.signed_transaction.hash(),
            &transaction_hash
        );

        Ok(())
    }

    #[test]
    fn reset_local_to_forking() -> anyhow::Result<()> {
        let mut fixture = ProviderTestFixture::new()?;

        let fork_config = Some(ForkConfig {
            json_rpc_url: get_alchemy_url(),
            // Random recent block for better cache consistency
            block_number: Some(FORK_BLOCK_NUMBER),
            http_headers: None,
        });

        let block_spec = BlockSpec::Number(FORK_BLOCK_NUMBER);

        assert_eq!(fixture.provider_data.last_block_number(), 0);

        fixture.provider_data.reset(fork_config)?;

        // We're fetching a specific block instead of the last block number for the
        // forked blockchain, because the last block number query cannot be
        // cached.
        assert!(fixture
            .provider_data
            .block_by_block_spec(&block_spec)?
            .is_some());

        Ok(())
    }

    #[test]
    fn reset_forking_to_local() -> anyhow::Result<()> {
        let mut fixture = ProviderTestFixture::new_forked()?;

        // We're fetching a specific block instead of the last block number for the
        // forked blockchain, because the last block number query cannot be
        // cached.
        assert!(fixture
            .provider_data
            .block_by_block_spec(&BlockSpec::Number(FORK_BLOCK_NUMBER))?
            .is_some());

        fixture.provider_data.reset(None)?;

        assert_eq!(fixture.provider_data.last_block_number(), 0);

        Ok(())
    }

    #[test]
    fn sign_typed_data_v4() -> anyhow::Result<()> {
        let fixture = ProviderTestFixture::new()?;

        // This test was taken from the `eth_signTypedData` example from the
        // EIP-712 specification via Hardhat.
        // <https://eips.ethereum.org/EIPS/eip-712#eth_signtypeddata>

        let address: Address = "0xCD2a3d9F938E13CD947Ec05AbC7FE734Df8DD826".parse()?;
        let message = json!({
          "types": {
            "EIP712Domain": [
              { "name": "name", "type": "string" },
              { "name": "version", "type": "string" },
              { "name": "chainId", "type": "uint256" },
              { "name": "verifyingContract", "type": "address" },
            ],
            "Person": [
              { "name": "name", "type": "string" },
              { "name": "wallet", "type": "address" },
            ],
            "Mail": [
              { "name": "from", "type": "Person" },
              { "name": "to", "type": "Person" },
              { "name": "contents", "type": "string" },
            ],
          },
          "primaryType": "Mail",
          "domain": {
            "name": "Ether Mail",
            "version": "1",
            "chainId": 1,
            "verifyingContract": "0xCcCCccccCCCCcCCCCCCcCcCccCcCCCcCcccccccC",
          },
          "message": {
            "from": {
              "name": "Cow",
              "wallet": "0xCD2a3d9F938E13CD947Ec05AbC7FE734Df8DD826",
            },
            "to": {
              "name": "Bob",
              "wallet": "0xbBbBBBBbbBBBbbbBbbBbbbbBBbBbbbbBbBbbBBbB",
            },
            "contents": "Hello, Bob!",
          },
        });
        let message: TypedData = serde_json::from_value(message)?;

        let signature = fixture
            .provider_data
            .sign_typed_data_v4(&address, &message)?;

        let expected_signature = "0x4355c47d63924e8a72e509b65029052eb6c299d53a04e167c5775fd466751c9d07299936d304c153f6443dfa05f40ff007d72911b6f72307f996231605b915621c";

        assert_eq!(hex::decode(expected_signature)?, signature.to_vec(),);

        Ok(())
    }
}<|MERGE_RESOLUTION|>--- conflicted
+++ resolved
@@ -20,12 +20,8 @@
         filter::{FilteredEvents, LogOutput, SubscriptionType},
         BlockSpec, BlockTag, Eip1898BlockSpec, RpcClient, RpcClientError,
     },
-<<<<<<< HEAD
     reward_percentile::RewardPercentile,
-    signature::Signature,
-=======
     signature::{RecoveryMessage, Signature},
->>>>>>> a0865be2
     transaction::{SignedTransaction, TransactionRequestAndSender},
     Address, Bytes, SpecId, B256, U256,
 };
@@ -45,11 +41,8 @@
     MineBlockResult, MineBlockResultAndState, MineOrdering, OrderedTransaction, PendingTransaction,
     RandomHashGenerator, StorageSlot, SyncBlock, TxEnv, KECCAK_EMPTY,
 };
-<<<<<<< HEAD
+use ethers_core::types::transaction::eip712::{Eip712, TypedData};
 use gas::gas_used_ratio;
-=======
-use ethers_core::types::transaction::eip712::{Eip712, TypedData};
->>>>>>> a0865be2
 use indexmap::IndexMap;
 use inspector::EvmInspector;
 pub use inspector::{InspectorCallbacks, SyncInspectorCallbacks};
