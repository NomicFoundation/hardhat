mod account;
mod inspector;

use std::{
    cmp::Ordering,
    collections::BTreeMap,
    fmt::Debug,
    sync::Arc,
    time::{Instant, SystemTime, UNIX_EPOCH},
};

use edr_eth::{
    block::BlobGas,
    receipt::BlockReceipt,
    remote::{
        filter::{FilteredEvents, LogOutput, SubscriptionType},
        BlockSpec, BlockTag, Eip1898BlockSpec, RpcClient, RpcClientError,
    },
    serde::ZeroXPrefixedBytes,
    signature::Signature,
    transaction::{SignedTransaction, TransactionRequestAndSender},
    Address, Bytes, SpecId, B256, U256,
};
use edr_evm::{
    blockchain::{
        Blockchain, BlockchainError, ForkedBlockchain, ForkedCreationError, LocalBlockchain,
        LocalCreationError, SyncBlockchain,
    },
    calculate_next_base_fee,
    db::StateRef,
    guaranteed_dry_run, mempool, mine_block,
    state::{
        AccountModifierFn, IrregularState, StateDiff, StateError, StateOverride, StateOverrides,
        SyncState,
    },
    Account, AccountInfo, BlobExcessGasAndPrice, Block, BlockEnv, Bytecode, CfgEnv,
    ExecutionResult, HashMap, HashSet, MemPool, MineBlockResult, MineBlockResultAndState,
    MineOrdering, PendingTransaction, RandomHashGenerator, StorageSlot, SyncBlock, KECCAK_EMPTY,
};
use indexmap::IndexMap;
use inspector::EvmInspector;
pub use inspector::{InspectorCallbacks, SyncInspectorCallbacks};
use lazy_static::lazy_static;
use rpc_hardhat::{config::ForkConfig, ForkMetadata};
use tokio::runtime;

use self::account::{create_accounts, InitialAccounts};
use crate::{
    error::TransactionFailure, filter::Filter, logger::Logger, pending::BlockchainWithPending,
    snapshot::Snapshot, ProviderConfig, ProviderError,
};

#[derive(Debug, thiserror::Error)]
pub enum CreationError {
    /// A blockchain error
    #[error(transparent)]
    Blockchain(BlockchainError),
    /// An error that occurred while constructing a forked blockchain.
    #[error(transparent)]
    ForkedBlockchainCreation(#[from] ForkedCreationError),
    /// Invalid initial date
    #[error("The initial date configuration value {0:?} is in the future")]
    InvalidInitialDate(SystemTime),
    /// An error that occurred while constructing a local blockchain.
    #[error(transparent)]
    LocalBlockchainCreation(#[from] LocalCreationError),
    /// An error that occured while querying the remote state.
    #[error(transparent)]
    RpcClient(#[from] RpcClientError),
}

struct BlockContext {
    pub block: Arc<dyn SyncBlock<Error = BlockchainError>>,
    pub state: Box<dyn SyncState<StateError>>,
}

pub struct ProviderData {
    runtime_handle: runtime::Handle,
    initial_config: ProviderConfig,

    blockchain: Box<dyn SyncBlockchain<BlockchainError, StateError>>,
    state: Box<dyn SyncState<StateError>>,
    pub irregular_state: IrregularState,
    mem_pool: MemPool,
    beneficiary: Address,
    min_gas_price: U256,
    prev_randao_generator: RandomHashGenerator,
    block_time_offset_seconds: u64,
    fork_metadata: Option<ForkMetadata>,
    instance_id: B256,
    is_auto_mining: bool,
    next_block_base_fee_per_gas: Option<U256>,
    next_block_timestamp: Option<u64>,
    next_snapshot_id: u64,
    snapshots: BTreeMap<u64, Snapshot>,
    allow_blocks_with_same_timestamp: bool,
    allow_unlimited_contract_size: bool,
    // IndexMap to preserve account order for logging.
    local_accounts: IndexMap<Address, k256::SecretKey>,
    filters: HashMap<U256, Filter>,
    last_filter_id: U256,
    logger: Logger,
    impersonated_accounts: HashSet<Address>,
    callbacks: Box<dyn SyncInspectorCallbacks>,
}

impl ProviderData {
    pub fn new(
        runtime_handle: runtime::Handle,
        callbacks: Box<dyn SyncInspectorCallbacks>,
        config: ProviderConfig,
    ) -> Result<Self, CreationError> {
        let InitialAccounts {
            local_accounts,
            genesis_accounts,
        } = create_accounts(&config);

        let BlockchainAndState {
            blockchain,
            fork_metadata,
            state,
            irregular_state,
        } = create_blockchain_and_state(runtime_handle.clone(), &config, genesis_accounts)?;

        let prev_randao_generator = RandomHashGenerator::with_seed("randomMixHashSeed");

        let allow_blocks_with_same_timestamp = config.allow_blocks_with_same_timestamp;
        let allow_unlimited_contract_size = config.allow_unlimited_contract_size;
        let beneficiary = config.coinbase;
        let block_gas_limit = config.block_gas_limit;
        let block_time_offset_seconds = block_time_offset_seconds(&config)?;
        let is_auto_mining = config.mining.auto_mine;

        Ok(Self {
            runtime_handle,
            initial_config: config,

            blockchain,
            state,
            irregular_state,
            mem_pool: MemPool::new(block_gas_limit),
            beneficiary,
            // TODO: Add config option (https://github.com/NomicFoundation/edr/issues/111)
            // Matches Hardhat default
            min_gas_price: U256::ZERO,
            prev_randao_generator,
            block_time_offset_seconds,
            fork_metadata,
            instance_id: B256::random(),
            is_auto_mining,
            next_block_base_fee_per_gas: None,
            next_block_timestamp: None,
            // Start with 1 to mimic Ganache
            next_snapshot_id: 1,
            snapshots: BTreeMap::new(),
            allow_blocks_with_same_timestamp,
            allow_unlimited_contract_size,
            local_accounts,
            filters: HashMap::default(),
            last_filter_id: U256::ZERO,
            logger: Logger::new(false),
            impersonated_accounts: HashSet::new(),
            callbacks,
        })
    }

    pub fn reset(&mut self, fork_config: Option<ForkConfig>) -> Result<(), CreationError> {
        let mut config = self.initial_config.clone();
        config.fork = fork_config;

        let mut reset_instance =
            Self::new(self.runtime_handle.clone(), self.callbacks.clone(), config)?;

        std::mem::swap(self, &mut reset_instance);

        Ok(())
    }

    /// Retrieves the last pending nonce of the account corresponding to the
    /// provided address, if it exists.
    pub fn account_next_nonce(&self, address: &Address) -> Result<u64, StateError> {
        mempool::account_next_nonce(&self.mem_pool, &self.state, address)
    }

    pub fn accounts(&self) -> impl Iterator<Item = &Address> {
        self.local_accounts.keys()
    }

    /// Returns whether the miner is mining automatically.
    pub fn is_auto_mining(&self) -> bool {
        self.is_auto_mining
    }

    pub fn balance(
        &self,
        address: Address,
        block_spec: Option<&BlockSpec>,
    ) -> Result<U256, ProviderError> {
        self.execute_in_block_context::<Result<U256, ProviderError>>(
            block_spec,
            move |_blockchain, _block, state| {
                Ok(state
                    .basic(address)?
                    .map_or(U256::ZERO, |account| account.balance))
            },
        )?
    }

    /// Retrieves the gas limit of the next block.
    pub fn block_gas_limit(&self) -> u64 {
        self.mem_pool.block_gas_limit()
    }

    /// Returns the default caller.
    pub fn default_caller(&self) -> Address {
        self.local_accounts
            .keys()
            .next()
            .copied()
            .unwrap_or(Address::zero())
    }

    /// Returns the metadata of the forked blockchain, if it exists.
    pub fn fork_metadata(&self) -> Option<&ForkMetadata> {
        self.fork_metadata.as_ref()
    }

    /// Returns the last block in the blockchain.
    pub fn last_block(
        &self,
    ) -> Result<Arc<dyn SyncBlock<Error = BlockchainError>>, BlockchainError> {
        self.blockchain.last_block()
    }

    /// Returns the number of the last block in the blockchain.
    pub fn last_block_number(&self) -> u64 {
        self.blockchain.last_block_number()
    }

    /// Fetch a block by block spec.
    /// Returns `None` if the block spec is `pending`.
    /// Returns `ProviderError::InvalidBlockSpec` error if the block spec is a
    /// number or a hash and the block isn't found.
    /// Returns `ProviderError::InvalidBlockTag` error if the block tag is safe
    /// or finalized and block spec is pre-merge.
    pub fn block_by_block_spec(
        &self,
        block_spec: &BlockSpec,
    ) -> Result<Option<Arc<dyn SyncBlock<Error = BlockchainError>>>, ProviderError> {
        let result = match block_spec {
            BlockSpec::Number(block_number) => Some(
                self.blockchain
                    .block_by_number(*block_number)?
                    .ok_or_else(|| ProviderError::InvalidBlockNumberOrHash {
                        block_spec: block_spec.clone(),
                        latest_block_number: self.blockchain.last_block_number(),
                    })?,
            ),
            BlockSpec::Tag(BlockTag::Earliest) => Some(
                self.blockchain
                    .block_by_number(0)?
                    .expect("genesis block should always exist"),
            ),
            // Matching Hardhat behaviour by returning the last block for finalized and safe.
            // https://github.com/NomicFoundation/hardhat/blob/b84baf2d9f5d3ea897c06e0ecd5e7084780d8b6c/packages/hardhat-core/src/internal/hardhat-network/provider/modules/eth.ts#L1395
            BlockSpec::Tag(BlockTag::Finalized | BlockTag::Safe) => {
                if self.spec_id() >= SpecId::MERGE {
                    Some(self.blockchain.last_block()?)
                } else {
                    return Err(ProviderError::InvalidBlockTag {
                        block_spec: block_spec.clone(),
                        spec: self.spec_id(),
                    });
                }
            }
            BlockSpec::Tag(BlockTag::Latest) => Some(self.blockchain.last_block()?),
            BlockSpec::Tag(BlockTag::Pending) => None,
            BlockSpec::Eip1898(Eip1898BlockSpec::Hash {
                block_hash,
                require_canonical: _,
            }) => Some(self.blockchain.block_by_hash(block_hash)?.ok_or_else(|| {
                ProviderError::InvalidBlockNumberOrHash {
                    block_spec: block_spec.clone(),
                    latest_block_number: self.blockchain.last_block_number(),
                }
            })?),
            BlockSpec::Eip1898(Eip1898BlockSpec::Number { block_number }) => Some(
                self.blockchain
                    .block_by_number(*block_number)?
                    .ok_or_else(|| ProviderError::InvalidBlockNumberOrHash {
                        block_spec: block_spec.clone(),
                        latest_block_number: self.blockchain.last_block_number(),
                    })?,
            ),
        };

        Ok(result)
    }

    /// Retrieves the block number for the provided block spec, if it exists.
    fn block_number_by_block_spec(
        &self,
        block_spec: &BlockSpec,
    ) -> Result<Option<u64>, ProviderError> {
        let block_number = match block_spec {
            BlockSpec::Number(number) => Some(*number),
            BlockSpec::Tag(BlockTag::Earliest) => Some(0),
            BlockSpec::Tag(BlockTag::Finalized | BlockTag::Safe) => {
                if self.spec_id() >= SpecId::MERGE {
                    Some(self.blockchain.last_block_number())
                } else {
                    return Err(ProviderError::InvalidBlockTag {
                        block_spec: block_spec.clone(),
                        spec: self.spec_id(),
                    });
                }
            }
            BlockSpec::Tag(BlockTag::Latest) => Some(self.blockchain.last_block_number()),
            BlockSpec::Tag(BlockTag::Pending) => None,
            BlockSpec::Eip1898(Eip1898BlockSpec::Hash { block_hash, .. }) => {
                self.blockchain.block_by_hash(block_hash)?.map_or_else(
                    || {
                        Err(ProviderError::InvalidBlockNumberOrHash {
                            block_spec: block_spec.clone(),
                            latest_block_number: self.blockchain.last_block_number(),
                        })
                    },
                    |block| Ok(Some(block.header().number)),
                )?
            }
            BlockSpec::Eip1898(Eip1898BlockSpec::Number { block_number }) => Some(*block_number),
        };

        Ok(block_number)
    }

    pub fn block_by_hash(
        &self,
        block_hash: &B256,
    ) -> Result<Option<Arc<dyn SyncBlock<Error = BlockchainError>>>, ProviderError> {
        self.blockchain
            .block_by_hash(block_hash)
            .map_err(ProviderError::Blockchain)
    }

    pub fn chain_id(&self) -> u64 {
        self.blockchain.chain_id()
    }

    pub fn coinbase(&self) -> Address {
        self.beneficiary
    }

    pub fn get_code(
        &self,
        address: Address,
        block_spec: Option<&BlockSpec>,
    ) -> Result<Bytes, ProviderError> {
        self.execute_in_block_context(block_spec, move |_blockchain, _block, state| {
            let code = state
                .basic(address)?
                .map_or(Ok(Bytes::new()), |account_info| {
                    state
                        .code_by_hash(account_info.code_hash)
                        .map(|bytecode| bytecode.bytecode)
                })?;

            Ok(code)
        })?
    }

    pub fn get_filter_changes(&mut self, filter_id: &U256) -> Option<FilteredEvents> {
        self.filters.get_mut(filter_id).map(Filter::take_events)
    }

    pub fn get_filter_logs(
        &mut self,
        filter_id: &U256,
    ) -> Result<Option<Vec<LogOutput>>, ProviderError> {
        self.filters
            .get_mut(filter_id)
            .map(|filter| {
                if let Some(events) = filter.take_log_events() {
                    Ok(events)
                } else {
                    Err(ProviderError::InvalidFilterSubscriptionType {
                        filter_id: *filter_id,
                        expected: SubscriptionType::Logs,
                        actual: filter.events.subscription_type(),
                    })
                }
            })
            .transpose()
    }

    pub fn get_storage_at(
        &self,
        address: Address,
        index: U256,
        block_spec: Option<&BlockSpec>,
    ) -> Result<U256, ProviderError> {
        self.execute_in_block_context::<Result<U256, ProviderError>>(
            block_spec,
            move |_blockchain, _block, state| Ok(state.storage(address, index)?),
        )?
    }

    pub fn get_transaction_count(
        &self,
        address: Address,
        block_spec: Option<&BlockSpec>,
    ) -> Result<u64, ProviderError> {
        self.execute_in_block_context::<Result<u64, ProviderError>>(
            block_spec,
            move |_blockchain, _block, state| {
                let nonce = state
                    .basic(address)?
                    .map_or(0, |account_info| account_info.nonce);

                Ok(nonce)
            },
        )?
    }

    pub fn impersonate_account(&mut self, address: Address) {
        self.impersonated_accounts.insert(address);
    }

    pub fn increase_block_time(&mut self, increment: u64) -> u64 {
        self.block_time_offset_seconds += increment;
        self.block_time_offset_seconds
    }

    pub fn instance_id(&self) -> &B256 {
        &self.instance_id
    }

    pub fn interval_mine(&mut self) -> Result<bool, ProviderError> {
        let result = self.mine_and_commit_block(None)?;

        let header = result.block.header();
        let is_empty = result.block.transactions().is_empty();
        if is_empty {
            self.logger.print_interval_mined_block_number(
                header.number,
                is_empty,
                header.base_fee_per_gas,
            );
        } else {
            log::error!("TODO: interval_mine: log mined block");

            self.logger
                .print_interval_mined_block_number(header.number, is_empty, None);

            if self.logger.print_logs() {
                self.logger.print_empty_line();
            }
        }

        Ok(true)
    }

    pub fn logger(&self) -> &Logger {
        &self.logger
    }

    pub fn make_snapshot(&mut self) -> u64 {
        let id = self.next_snapshot_id;
        self.next_snapshot_id += 1;

        let snapshot = Snapshot {
            block_number: self.blockchain.last_block_number(),
            block_time_offset_seconds: self.block_time_offset_seconds,
            coinbase: self.beneficiary,
            irregular_state: self.irregular_state.clone(),
            mem_pool: self.mem_pool.clone(),
            next_block_base_fee_per_gas: self.next_block_base_fee_per_gas,
            next_block_timestamp: self.next_block_timestamp,
            prev_randao_generator: self.prev_randao_generator.clone(),
            state: self.state.clone(),
            time: Instant::now(),
        };
        self.snapshots.insert(id, snapshot);

        id
    }

    pub fn mine_and_commit_block(
        &mut self,
        timestamp: Option<u64>,
    ) -> Result<MineBlockResult<BlockchainError>, ProviderError> {
        let (block_timestamp, new_offset) = self.next_block_timestamp(timestamp)?;
        let prevrandao = if self.blockchain.spec_id() >= SpecId::MERGE {
            Some(self.prev_randao_generator.next_value())
        } else {
            None
        };

        let result = self.mine_block(block_timestamp, prevrandao)?;

        if let Some(new_offset) = new_offset {
            self.block_time_offset_seconds = new_offset;
        }

        // Reset the next block base fee per gas upon successful execution
        self.next_block_base_fee_per_gas.take();

        // Reset next block time stamp
        self.next_block_timestamp.take();

        let block = self
            .blockchain
            .insert_block(result.block, result.state_diff)
            .map_err(ProviderError::Blockchain)?;

        self.mem_pool
            .update(&result.state)
            .map_err(ProviderError::MemPoolUpdate)?;

        self.state = result.state;

        Ok(MineBlockResult {
            block,
            transaction_results: result.transaction_results,
            transaction_traces: result.transaction_traces,
        })
    }

    pub fn network_id(&self) -> String {
        self.initial_config.network_id.to_string()
    }

    pub fn new_pending_transaction_filter(&mut self) -> U256 {
        let filter_id = self.next_filter_id();
        self.filters.insert(
            filter_id,
            Filter::new(
                FilteredEvents::NewPendingTransactions(Vec::new()),
                /* is_subscription */ false,
            ),
        );
        filter_id
    }

    /// Calculates the next block's base fee per gas.
    pub fn next_block_base_fee_per_gas(&self) -> Result<Option<U256>, BlockchainError> {
        if self.spec_id() < SpecId::LONDON {
            return Ok(None);
        }

        self.next_block_base_fee_per_gas
            .map_or_else(
                || {
                    let last_block = self.last_block()?;

                    let base_fee = last_block
                        .header()
                        .base_fee_per_gas
                        .unwrap_or_else(|| calculate_next_base_fee(last_block.header()));

                    Ok(base_fee)
                },
                Ok,
            )
            .map(Some)
    }

    /// Calculates the gas price for the next block.
    pub fn next_gas_price(&self) -> Result<U256, BlockchainError> {
        if let Some(next_block_base_fee_per_gas) = self.next_block_base_fee_per_gas()? {
            let suggested_priority_fee_per_gas = U256::from(1_000_000_000u64);
            Ok(next_block_base_fee_per_gas + suggested_priority_fee_per_gas)
        } else {
            // We return a hardcoded value for networks without EIP-1559
            Ok(U256::from(8_000_000_000u64))
        }
    }

    pub fn nonce(
        &self,
        address: &Address,
        block_spec: Option<&BlockSpec>,
        state_overrides: &StateOverrides,
    ) -> Result<u64, ProviderError> {
        state_overrides
            .account_override(address)
            .and_then(|account_override| account_override.nonce)
            .map_or_else(
                || {
                    if matches!(block_spec, Some(BlockSpec::Tag(BlockTag::Pending))) {
                        self.account_next_nonce(address)
                            .map_err(ProviderError::State)
                    } else {
                        self.execute_in_block_context(
                            block_spec,
                            move |_blockchain, _block, state| {
                                let nonce =
                                    state.basic(*address)?.map_or(0, |account| account.nonce);

                                Ok(nonce)
                            },
                        )?
                    }
                },
                Ok,
            )
    }

    pub fn pending_transactions(&self) -> impl Iterator<Item = &PendingTransaction> {
        self.mem_pool.transactions()
    }

    pub fn remove_filter(&mut self, filter_id: &U256) -> bool {
        self.remove_filter_impl::</* IS_SUBSCRIPTION */ false>(filter_id)
    }

    pub fn remove_subscription(&mut self, filter_id: &U256) -> bool {
        self.remove_filter_impl::</* IS_SUBSCRIPTION */ true>(filter_id)
    }

    pub fn revert_to_snapshot(&mut self, snapshot_id: u64) -> bool {
        // Ensure that, if the snapshot exists, we also remove all subsequent snapshots,
        // as they can only be used once in Ganache.
        let mut removed_snapshots = self.snapshots.split_off(&snapshot_id);

        if let Some(snapshot) = removed_snapshots.remove(&snapshot_id) {
            let Snapshot {
                block_number,
                block_time_offset_seconds,
                coinbase,
                irregular_state,
                mem_pool,
                next_block_base_fee_per_gas,
                next_block_timestamp,
                prev_randao_generator,
                state,
                time,
            } = snapshot;

            // We compute a new offset such that:
            // now + new_offset == snapshot_date + old_offset
            let duration_since_snapshot = Instant::now().duration_since(time);
            self.block_time_offset_seconds =
                block_time_offset_seconds + duration_since_snapshot.as_secs();

            self.beneficiary = coinbase;
            self.blockchain
                .revert_to_block(block_number)
                .expect("Snapshotted block should exist");

            self.irregular_state = irregular_state;
            self.mem_pool = mem_pool;
            self.next_block_base_fee_per_gas = next_block_base_fee_per_gas;
            self.next_block_timestamp = next_block_timestamp;
            self.prev_randao_generator = prev_randao_generator;
            self.state = state;

            true
        } else {
            false
        }
    }

    pub fn run_call(
        &self,
        transaction: PendingTransaction,
        block_spec: Option<&BlockSpec>,
        state_overrides: &StateOverrides,
    ) -> Result<Bytes, ProviderError> {
<<<<<<< HEAD
        let cfg = self.create_evm_config();
=======
        let cfg = self.create_evm_config(block_spec)?;
>>>>>>> 8b59d0cc
        let transaction_hash = *transaction.hash();
        let transaction = transaction.into();

        self.execute_in_block_context(block_spec, |blockchain, block, state| {
            let header = block.header();
            let block = BlockEnv {
                number: U256::from(header.number),
                coinbase: header.beneficiary,
                timestamp: U256::from(header.timestamp),
                gas_limit: U256::from(header.gas_limit),
                basefee: U256::from(0),
                difficulty: header.difficulty,
                prevrandao: if cfg.spec_id >= SpecId::MERGE {
                    Some(header.mix_hash)
                } else {
                    None
                },
                blob_excess_gas_and_price: header
                    .blob_gas
                    .as_ref()
                    .map(|BlobGas { excess_gas, .. }| BlobExcessGasAndPrice::new(*excess_gas)),
            };

            let mut inspector = self.evm_inspector();

            let result = guaranteed_dry_run(
                blockchain,
                &state,
                state_overrides,
                cfg,
                transaction,
                block,
                Some(&mut inspector),
            )
            .map_err(ProviderError::RunTransaction)?;

            match result.result {
                ExecutionResult::Success { output, .. } => Ok(output.into_data()),
                ExecutionResult::Revert { output, .. } => {
                    Err(TransactionFailure::revert(output, transaction_hash).into())
                }
                ExecutionResult::Halt { reason, .. } => {
                    Err(TransactionFailure::halt(reason, transaction_hash).into())
                }
            }
        })?
    }

    pub fn transaction_receipt(
        &self,
        transaction_hash: &B256,
    ) -> Result<Option<Arc<BlockReceipt>>, ProviderError> {
        self.blockchain
            .receipt_by_transaction_hash(transaction_hash)
            .map_err(ProviderError::Blockchain)
    }

    pub fn set_min_gas_price(&mut self, min_gas_price: U256) -> Result<(), ProviderError> {
        if self.spec_id() >= SpecId::LONDON {
            return Err(ProviderError::SetMinGasPriceUnsupported);
        }

        self.min_gas_price = min_gas_price;

        Ok(())
    }

    // TransactionCreationError::NonceTooLow {
    //     transaction_nonce, ..
    // } => ProviderError::AutoMineNonceTooLow {
    //     expected: next_nonce,
    //     actual: transaction_nonce,
    // }

    pub fn send_transaction(
        &mut self,
        transaction_request: TransactionRequestAndSender,
    ) -> Result<B256, ProviderError> {
        let signed_transaction = self.sign_transaction_request(transaction_request)?;

        let snapshot_id = if self.is_auto_mining {
            self.validate_auto_mine_transaction(&signed_transaction)?;

            Some(self.make_snapshot())
        } else {
            None
        };

        let tx_hash = self
            .add_pending_transaction(signed_transaction)
            .map_err(|error| {
                if let Some(snapshot_id) = snapshot_id {
                    self.revert_to_snapshot(snapshot_id);
                }

                error
            })?;

        if let Some(snapshot_id) = snapshot_id {
            let transaction_result = loop {
                let result = self.mine_and_commit_block(None).map_err(|error| {
                    self.revert_to_snapshot(snapshot_id);

                    error
                })?;

                let transaction_result = result.block.transactions().iter().enumerate().find_map(
                    |(idx, transaction)| {
                        if *transaction.hash() == tx_hash {
                            Some(result.transaction_results[idx].clone())
                        } else {
                            None
                        }
                    },
                );

                if let Some(transaction_result) = transaction_result {
                    break transaction_result;
                }
            };

            while self.mem_pool.has_pending_transactions() {
                self.mine_and_commit_block(None).map_err(|error| {
                    self.revert_to_snapshot(snapshot_id);

                    error
                })?;
            }

            self.snapshots.remove(&snapshot_id);

            match transaction_result {
                ExecutionResult::Success { .. } => (),
                ExecutionResult::Revert { output, .. } => {
                    return Err(TransactionFailure::revert(output, tx_hash).into());
                }
                ExecutionResult::Halt { reason, .. } => {
                    self.revert_to_snapshot(snapshot_id);

                    return Err(TransactionFailure::halt(reason, tx_hash).into());
                }
            }
        }

        Ok(tx_hash)
    }

    pub fn send_raw_transaction(&mut self, raw_transaction: &[u8]) -> Result<B256, ProviderError> {
        let signed_transaction: SignedTransaction = rlp::decode(raw_transaction)?;

        let pending_transaction =
            PendingTransaction::new(self.blockchain.spec_id(), signed_transaction)?;

        self.add_pending_transaction(pending_transaction)
    }

    /// Sets whether the miner should mine automatically.
    pub fn set_auto_mining(&mut self, enabled: bool) {
        self.is_auto_mining = enabled;
    }

    pub fn set_balance(&mut self, address: Address, balance: U256) -> Result<(), ProviderError> {
        let account_info = self.state.modify_account(
            address,
            AccountModifierFn::new(Box::new(move |account_balance, _, _| {
                *account_balance = balance;
            })),
            &|| {
                Ok(AccountInfo {
                    balance,
                    nonce: 0,
                    code: None,
                    code_hash: KECCAK_EMPTY,
                })
            },
        )?;

        let block_number = self.blockchain.last_block_number();
        let state_root = self.state.state_root()?;

        self.irregular_state
            .state_override_at_block_number(block_number)
            .or_insert_with(|| StateOverride::with_state_root(state_root))
            .diff
            .apply_account_change(address, account_info.clone());

        self.mem_pool.update(&self.state)?;

        Ok(())
    }

    /// Sets the gas limit used for mining new blocks.
    pub fn set_block_gas_limit(&mut self, gas_limit: u64) -> Result<(), ProviderError> {
        self.mem_pool
            .set_block_gas_limit(&self.state, gas_limit)
            .map_err(ProviderError::State)
    }

    pub fn set_code(&mut self, address: Address, code: Bytes) -> Result<(), ProviderError> {
        let code = Bytecode::new_raw(code.clone());
        let default_code = code.clone();
        let irregular_code = code.clone();

        let mut account_info = self.state.modify_account(
            address,
            AccountModifierFn::new(Box::new(move |_, _, account_code| {
                *account_code = Some(code.clone());
            })),
            &|| {
                Ok(AccountInfo {
                    balance: U256::ZERO,
                    nonce: 0,
                    code: Some(default_code.clone()),
                    code_hash: KECCAK_EMPTY,
                })
            },
        )?;

        // The code was stripped from the account, so we need to re-add it for the
        // irregular state.
        account_info.code = Some(irregular_code.clone());

        let block_number = self.blockchain.last_block_number();
        let state_root = self.state.state_root()?;

        self.irregular_state
            .state_override_at_block_number(block_number)
            .or_insert_with(|| StateOverride::with_state_root(state_root))
            .diff
            .apply_account_change(address, account_info.clone());

        Ok(())
    }

    /// Sets the coinbase.
    pub fn set_coinbase(&mut self, coinbase: Address) {
        self.beneficiary = coinbase;
    }

    /// Sets the next block's base fee per gas.
    pub fn set_next_block_base_fee_per_gas(&mut self, base_fee_per_gas: U256) {
        self.next_block_base_fee_per_gas = Some(base_fee_per_gas);
    }

    /// Set the next block timestamp.
    pub fn set_next_block_timestamp(&mut self, timestamp: u64) -> Result<u64, ProviderError> {
        let latest_block = self.blockchain.last_block()?;
        let latest_block_header = latest_block.header();

        match timestamp.cmp(&latest_block_header.timestamp) {
            Ordering::Less => Err(ProviderError::TimestampLowerThanPrevious {
                proposed: timestamp,
                previous: latest_block_header.timestamp,
            }),
            Ordering::Equal => Err(ProviderError::TimestampEqualsPrevious {
                proposed: timestamp,
            }),
            Ordering::Greater => {
                self.next_block_timestamp = Some(timestamp);
                Ok(timestamp)
            }
        }
    }

    /// Sets the next block's prevrandao.
    pub fn set_next_prev_randao(&mut self, prev_randao: B256) {
        self.prev_randao_generator.set_next(prev_randao);
    }

    pub fn set_nonce(&mut self, address: Address, nonce: u64) -> Result<(), ProviderError> {
        let account_info = self.state.modify_account(
            address,
            AccountModifierFn::new(Box::new(move |_, account_nonce, _| *account_nonce = nonce)),
            &|| {
                Ok(AccountInfo {
                    balance: U256::ZERO,
                    nonce,
                    code: None,
                    code_hash: KECCAK_EMPTY,
                })
            },
        )?;

        let block_number = self.blockchain.last_block_number();
        let state_root = self.state.state_root()?;

        self.irregular_state
            .state_override_at_block_number(block_number)
            .or_insert_with(|| StateOverride::with_state_root(state_root))
            .diff
            .apply_account_change(address, account_info.clone());

        self.mem_pool.update(&self.state)?;

        Ok(())
    }

    pub fn set_account_storage_slot(
        &mut self,
        address: Address,
        index: U256,
        value: U256,
    ) -> Result<(), ProviderError> {
        self.state.set_account_storage_slot(address, index, value)?;

        let old_value = self.state.set_account_storage_slot(address, index, value)?;

        let slot = StorageSlot::new_changed(old_value, value);
        let account_info = self.state.basic(address)?;

        let block_number = self.blockchain.last_block_number();
        let state_root = self.state.state_root()?;

        self.irregular_state
            .state_override_at_block_number(block_number)
            .or_insert_with(|| StateOverride::with_state_root(state_root))
            .diff
            .apply_storage_change(address, index, slot, account_info);

        Ok(())
    }

    pub fn sign(
        &self,
        address: &Address,
        message: ZeroXPrefixedBytes,
    ) -> Result<Signature, ProviderError> {
        match self.local_accounts.get(address) {
            Some(secret_key) => Ok(Signature::new(&Bytes::from(message)[..], secret_key)?),
            None => Err(ProviderError::UnknownAddress { address: *address }),
        }
    }

    pub fn spec_id(&self) -> SpecId {
        self.blockchain.spec_id()
    }

    pub fn stop_impersonating_account(&mut self, address: Address) -> bool {
        self.impersonated_accounts.remove(&address)
    }

    pub fn total_difficulty_by_hash(&self, hash: &B256) -> Result<Option<U256>, ProviderError> {
        self.blockchain
            .total_difficulty_by_hash(hash)
            .map_err(ProviderError::Blockchain)
    }

    /// Get a transaction by hash from the blockchain or from the mempool if
    /// it's not mined yet.
    pub fn transaction_by_hash(
        &self,
        hash: &B256,
    ) -> Result<Option<TransactionAndBlock>, ProviderError> {
        let transaction = if let Some(tx) = self.mem_pool.transaction_by_hash(hash) {
            let signed_transaction = tx.pending().transaction().clone();

            Some(TransactionAndBlock {
                signed_transaction,
                block_data: None,
            })
        } else if let Some(block) = self.blockchain.block_by_transaction_hash(hash)? {
            let tx_index_u64 = self
                .blockchain
                .receipt_by_transaction_hash(hash)?
                .expect("If the transaction was inserted in a block, it must have a receipt")
                .transaction_index;
            let tx_index =
                usize::try_from(tx_index_u64).expect("Indices cannot be larger than usize::MAX");

            let signed_transaction = block
                .transactions()
                .get(tx_index)
                .expect("Transaction index must be valid, since it's from the receipt.")
                .clone();

            Some(TransactionAndBlock {
                signed_transaction,
                block_data: Some(BlockDataForTransaction {
                    block,
                    transaction_index: tx_index_u64,
                }),
            })
        } else {
            None
        };

        Ok(transaction)
    }

    fn add_pending_transaction(
        &mut self,
        transaction: PendingTransaction,
    ) -> Result<B256, ProviderError> {
        let transaction_hash = *transaction.hash();

        // Handles validation
        self.mem_pool.add_transaction(&self.state, transaction)?;

        for filter in self.filters.values_mut() {
            if let FilteredEvents::NewPendingTransactions(events) = &mut filter.events {
                events.push(transaction_hash);
            }
        }

        Ok(transaction_hash)
    }
    fn evm_inspector(&self) -> EvmInspector<'_> {
        EvmInspector::new(&*self.callbacks)
    }

    fn create_evm_config(&self, block_spec: Option<&BlockSpec>) -> Result<CfgEnv, ProviderError> {
        let block_number = block_spec
            .map(|block_spec| self.block_number_by_block_spec(block_spec))
            .transpose()?
            .flatten();

        let spec_id = if let Some(block_number) = block_number {
            self.blockchain.spec_at_block_number(block_number)?
        } else {
            self.blockchain.spec_id()
        };

        let mut evm_config = CfgEnv::default();
        evm_config.chain_id = self.blockchain.chain_id();
        evm_config.spec_id = spec_id;
        evm_config.limit_contract_code_size = if self.allow_unlimited_contract_size {
            Some(usize::MAX)
        } else {
            None
        };

        Ok(evm_config)
    }

    fn execute_in_block_context<T>(
        &self,
        block_spec: Option<&BlockSpec>,
        function: impl FnOnce(
            &dyn SyncBlockchain<BlockchainError, StateError>,
            Arc<dyn SyncBlock<Error = BlockchainError>>,
            Box<dyn SyncState<StateError>>,
        ) -> T,
    ) -> Result<T, ProviderError> {
        let (context, blockchain) = if let Some(context) = self.context_by_block_spec(block_spec)? {
            (context, None)
        } else {
            let result = self.mine_pending_block()?;

            let blockchain =
                BlockchainWithPending::new(&*self.blockchain, result.block, result.state_diff);

            let block = blockchain
                .last_block()
                .expect("The pending block is the last block");

            let context = BlockContext {
                block,
                state: result.state,
            };

            (context, Some(blockchain))
        };

        let blockchain = blockchain
            .as_ref()
            .map_or(&*self.blockchain, |blockchain| blockchain);

        // Execute function in the requested block context.
        let result = function(blockchain, context.block, context.state);

        Ok(result)
    }

    /// Mine a block at a specific timestamp
    fn mine_block(
        &self,
        timestamp: u64,
        prevrandao: Option<B256>,
    ) -> Result<MineBlockResultAndState<StateError>, ProviderError> {
        // TODO: https://github.com/NomicFoundation/edr/issues/156
        let reward = U256::ZERO;

        let evm_config = self.create_evm_config(None)?;

        let mut inspector = self.evm_inspector();

        let result = mine_block(
            &*self.blockchain,
            self.state.clone(),
            &self.mem_pool,
            &evm_config,
            timestamp,
            self.beneficiary,
            self.min_gas_price,
            // TODO: make this configurable (https://github.com/NomicFoundation/edr/issues/111)
            MineOrdering::Fifo,
            reward,
            self.next_block_base_fee_per_gas()?,
            prevrandao,
            Some(&mut inspector),
        )?;

        Ok(result)
    }

    /// Mines a pending block, without modifying any values.
    pub fn mine_pending_block(&self) -> Result<MineBlockResultAndState<StateError>, ProviderError> {
        let (block_timestamp, _new_offset) = self.next_block_timestamp(None)?;
        let prevrandao = if self.blockchain.spec_id() >= SpecId::MERGE {
            Some(self.prev_randao_generator.seed())
        } else {
            None
        };

        self.mine_block(block_timestamp, prevrandao)
    }

    /// Get the timestamp for the next block.
    /// Ported from <https://github.com/NomicFoundation/hardhat/blob/b84baf2d9f5d3ea897c06e0ecd5e7084780d8b6c/packages/hardhat-core/src/internal/hardhat-network/provider/node.ts#L1942>
    fn next_block_timestamp(
        &self,
        timestamp: Option<u64>,
    ) -> Result<(u64, Option<u64>), ProviderError> {
        let latest_block = self.blockchain.last_block()?;
        let latest_block_header = latest_block.header();

        let current_timestamp = SystemTime::now().duration_since(UNIX_EPOCH)?.as_secs();
        let (mut block_timestamp, new_offset) = if let Some(timestamp) = timestamp {
            timestamp.checked_sub(latest_block_header.timestamp).ok_or(
                ProviderError::TimestampLowerThanPrevious {
                    proposed: timestamp,
                    previous: latest_block_header.timestamp,
                },
            )?;
            (timestamp, Some(timestamp - current_timestamp))
        } else if let Some(next_block_timestamp) = self.next_block_timestamp {
            (
                next_block_timestamp,
                Some(next_block_timestamp - current_timestamp),
            )
        } else {
            (current_timestamp + self.block_time_offset_seconds, None)
        };

        let timestamp_needs_increase = block_timestamp == latest_block_header.timestamp
            && !self.allow_blocks_with_same_timestamp;
        if timestamp_needs_increase {
            block_timestamp += 1;
        }

        Ok((block_timestamp, new_offset))
    }

    fn next_filter_id(&mut self) -> U256 {
        self.last_filter_id = self
            .last_filter_id
            .checked_add(U256::from(1))
            .expect("filter id starts at zero, so it'll never overflow for U256");
        self.last_filter_id
    }

    fn remove_filter_impl<const IS_SUBSCRIPTION: bool>(&mut self, filter_id: &U256) -> bool {
        if let Some(filter) = self.filters.get(filter_id) {
            filter.is_subscription == IS_SUBSCRIPTION && self.filters.remove(filter_id).is_some()
        } else {
            false
        }
    }

    fn sign_transaction_request(
        &self,
        transaction_request: TransactionRequestAndSender,
    ) -> Result<PendingTransaction, ProviderError> {
        let TransactionRequestAndSender { request, sender } = transaction_request;

        if self.impersonated_accounts.contains(&sender) {
            let signed_transaction = request.fake_sign(&sender);

            Ok(PendingTransaction::with_caller(
                self.blockchain.spec_id(),
                signed_transaction,
                sender,
            )?)
        } else {
            let secret_key = self
                .local_accounts
                .get(&sender)
                .ok_or(ProviderError::UnknownAddress { address: sender })?;

            let signed_transaction = request.sign(secret_key)?;
            Ok(PendingTransaction::new(
                self.blockchain.spec_id(),
                signed_transaction,
            )?)
        }
    }

    fn context_by_block_spec(
        &self,
        block_spec: Option<&BlockSpec>,
    ) -> Result<Option<BlockContext>, ProviderError> {
        let block = if let Some(block_spec) = block_spec {
            if let Some(block) = self.block_by_block_spec(block_spec)? {
                block
            } else {
                // Block spec is pending
                return Ok(None);
            }
        } else {
            self.blockchain.last_block()?
        };

        let block_header = block.header();

        let contextual_state = self
            .blockchain
            .state_at_block_number(block_header.number, self.irregular_state.state_overrides())?;

        Ok(Some(BlockContext {
            block,
            state: contextual_state,
        }))
    }

    fn validate_auto_mine_transaction(
        &self,
        transaction: &PendingTransaction,
    ) -> Result<(), ProviderError> {
        let next_nonce = self.account_next_nonce(transaction.caller())?;

        match transaction.nonce().cmp(&next_nonce) {
            Ordering::Less => {
                return Err(ProviderError::AutoMineNonceTooLow {
                    expected: next_nonce,
                    actual: transaction.nonce(),
                })
            }
            Ordering::Equal => (),
            Ordering::Greater => {
                return Err(ProviderError::AutoMineNonceTooHigh {
                    expected: next_nonce,
                    actual: transaction.nonce(),
                })
            }
        }

        // Question: Why do we use the max priority fee per gas as gas price?
        let max_priority_fee_per_gas = transaction
            .max_priority_fee_per_gas()
            .unwrap_or_else(|| transaction.gas_price());

        if max_priority_fee_per_gas < self.min_gas_price {
            return Err(ProviderError::AutoMinePriorityFeeTooLow {
                expected: self.min_gas_price,
                actual: max_priority_fee_per_gas,
            });
        }

        if let Some(next_block_base_fee) = self.next_block_base_fee_per_gas()? {
            if let Some(max_fee_per_gas) = transaction.max_fee_per_gas() {
                if max_fee_per_gas < next_block_base_fee {
                    return Err(ProviderError::AutoMineMaxFeeTooLow {
                        expected: next_block_base_fee,
                        actual: max_fee_per_gas,
                    });
                }
            } else {
                let gas_price = transaction.gas_price();
                if gas_price < next_block_base_fee {
                    return Err(ProviderError::AutoMineGasPriceTooLow {
                        expected: next_block_base_fee,
                        actual: gas_price,
                    });
                }
            }
        }

        Ok(())
    }
}

fn block_time_offset_seconds(config: &ProviderConfig) -> Result<u64, CreationError> {
    config.initial_date.map_or(Ok(0), |initial_date| {
        Ok(SystemTime::now()
            .duration_since(initial_date)
            .map_err(|_e| CreationError::InvalidInitialDate(initial_date))?
            .as_secs())
    })
}

struct BlockchainAndState {
    blockchain: Box<dyn SyncBlockchain<BlockchainError, StateError>>,
    fork_metadata: Option<ForkMetadata>,
    state: Box<dyn SyncState<StateError>>,
    irregular_state: IrregularState,
}

fn create_blockchain_and_state(
    runtime: runtime::Handle,
    config: &ProviderConfig,
    mut genesis_accounts: HashMap<Address, Account>,
) -> Result<BlockchainAndState, CreationError> {
    let mut irregular_state = IrregularState::default();

    if let Some(fork_config) = &config.fork {
        let state_root_generator = Arc::new(parking_lot::Mutex::new(
            RandomHashGenerator::with_seed("seed"),
        ));

        let rpc_client = RpcClient::new(&fork_config.json_rpc_url, config.cache_dir.clone());

        let blockchain = tokio::task::block_in_place(|| {
            runtime.block_on(ForkedBlockchain::new(
                runtime.clone(),
                Some(config.chain_id),
                config.hardfork,
                rpc_client,
                fork_config.block_number,
                state_root_generator.clone(),
                // TODO: make hardfork activations configurable (https://github.com/NomicFoundation/edr/issues/111)
                HashMap::new(),
            ))
        })?;

        let fork_block_number = blockchain.last_block_number();

        if !genesis_accounts.is_empty() {
            let rpc_client = RpcClient::new(&fork_config.json_rpc_url, config.cache_dir.clone());

            let genesis_addresses = genesis_accounts.keys().cloned().collect::<Vec<_>>();
            let genesis_account_infos = tokio::task::block_in_place(|| {
                runtime.block_on(rpc_client.get_account_infos(
                    &genesis_addresses,
                    Some(BlockSpec::Number(fork_block_number)),
                ))
            })?;

            // Make sure that the nonce and the code of genesis accounts matches the fork
            // state as we only want to overwrite the balance.
            for (address, account_info) in genesis_addresses.into_iter().zip(genesis_account_infos)
            {
                genesis_accounts.entry(address).and_modify(|account| {
                    let AccountInfo {
                        balance: _,
                        nonce,
                        code,
                        code_hash,
                    } = &mut account.info;

                    *nonce = account_info.nonce;
                    *code = account_info.code;
                    *code_hash = account_info.code_hash;
                });
            }

            let state_root = state_root_generator.lock().next_value();

            irregular_state
                .state_override_at_block_number(fork_block_number)
                .or_insert(StateOverride {
                    diff: StateDiff::from(genesis_accounts),
                    state_root,
                });
        }

        let state = blockchain
            .state_at_block_number(fork_block_number, irregular_state.state_overrides())
            .expect("Fork state must exist");

        Ok(BlockchainAndState {
            fork_metadata: Some(ForkMetadata {
                chain_id: blockchain.chain_id(),
                fork_block_number,
                fork_block_hash: *blockchain
                    .block_by_number(fork_block_number)
                    .map_err(CreationError::Blockchain)?
                    .expect("Fork block must exist")
                    .hash(),
            }),
            blockchain: Box::new(blockchain),
            state: Box::new(state),
            irregular_state,
        })
    } else {
        let blockchain = LocalBlockchain::new(
            StateDiff::from(genesis_accounts),
            config.chain_id,
            config.hardfork,
            config.block_gas_limit,
            config.initial_date.map(|d| {
                d.duration_since(UNIX_EPOCH)
                    .expect("initial date must be after UNIX epoch")
                    .as_secs()
            }),
            Some(RandomHashGenerator::with_seed("seed").next_value()),
            config.initial_base_fee_per_gas,
            config.initial_blob_gas.clone(),
            config.initial_parent_beacon_block_root,
        )?;

        let state = blockchain
            .state_at_block_number(0, irregular_state.state_overrides())
            .expect("Genesis state must exist");

        Ok(BlockchainAndState {
            fork_metadata: None,
            blockchain: Box::new(blockchain),
            state,
            irregular_state,
        })
    }
}

/// The result returned by requesting a block by number.
#[derive(Debug, Clone)]
pub struct BlockAndTotalDifficulty {
    /// The block
    pub block: Arc<dyn SyncBlock<Error = BlockchainError>>,
    /// The total difficulty with the block
    pub total_difficulty: Option<U256>,
}

/// The result returned by requesting a transaction.
#[derive(Debug, Clone)]
pub struct TransactionAndBlock {
    /// The signed transaction.
    pub signed_transaction: SignedTransaction,
    /// Block data in which the transaction is found if it has been mined.
    pub block_data: Option<BlockDataForTransaction>,
}

/// Block metadata for a transaction.
#[derive(Debug, Clone)]
pub struct BlockDataForTransaction {
    pub block: Arc<dyn SyncBlock<Error = BlockchainError>>,
    pub transaction_index: u64,
}

lazy_static! {
    static ref CONSOLE_ADDRESS: Address = "0x000000000000000000636F6e736F6c652e6c6f67"
        .parse()
        .expect("static ok");
}

#[cfg(test)]
mod tests {
    use anyhow::Context;
    use edr_eth::transaction::{Eip155TransactionRequest, TransactionKind, TransactionRequest};
    use edr_test_utils::env::get_alchemy_url;
    use parking_lot::Mutex;
    use tempfile::TempDir;

    use super::*;
    use crate::{
        data::inspector::tests::{
            deploy_console_log_contract, ConsoleLogTransaction, InspectorCallbacksStub,
        },
        test_utils::{
            create_test_config_with_impersonated_accounts_and_fork, one_ether, FORK_BLOCK_NUMBER,
        },
        ProviderConfig,
    };

    struct ProviderTestFixture {
        // We need to keep the tempdir and runtime alive for the duration of the test
        _cache_dir: TempDir,
        _runtime: runtime::Runtime,
        config: ProviderConfig,
        provider_data: ProviderData,
        impersonated_account: Address,
        console_log_calls: Arc<Mutex<Vec<Bytes>>>,
    }

    impl ProviderTestFixture {
        pub(crate) fn new() -> anyhow::Result<Self> {
            Self::new_with_config(false)
        }

        pub(crate) fn new_forked() -> anyhow::Result<Self> {
            Self::new_with_config(true)
        }

        fn new_with_config(forked: bool) -> anyhow::Result<Self> {
            let cache_dir = TempDir::new()?;

            let impersonated_account = Address::random();
            let config = create_test_config_with_impersonated_accounts_and_fork(
                cache_dir.path().to_path_buf(),
                vec![impersonated_account],
                forked,
            );

            let callbacks = Box::<InspectorCallbacksStub>::default();
            let console_log_calls = callbacks.console_log_calls.clone();

            let runtime = runtime::Builder::new_multi_thread()
                .worker_threads(1)
                .enable_all()
                .thread_name("provider-data-test")
                .build()?;

            let mut provider_data =
                ProviderData::new(runtime.handle().clone(), callbacks, config.clone())?;
            provider_data
                .impersonated_accounts
                .insert(impersonated_account);

            Ok(Self {
                _cache_dir: cache_dir,
                _runtime: runtime,
                config,
                provider_data,
                impersonated_account,
                console_log_calls,
            })
        }

        fn console_log_calls(&self) -> Vec<Bytes> {
            self.console_log_calls.lock().clone()
        }

        fn dummy_transaction_request(&self, nonce: Option<u64>) -> TransactionRequestAndSender {
            let request = TransactionRequest::Eip155(Eip155TransactionRequest {
                kind: TransactionKind::Call(Address::zero()),
                gas_limit: 100_000,
                gas_price: U256::from(42_000_000_000_u64),
                value: U256::from(1),
                input: Bytes::default(),
                nonce: nonce.unwrap_or(0),
                chain_id: self.config.chain_id,
            });

            TransactionRequestAndSender {
                request,
                sender: self.first_local_account(),
            }
        }

        fn first_local_account(&self) -> Address {
            *self
                .provider_data
                .local_accounts
                .keys()
                .next()
                .expect("there are local accounts")
        }

        fn impersonated_dummy_transaction(&self) -> anyhow::Result<PendingTransaction> {
            let mut transaction = self.dummy_transaction_request(None);
            transaction.sender = self.impersonated_account;

            Ok(self.provider_data.sign_transaction_request(transaction)?)
        }

        fn signed_dummy_transaction(&self) -> anyhow::Result<PendingTransaction> {
            let transaction = self.dummy_transaction_request(None);
            Ok(self.provider_data.sign_transaction_request(transaction)?)
        }
    }

    #[test]
    fn test_local_account_balance() -> anyhow::Result<()> {
        let fixture = ProviderTestFixture::new()?;

        let account = *fixture
            .provider_data
            .local_accounts
            .keys()
            .next()
            .expect("there are local accounts");

        let last_block_number = fixture.provider_data.last_block_number();
        let block_spec = BlockSpec::Number(last_block_number);

        let balance = fixture.provider_data.balance(account, Some(&block_spec))?;

        assert_eq!(balance, one_ether());

        Ok(())
    }

    #[test]
    fn test_local_account_balance_forked() -> anyhow::Result<()> {
        let fixture = ProviderTestFixture::new_forked()?;

        let account = *fixture
            .provider_data
            .local_accounts
            .keys()
            .next()
            .expect("there are local accounts");

        let last_block_number = fixture.provider_data.last_block_number();
        let block_spec = BlockSpec::Number(last_block_number);

        let balance = fixture.provider_data.balance(account, Some(&block_spec))?;

        assert_eq!(balance, one_ether());

        Ok(())
    }

    #[test]
    fn test_sign_transaction_request() -> anyhow::Result<()> {
        let fixture = ProviderTestFixture::new()?;

        let transaction = fixture.signed_dummy_transaction()?;
        let recovered_address = transaction.recover()?;

        assert!(fixture
            .provider_data
            .local_accounts
            .contains_key(&recovered_address));

        Ok(())
    }

    #[test]
    fn test_sign_transaction_request_impersonated_account() -> anyhow::Result<()> {
        let fixture = ProviderTestFixture::new()?;

        let transaction = fixture.impersonated_dummy_transaction()?;

        assert_eq!(transaction.caller(), &fixture.impersonated_account);

        Ok(())
    }

    fn test_add_pending_transaction(
        fixture: &mut ProviderTestFixture,
        transaction: PendingTransaction,
    ) -> anyhow::Result<()> {
        let filter_id = fixture.provider_data.new_pending_transaction_filter();

        let transaction_hash = fixture.provider_data.add_pending_transaction(transaction)?;

        assert!(fixture
            .provider_data
            .mem_pool
            .transaction_by_hash(&transaction_hash)
            .is_some());

        match fixture
            .provider_data
            .get_filter_changes(&filter_id)
            .unwrap()
        {
            FilteredEvents::NewPendingTransactions(hashes) => {
                assert!(hashes.contains(&transaction_hash));
            }
            _ => panic!("expected pending transaction"),
        };

        assert!(fixture.provider_data.mem_pool.has_pending_transactions());

        Ok(())
    }

    #[test]
    fn add_pending_transaction() -> anyhow::Result<()> {
        let mut fixture = ProviderTestFixture::new()?;
        let transaction = fixture.signed_dummy_transaction()?;

        test_add_pending_transaction(&mut fixture, transaction)
    }

    #[test]
    fn add_pending_transaction_from_impersonated_account() -> anyhow::Result<()> {
        let mut fixture = ProviderTestFixture::new()?;
        let transaction = fixture.impersonated_dummy_transaction()?;

        test_add_pending_transaction(&mut fixture, transaction)
    }

    #[test]
    fn block_by_block_spec_earliest() -> anyhow::Result<()> {
        let fixture = ProviderTestFixture::new()?;

        let block_spec = BlockSpec::Tag(BlockTag::Earliest);

        let block = fixture
            .provider_data
            .block_by_block_spec(&block_spec)?
            .context("block should exist")?;

        assert_eq!(block.header().number, 0);

        Ok(())
    }

    #[test]
    fn block_by_block_spec_finalized_safe_latest() -> anyhow::Result<()> {
        let mut fixture = ProviderTestFixture::new()?;

        // Mine a block to make sure we're not getting the genesis block
        fixture.provider_data.mine_and_commit_block(None)?;
        let last_block_number = fixture.provider_data.last_block_number();
        // Sanity check
        assert!(last_block_number > 0);

        let block_tags = vec![BlockTag::Finalized, BlockTag::Safe, BlockTag::Latest];
        for tag in block_tags {
            let block_spec = BlockSpec::Tag(tag);

            let block = fixture
                .provider_data
                .block_by_block_spec(&block_spec)?
                .context("block should exist")?;

            assert_eq!(block.header().number, last_block_number);
        }

        Ok(())
    }

    #[test]
    fn block_by_block_spec_pending() -> anyhow::Result<()> {
        let fixture = ProviderTestFixture::new()?;

        let block_spec = BlockSpec::Tag(BlockTag::Pending);

        let block = fixture.provider_data.block_by_block_spec(&block_spec)?;

        assert!(block.is_none());

        Ok(())
    }

    #[test]
    fn chain_id() -> anyhow::Result<()> {
        let fixture = ProviderTestFixture::new()?;

        let chain_id = fixture.provider_data.chain_id();
        assert_eq!(chain_id, fixture.config.chain_id);

        Ok(())
    }

    #[test]
    fn chain_id_fork_mode() -> anyhow::Result<()> {
        let fixture = ProviderTestFixture::new_forked()?;

        let chain_id = fixture.provider_data.chain_id();
        assert_eq!(chain_id, fixture.config.chain_id);

        Ok(())
    }

    #[test]
    fn console_log_mine_block() -> anyhow::Result<()> {
        let mut fixture = ProviderTestFixture::new()?;
        let ConsoleLogTransaction {
            transaction,
            expected_call_data,
        } = deploy_console_log_contract(&mut fixture.provider_data)?;

        assert_eq!(fixture.console_log_calls().len(), 0);

        fixture.provider_data.set_auto_mining(false);
        fixture.provider_data.send_transaction(transaction)?;
        let (block_timestamp, _) = fixture.provider_data.next_block_timestamp(None)?;
        let prevrandao = fixture.provider_data.prev_randao_generator.next_value();
        fixture
            .provider_data
            .mine_block(block_timestamp, Some(prevrandao))?;

        let console_log_calls = fixture.console_log_calls();
        assert_eq!(console_log_calls.len(), 1);
        assert_eq!(console_log_calls[0], expected_call_data);

        Ok(())
    }

    #[test]
    fn console_log_run_call() -> anyhow::Result<()> {
        let mut fixture = ProviderTestFixture::new()?;
        let ConsoleLogTransaction {
            transaction,
            expected_call_data,
        } = deploy_console_log_contract(&mut fixture.provider_data)?;

        assert_eq!(fixture.console_log_calls().len(), 0);

        let pending_transaction = fixture
            .provider_data
            .sign_transaction_request(transaction)?;
        fixture
            .provider_data
            .run_call(pending_transaction, None, &StateOverrides::default())?;

        let console_log_calls = fixture.console_log_calls();
        assert_eq!(console_log_calls.len(), 1);
        assert_eq!(console_log_calls[0], expected_call_data);

        Ok(())
    }

    #[test]
    fn next_filter_id() -> anyhow::Result<()> {
        let mut fixture = ProviderTestFixture::new()?;

        let mut prev_filter_id = fixture.provider_data.last_filter_id;
        for _ in 0..10 {
            let filter_id = fixture.provider_data.next_filter_id();
            assert!(prev_filter_id < filter_id);
            prev_filter_id = filter_id;
        }

        Ok(())
    }

    #[test]
    fn set_balance_updates_mem_pool() -> anyhow::Result<()> {
        let mut fixture = ProviderTestFixture::new()?;

        let transaction = {
            let mut request = fixture.dummy_transaction_request(None);
            request.sender = fixture.impersonated_account;

            fixture.provider_data.sign_transaction_request(request)?
        };

        let transaction_hash = fixture.provider_data.add_pending_transaction(transaction)?;

        assert!(fixture
            .provider_data
            .mem_pool
            .transaction_by_hash(&transaction_hash)
            .is_some());

        fixture
            .provider_data
            .set_balance(fixture.impersonated_account, U256::from(100))?;

        assert!(fixture
            .provider_data
            .mem_pool
            .transaction_by_hash(&transaction_hash)
            .is_none());

        Ok(())
    }

    #[test]
    fn set_nonce_updates_mem_pool() -> anyhow::Result<()> {
        let mut fixture = ProviderTestFixture::new()?;

        // Artificially raise the nonce, to ensure the transaction is not rejected
        fixture
            .provider_data
            .set_nonce(fixture.impersonated_account, 1)?;

        let transaction = {
            let mut request = fixture.dummy_transaction_request(Some(1));
            request.sender = fixture.impersonated_account;

            fixture.provider_data.sign_transaction_request(request)?
        };

        let transaction_hash = fixture.provider_data.add_pending_transaction(transaction)?;

        assert!(fixture
            .provider_data
            .mem_pool
            .transaction_by_hash(&transaction_hash)
            .is_some());

        // The transaction is a pending transaction, as the nonce is the same as the
        // account
        assert!(fixture.provider_data.mem_pool.has_pending_transactions());
        assert!(!fixture.provider_data.mem_pool.has_future_transactions());

        // Lower the nonce, to ensure the transaction is not rejected
        fixture
            .provider_data
            .set_nonce(fixture.impersonated_account, 0)?;

        assert!(fixture
            .provider_data
            .mem_pool
            .transaction_by_hash(&transaction_hash)
            .is_some());

        // The pending transaction now is a future transaction, as there is not enough
        // balance
        assert!(!fixture.provider_data.mem_pool.has_pending_transactions());
        assert!(fixture.provider_data.mem_pool.has_future_transactions());

        Ok(())
    }

    #[test]
    fn transaction_by_invalid_hash() -> anyhow::Result<()> {
        let fixture = ProviderTestFixture::new()?;

        let non_existing_tx = fixture.provider_data.transaction_by_hash(&B256::zero())?;

        assert!(non_existing_tx.is_none());

        Ok(())
    }

    #[test]
    fn pending_transaction_by_hash() -> anyhow::Result<()> {
        let mut fixture = ProviderTestFixture::new()?;

        let transaction_request = fixture.signed_dummy_transaction()?;
        let transaction_hash = fixture
            .provider_data
            .add_pending_transaction(transaction_request)?;

        let transaction_result = fixture
            .provider_data
            .transaction_by_hash(&transaction_hash)?
            .context("transaction not found")?;

        assert_eq!(
            transaction_result.signed_transaction.hash(),
            &transaction_hash
        );

        Ok(())
    }

    #[test]
    fn transaction_by_hash() -> anyhow::Result<()> {
        let mut fixture = ProviderTestFixture::new()?;

        let transaction_request = fixture.signed_dummy_transaction()?;
        let transaction_hash = fixture
            .provider_data
            .add_pending_transaction(transaction_request)?;

        let results = fixture.provider_data.mine_and_commit_block(None)?;

        // Make sure transaction was mined successfully.
        assert!(results
            .transaction_results
            .first()
            .context("failed to mine transaction")?
            .is_success());
        // Sanity check that the mempool is empty.
        assert_eq!(fixture.provider_data.mem_pool.transactions().count(), 0);

        let transaction_result = fixture
            .provider_data
            .transaction_by_hash(&transaction_hash)?
            .context("transaction not found")?;

        assert_eq!(
            transaction_result.signed_transaction.hash(),
            &transaction_hash
        );

        Ok(())
    }

    #[test]
    fn reset_local_to_forking() -> anyhow::Result<()> {
        let mut fixture = ProviderTestFixture::new()?;

        let fork_config = Some(ForkConfig {
            json_rpc_url: get_alchemy_url(),
            // Random recent block for better cache consistency
            block_number: Some(FORK_BLOCK_NUMBER),
            http_headers: None,
        });

        let block_spec = BlockSpec::Number(FORK_BLOCK_NUMBER);

        assert_eq!(fixture.provider_data.last_block_number(), 0);

        fixture.provider_data.reset(fork_config)?;

        // We're fetching a specific block instead of the last block number for the
        // forked blockchain, because the last block number query cannot be
        // cached.
        assert!(fixture
            .provider_data
            .block_by_block_spec(&block_spec)?
            .is_some());

        Ok(())
    }

    #[test]
    fn reset_forking_to_local() -> anyhow::Result<()> {
        let mut fixture = ProviderTestFixture::new_forked()?;

        // We're fetching a specific block instead of the last block number for the
        // forked blockchain, because the last block number query cannot be
        // cached.
        assert!(fixture
            .provider_data
            .block_by_block_spec(&BlockSpec::Number(FORK_BLOCK_NUMBER))?
            .is_some());

        fixture.provider_data.reset(None)?;

        assert_eq!(fixture.provider_data.last_block_number(), 0);

        Ok(())
    }
}<|MERGE_RESOLUTION|>--- conflicted
+++ resolved
@@ -667,11 +667,7 @@
         block_spec: Option<&BlockSpec>,
         state_overrides: &StateOverrides,
     ) -> Result<Bytes, ProviderError> {
-<<<<<<< HEAD
-        let cfg = self.create_evm_config();
-=======
         let cfg = self.create_evm_config(block_spec)?;
->>>>>>> 8b59d0cc
         let transaction_hash = *transaction.hash();
         let transaction = transaction.into();
 
