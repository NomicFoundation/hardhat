mod account;

use std::{
    sync::Arc,
    time::{SystemTime, UNIX_EPOCH},
};

use edr_eth::{
    remote::{
        filter::{FilteredEvents, LogOutput, SubscriptionType},
        BlockSpec, BlockTag, Eip1898BlockSpec, RpcClient,
    },
    serde::ZeroXPrefixedBytes,
    signature::Signature,
    transaction::{EthTransactionRequest, SignedTransaction},
    Address, Bytes, SpecId, B256, U256,
};
use edr_evm::{
    blockchain::{
        Blockchain, BlockchainError, ForkedBlockchain, ForkedCreationError, LocalBlockchain,
        LocalCreationError, SyncBlockchain,
    },
    mine_block,
    state::{AccountModifierFn, AccountTrie, IrregularState, StateError, SyncState, TrieState},
    AccountInfo, Block, Bytecode, CfgEnv, HashMap, HashSet, MemPool, MineBlockResult,
    MineBlockResultAndState, MineOrdering, PendingTransaction, RandomHashGenerator, SyncBlock,
    KECCAK_EMPTY,
};
use indexmap::IndexMap;
use tokio::runtime;

use self::account::{create_accounts, InitialAccounts};
use crate::{filter::Filter, logger::Logger, ProviderConfig, ProviderError};

#[derive(Debug, thiserror::Error)]
pub enum CreationError {
    /// An error that occurred while constructing a forked blockchain.
    #[error(transparent)]
    ForkedBlockchainCreation(#[from] ForkedCreationError),
    /// Invalid initial date
    #[error("The initial date configuration value {0:?} is in the future")]
    InvalidInitialDate(SystemTime),
    /// An error that occurred while constructing a local blockchain.
    #[error(transparent)]
    LocalBlockchainCreation(#[from] LocalCreationError),
}

pub struct ProviderData {
    blockchain: Box<dyn SyncBlockchain<BlockchainError, StateError>>,
    state: Box<dyn SyncState<StateError>>,
    irregular_state: IrregularState<StateError, Box<dyn SyncState<StateError>>>,
    mem_pool: MemPool,
    network_id: u64,
    beneficiary: Address,
    min_gas_price: U256,
    prevrandao_generator: RandomHashGenerator,
    block_time_offset_seconds: u64,
    next_block_timestamp: Option<u64>,
    allow_blocks_with_same_timestamp: bool,
    allow_unlimited_contract_size: bool,
    // IndexMap to preserve account order for logging.
    local_accounts: IndexMap<Address, k256::SecretKey>,
    filters: HashMap<U256, Filter>,
    last_filter_id: U256,
    logger: Logger,
    impersonated_accounts: HashSet<Address>,
}

impl ProviderData {
    pub async fn new(
        runtime: &runtime::Handle,
        config: &ProviderConfig,
    ) -> Result<Self, CreationError> {
        let InitialAccounts {
            local_accounts,
            genesis_accounts,
        } = create_accounts(config);

        let BlockchainAndState { state, blockchain } =
            create_blockchain_and_state(runtime, config, genesis_accounts).await?;

        let prevrandao_generator = RandomHashGenerator::with_seed("randomMixHashSeed");

        Ok(Self {
            blockchain,
            state,
            irregular_state: IrregularState::default(),
            mem_pool: MemPool::new(config.block_gas_limit),
            network_id: config.network_id,
            beneficiary: config.coinbase,
            // TODO: Add config option (https://github.com/NomicFoundation/edr/issues/111)
            min_gas_price: U256::from(1),
            prevrandao_generator,
            block_time_offset_seconds: block_time_offset_seconds(config)?,
            next_block_timestamp: None,
            allow_blocks_with_same_timestamp: config.allow_blocks_with_same_timestamp,
            allow_unlimited_contract_size: config.allow_unlimited_contract_size,
            local_accounts,
            filters: HashMap::default(),
            last_filter_id: U256::ZERO,
            logger: Logger::new(false),
            impersonated_accounts: HashSet::new(),
        })
    }

    pub fn accounts(&self) -> impl Iterator<Item = &Address> {
        self.local_accounts.keys()
    }

    pub async fn balance(
        &self,
        address: Address,
        block_spec: Option<&BlockSpec>,
    ) -> Result<U256, ProviderError> {
        self.execute_in_block_state::<Result<U256, ProviderError>>(block_spec, move |state| {
            Ok(state
                .basic(address)?
                .map_or(U256::ZERO, |account| account.balance))
        })
        .await?
    }

    pub async fn block_number(&self) -> u64 {
        self.blockchain.last_block_number().await
    }

    /// Fetch a block by block spec.
    /// Returns `None` if the block spec is `pending`.
    /// Returns `ProviderError::InvalidBlockSpec` if the block spec is a number
    /// or a hash and the block isn't found.
    pub async fn block_by_block_spec(
        &self,
        block_spec: &BlockSpec,
    ) -> Result<Option<Arc<dyn SyncBlock<Error = BlockchainError>>>, ProviderError> {
        let result = match block_spec {
            BlockSpec::Number(block_number) => Some(
                self.blockchain
                    .block_by_number(*block_number)
                    .await?
                    .ok_or_else(|| ProviderError::InvalidBlockNumberOrHash(block_spec.clone()))?,
            ),
            BlockSpec::Tag(BlockTag::Earliest) => Some(
                self.blockchain
                    .block_by_number(0)
                    .await?
                    .expect("genesis block should always exist"),
            ),
            // Matching Hardhat behaviour by returning the last block for finalized and safe.
            // https://github.com/NomicFoundation/hardhat/blob/b84baf2d9f5d3ea897c06e0ecd5e7084780d8b6c/packages/hardhat-core/src/internal/hardhat-network/provider/modules/eth.ts#L1395
            BlockSpec::Tag(BlockTag::Finalized | BlockTag::Safe | BlockTag::Latest) => {
                Some(self.blockchain.last_block().await?)
            }
            BlockSpec::Tag(BlockTag::Pending) => None,
            BlockSpec::Eip1898(Eip1898BlockSpec::Hash {
                block_hash,
                require_canonical: _,
            }) => Some(
                self.blockchain
                    .block_by_hash(block_hash)
                    .await?
                    .ok_or_else(|| ProviderError::InvalidBlockNumberOrHash(block_spec.clone()))?,
            ),
            BlockSpec::Eip1898(Eip1898BlockSpec::Number { block_number }) => Some(
                self.blockchain
                    .block_by_number(*block_number)
                    .await?
                    .ok_or_else(|| ProviderError::InvalidBlockNumberOrHash(block_spec.clone()))?,
            ),
        };

        Ok(result)
    }

    pub async fn block_by_hash(
        &self,
        block_hash: &B256,
    ) -> Result<Option<Arc<dyn SyncBlock<Error = BlockchainError>>>, ProviderError> {
        self.blockchain.block_by_hash(block_hash).await.map_err(ProviderError::Blockchain)
    }

    pub async fn chain_id(&self) -> u64 {
        self.blockchain.chain_id().await
    }

    pub fn coinbase(&self) -> Address {
        self.beneficiary
    }

    pub async fn get_code(
        &self,
        address: Address,
        block_spec: Option<&BlockSpec>,
    ) -> Result<Bytes, ProviderError> {
        self.execute_in_block_state(block_spec, move |state| {
            let code = state
                .basic(address)?
                .map_or(Ok(Bytes::new()), |account_info| {
                    state
                        .code_by_hash(account_info.code_hash)
                        .map(|bytecode| bytecode.bytecode)
                })?;

            Ok(code)
        })
        .await?
    }

    pub fn get_filter_changes(&mut self, filter_id: &U256) -> Option<FilteredEvents> {
        self.filters.get_mut(filter_id).map(Filter::take_events)
    }

    pub fn get_filter_logs(
        &mut self,
        filter_id: &U256,
    ) -> Result<Option<Vec<LogOutput>>, ProviderError> {
        self.filters
            .get_mut(filter_id)
            .map(|filter| {
                if let Some(events) = filter.take_log_events() {
                    Ok(events)
                } else {
                    Err(ProviderError::InvalidFilterSubscriptionType {
                        filter_id: *filter_id,
                        expected: SubscriptionType::Logs,
                        actual: filter.events.subscription_type(),
                    })
                }
            })
            .transpose()
    }

    pub async fn get_storage_at(
        &self,
        address: Address,
        index: U256,
        block_spec: Option<&BlockSpec>,
    ) -> Result<U256, ProviderError> {
        self.execute_in_block_state::<Result<U256, ProviderError>>(block_spec, move |state| {
            Ok(state.storage(address, index)?)
        })
        .await?
    }

    pub async fn get_transaction_count(
        &self,
        address: Address,
        block_spec: Option<&BlockSpec>,
    ) -> Result<u64, ProviderError> {
        self.execute_in_block_state::<Result<u64, ProviderError>>(block_spec, move |state| {
            let nonce = state
                .basic(address)?
                .map_or(0, |account_info| account_info.nonce);

            Ok(nonce)
        })
        .await?
    }

    pub fn impersonate_account(&mut self, address: Address) {
        self.impersonated_accounts.insert(address);
    }

    pub fn increase_block_time(&mut self, increment: u64) -> u64 {
        self.block_time_offset_seconds += increment;
        self.block_time_offset_seconds
    }

    pub fn logger(&self) -> &Logger {
        &self.logger
    }

    pub async fn mine_and_commit_block(
        &mut self,
        timestamp: Option<u64>,
    ) -> Result<MineBlockResult<BlockchainError>, ProviderError> {
        let (block_timestamp, new_offset) = self.next_block_timestamp(timestamp).await?;
        let prevrandao = if self.blockchain.spec_id() >= SpecId::MERGE {
            Some(self.prevrandao_generator.next_value())
        } else {
            None
        };

        let result = self.mine_block(block_timestamp, prevrandao).await?;

        if let Some(new_offset) = new_offset {
            self.block_time_offset_seconds = new_offset;
        }

        // Reset next block time stamp
        self.next_block_timestamp.take();

        let block = self
            .blockchain
            .insert_block(result.block, result.state_diff)
            .await
            .map_err(ProviderError::Blockchain)?;

        self.mem_pool
            .update(&result.state)
            .map_err(ProviderError::MemPoolUpdate)?;

        self.state = result.state;

        Ok(MineBlockResult {
            block,
            transaction_results: result.transaction_results,
            transaction_traces: result.transaction_traces,
        })
    }

    pub fn network_id(&self) -> String {
        self.network_id.to_string()
    }

    pub fn new_pending_transaction_filter(&mut self) -> U256 {
        let filter_id = self.next_filter_id();
        self.filters.insert(
            filter_id,
            Filter::new(
                FilteredEvents::NewPendingTransactions(Vec::new()),
                /* is_subscription */ false,
            ),
        );
        filter_id
    }

    pub fn remove_filter(&mut self, filter_id: &U256) -> bool {
        self.remove_filter_impl::</* IS_SUBSCRIPTION */ false>(filter_id)
    }

    pub fn remove_subscription(&mut self, filter_id: &U256) -> bool {
        self.remove_filter_impl::</* IS_SUBSCRIPTION */ true>(filter_id)
    }

    pub fn send_transaction(
        &mut self,
        transaction_request: EthTransactionRequest,
    ) -> Result<B256, ProviderError> {
        let signed_transaction = self.sign_transaction_request(transaction_request)?;

        self.add_pending_transaction(signed_transaction)
    }

    pub fn send_raw_transaction(&mut self, raw_transaction: &[u8]) -> Result<B256, ProviderError> {
        let signed_transaction: SignedTransaction = rlp::decode(raw_transaction)?;

        let pending_transaction =
            PendingTransaction::new(&self.state, self.blockchain.spec_id(), signed_transaction)?;

        self.add_pending_transaction(pending_transaction)
    }

    pub async fn set_balance(
        &mut self,
        address: Address,
        balance: U256,
    ) -> Result<(), ProviderError> {
        self.state.modify_account(
            address,
            AccountModifierFn::new(Box::new(move |account_balance, _, _| {
                *account_balance = balance;
            })),
            &|| {
                Ok(AccountInfo {
                    balance,
                    nonce: 0,
                    code: None,
                    code_hash: KECCAK_EMPTY,
                })
            },
        )?;

        let block_number = self.blockchain.last_block_number().await;
        let state = self.state.clone();
        self.irregular_state.insert_state(block_number, state);

        self.mem_pool.update(&self.state)?;

        Ok(())
    }

    pub async fn set_code(&mut self, address: Address, code: Bytes) -> Result<(), ProviderError> {
        let default_code = code.clone();
        self.state.modify_account(
            address,
            AccountModifierFn::new(Box::new(move |_, _, account_code| {
                *account_code = Some(Bytecode::new_raw(code.clone()));
            })),
            &|| {
                Ok(AccountInfo {
                    balance: U256::ZERO,
                    nonce: 0,
                    code: Some(Bytecode::new_raw(default_code.clone())),
                    code_hash: KECCAK_EMPTY,
                })
            },
        )?;

        let block_number = self.blockchain.last_block_number().await;
        let state = self.state.clone();
        self.irregular_state.insert_state(block_number, state);

        Ok(())
    }

    /// Set the next block timestamp.
    pub async fn set_next_block_timestamp(&mut self, timestamp: u64) -> Result<u64, ProviderError> {
        use std::cmp::Ordering;

        let latest_block = self.blockchain.last_block().await?;
        let latest_block_header = latest_block.header();

        match timestamp.cmp(&latest_block_header.timestamp) {
            Ordering::Less => Err(ProviderError::TimestampLowerThanPrevious {
                proposed: timestamp,
                previous: latest_block_header.timestamp,
            }),
            Ordering::Equal => Err(ProviderError::TimestampEqualsPrevious {
                proposed: timestamp,
            }),
            Ordering::Greater => {
                self.next_block_timestamp = Some(timestamp);
                Ok(timestamp)
            }
        }
    }

    pub async fn set_nonce(&mut self, address: Address, nonce: u64) -> Result<(), ProviderError> {
        self.state.modify_account(
            address,
            AccountModifierFn::new(Box::new(move |_, account_nonce, _| *account_nonce = nonce)),
            &|| {
                Ok(AccountInfo {
                    balance: U256::ZERO,
                    nonce,
                    code: None,
                    code_hash: KECCAK_EMPTY,
                })
            },
        )?;

        let block_number = self.blockchain.last_block_number().await;
        let state = self.state.clone();
        self.irregular_state.insert_state(block_number, state);

        self.mem_pool.update(&self.state)?;

        Ok(())
    }

    pub async fn set_account_storage_slot(
        &mut self,
        address: Address,
        index: U256,
        value: U256,
    ) -> Result<(), ProviderError> {
        self.state.set_account_storage_slot(address, index, value)?;

        let block_number = self.blockchain.last_block_number().await;
        let state = self.state.clone();
        self.irregular_state.insert_state(block_number, state);

        Ok(())
    }

    pub fn sign(
        &self,
        address: &Address,
        message: ZeroXPrefixedBytes,
    ) -> Result<Signature, ProviderError> {
        match self.local_accounts.get(address) {
            Some(secret_key) => Ok(Signature::new(&Bytes::from(message)[..], secret_key)?),
            None => Err(ProviderError::UnknownAddress { address: *address }),
        }
    }

    pub fn spec_id(&self) -> SpecId {
        self.blockchain.spec_id()
    }

    pub fn stop_impersonating_account(&mut self, address: Address) -> bool {
        self.impersonated_accounts.remove(&address)
    }

    /// Get a transaction by hash from the blockchain or from the mempool if
    /// it's not mined yet.
    pub async fn transaction_by_hash(
        &self,
        hash: &B256,
    ) -> Result<Option<GetTransactionResult>, ProviderError> {
        let transaction = if let Some(tx) = self.mem_pool.transaction_by_hash(hash) {
            let signed_transaction = tx.pending().transaction().clone();

            Some(GetTransactionResult {
                signed_transaction,
                spec_id: self.blockchain.spec_id(),
                block_metadata: None,
            })
        } else if let Some(tx_block) = self.blockchain.block_by_transaction_hash(hash).await? {
            let tx_index = self
                .blockchain
                .receipt_by_transaction_hash(hash)
                .await?
                .expect("If the transaction was inserted in a block, it must have a receipt")
                .transaction_index;

            let tx_index =
                usize::try_from(tx_index).expect("Indices cannot be larger than usize::MAX");

            transaction_from_block(&tx_block, tx_index, self.spec_id())
        } else {
            None
        };

        Ok(transaction)
    }

    fn add_pending_transaction(
        &mut self,
        transaction: PendingTransaction,
    ) -> Result<B256, ProviderError> {
        let transaction_hash = *transaction.hash();

        // Handles validation
        self.mem_pool.add_transaction(&self.state, transaction)?;

        for filter in self.filters.values_mut() {
            if let FilteredEvents::NewPendingTransactions(events) = &mut filter.events {
                events.push(transaction_hash);
            }
        }

        Ok(transaction_hash)
    }

    async fn create_evm_config(&self) -> CfgEnv {
        let mut evm_config = CfgEnv::default();
        evm_config.chain_id = self.blockchain.chain_id().await;
        evm_config.spec_id = self.blockchain.spec_id();
        evm_config.limit_contract_code_size = if self.allow_unlimited_contract_size {
            Some(usize::MAX)
        } else {
            None
        };
        evm_config
    }

    async fn execute_in_block_state<T>(
        &self,
        block_spec: Option<&BlockSpec>,
        function: impl FnOnce(Box<dyn SyncState<StateError>>) -> T,
    ) -> Result<T, ProviderError> {
        let contextual_state = self.state_by_block_spec(block_spec).await?;

        // Execute function in the requested block context.
        let result = function(contextual_state);

        Ok(result)
    }

    /// Mine a block at a specific timestamp
    async fn mine_block(
        &self,
        timestamp: u64,
        prevrandao: Option<B256>,
    ) -> Result<MineBlockResultAndState<StateError>, ProviderError> {
        // TODO: when we support hardhat_setNextBlockBaseFeePerGas, incorporate
        // the last-passed value here. (but don't .take() it yet, because we only
        // want to clear it if the block mining is successful.
        // https://github.com/NomicFoundation/edr/issues/145
        let base_fee = None;

        // TODO: https://github.com/NomicFoundation/edr/issues/156
        let reward = U256::ZERO;

        let evm_config = self.create_evm_config().await;

        let result = mine_block(
            &*self.blockchain,
            self.state.clone(),
            &self.mem_pool,
            &evm_config,
            timestamp,
            self.beneficiary,
            self.min_gas_price,
            // TODO: make this configurable (https://github.com/NomicFoundation/edr/issues/111)
            MineOrdering::Fifo,
            reward,
            base_fee,
            prevrandao,
            None,
        )
        .await?;

        // TODO: when we support hardhat_setNextBlockBaseFeePerGas, reset the user
        // provided next block base fee per gas to `None`
        // https://github.com/NomicFoundation/edr/issues/145

        Ok(result)
    }

    /// Mines a pending block, without modifying any values.
    pub async fn mine_pending_block(
        &self,
    ) -> Result<MineBlockResultAndState<StateError>, ProviderError> {
        let (block_timestamp, _new_offset) = self.next_block_timestamp(None).await?;
        let prevrandao = if self.blockchain.spec_id() >= SpecId::MERGE {
            Some(self.prevrandao_generator.seed())
        } else {
            None
        };

        self.mine_block(block_timestamp, prevrandao).await
    }

    /// Get the timestamp for the next block.
    /// Ported from <https://github.com/NomicFoundation/hardhat/blob/b84baf2d9f5d3ea897c06e0ecd5e7084780d8b6c/packages/hardhat-core/src/internal/hardhat-network/provider/node.ts#L1942>
    async fn next_block_timestamp(
        &self,
        timestamp: Option<u64>,
    ) -> Result<(u64, Option<u64>), ProviderError> {
        let latest_block = self.blockchain.last_block().await?;
        let latest_block_header = latest_block.header();

        let current_timestamp = SystemTime::now().duration_since(UNIX_EPOCH)?.as_secs();
        let (mut block_timestamp, new_offset) = if let Some(timestamp) = timestamp {
            timestamp.checked_sub(latest_block_header.timestamp).ok_or(
                ProviderError::TimestampLowerThanPrevious {
                    proposed: timestamp,
                    previous: latest_block_header.timestamp,
                },
            )?;
            (timestamp, Some(timestamp - current_timestamp))
        } else if let Some(next_block_timestamp) = self.next_block_timestamp {
            (
                next_block_timestamp,
                Some(next_block_timestamp - current_timestamp),
            )
        } else {
            (current_timestamp + self.block_time_offset_seconds, None)
        };

        let timestamp_needs_increase = block_timestamp == latest_block_header.timestamp
            && !self.allow_blocks_with_same_timestamp;
        if timestamp_needs_increase {
            block_timestamp += 1;
        }

        Ok((block_timestamp, new_offset))
    }

    fn next_filter_id(&mut self) -> U256 {
        self.last_filter_id = self
            .last_filter_id
            .checked_add(U256::from(1))
            .expect("filter id starts at zero, so it'll never overflow for U256");
        self.last_filter_id
    }

    fn remove_filter_impl<const IS_SUBSCRIPTION: bool>(&mut self, filter_id: &U256) -> bool {
        if let Some(filter) = self.filters.get(filter_id) {
            filter.is_subscription == IS_SUBSCRIPTION && self.filters.remove(filter_id).is_some()
        } else {
            false
        }
    }

    fn sign_transaction_request(
        &self,
        transaction_request: EthTransactionRequest,
    ) -> Result<PendingTransaction, ProviderError> {
        let sender = transaction_request.from;

        let typed_transaction = transaction_request
            .into_typed_request()
            .ok_or(ProviderError::InvalidTransactionRequest)?;

        if self.impersonated_accounts.contains(&sender) {
            let signed_transaction = typed_transaction.fake_sign(&sender);

            Ok(PendingTransaction::with_caller(
                &*self.state,
                self.blockchain.spec_id(),
                signed_transaction,
                sender,
            )?)
        } else {
            let secret_key = self
                .local_accounts
                .get(&sender)
                .ok_or(ProviderError::UnknownAddress { address: sender })?;

            let signed_transaction = typed_transaction.sign(secret_key)?;
            Ok(PendingTransaction::new(
                &*self.state,
                self.blockchain.spec_id(),
                signed_transaction,
            )?)
        }
    }

    async fn state_by_block_spec(
        &self,
        block_spec: Option<&BlockSpec>,
    ) -> Result<Box<dyn SyncState<StateError>>, ProviderError> {
        let block = if let Some(block_spec) = block_spec {
            if let Some(block) = self.block_by_block_spec(block_spec).await? {
                block
            } else {
                // Block spec is pending
                let result = self.mine_pending_block().await?;
                return Ok(result.state);
            }
        } else {
            self.blockchain.last_block().await?
        };

        let block_header = block.header();

        let contextual_state = if let Some(irregular_state) = self
            .irregular_state
            .state_by_block_number(block_header.number)
            .cloned()
        {
            irregular_state
        } else {
            self.blockchain
                .state_at_block_number(block_header.number)
                .await?
        };

        Ok(contextual_state)
    }
}

<<<<<<< HEAD
pub fn transaction_from_block(
    block: &Arc<dyn SyncBlock<Error = BlockchainError>>,
    index: usize,
    spec_id: SpecId,
) -> Option<GetTransactionResult> {
    block.transactions().get(index).map(|tx| {
        let block_metadata = BlockMetadataForTransaction {
            base_fee_per_gas: block.header().base_fee_per_gas,
            block_hash: *block.hash(),
            block_number: block.header().number,
            transaction_index: index.try_into().expect("usize fits into u64"),
        };

        GetTransactionResult {
            signed_transaction: tx.clone(),
            spec_id,
            block_metadata: Some(block_metadata),
        }
    })
}

fn block_time_offset_seconds(config: &ProviderConfig) -> Result<u64, ProviderError> {
=======
fn block_time_offset_seconds(config: &ProviderConfig) -> Result<u64, CreationError> {
>>>>>>> 7d25b1b5
    config.initial_date.map_or(Ok(0), |initial_date| {
        Ok(SystemTime::now()
            .duration_since(initial_date)
            .map_err(|_e| CreationError::InvalidInitialDate(initial_date))?
            .as_secs())
    })
}

struct BlockchainAndState {
    blockchain: Box<dyn SyncBlockchain<BlockchainError, StateError>>,
    state: Box<dyn SyncState<StateError>>,
}

async fn create_blockchain_and_state(
    runtime: &runtime::Handle,
    config: &ProviderConfig,
    genesis_accounts: HashMap<Address, AccountInfo>,
) -> Result<BlockchainAndState, CreationError> {
    if let Some(fork_config) = &config.fork {
        let state_root_generator = Arc::new(parking_lot::Mutex::new(
            RandomHashGenerator::with_seed("seed"),
        ));

        let rpc_client = RpcClient::new(&fork_config.json_rpc_url, config.cache_dir.clone());

        let blockchain = ForkedBlockchain::new(
            runtime.clone(),
            config.hardfork,
            rpc_client,
            fork_config.block_number,
            state_root_generator,
            genesis_accounts,
            // TODO: make hardfork activations configurable (https://github.com/NomicFoundation/edr/issues/111)
            HashMap::new(),
        )
        .await?;

        let fork_block_number = blockchain.last_block_number().await;

        let state = blockchain
            .state_at_block_number(fork_block_number)
            .await
            .expect("Fork state must exist");

        Ok(BlockchainAndState {
            state: Box::new(state),
            blockchain: Box::new(blockchain),
        })
    } else {
        let state = TrieState::with_accounts(AccountTrie::with_accounts(&genesis_accounts));

        let blockchain = LocalBlockchain::new(
            state,
            config.chain_id,
            config.hardfork,
            config.block_gas_limit,
            config.initial_date.map(|d| {
                d.duration_since(UNIX_EPOCH)
                    .expect("initial date must be after UNIX epoch")
                    .as_secs()
            }),
            Some(RandomHashGenerator::with_seed("seed").next_value()),
            config.initial_base_fee_per_gas,
        )?;

        let state = blockchain
            .state_at_block_number(0)
            .await
            .expect("Genesis state must exist");

        Ok(BlockchainAndState {
            state,
            blockchain: Box::new(blockchain),
        })
    }
}

/// The result returned by requesting a transaction.
#[derive(Debug, Clone, PartialEq, Eq)]
pub struct GetTransactionResult {
    /// The signed transaction.
    pub signed_transaction: SignedTransaction,
    /// Information about the active hardforks.
    pub spec_id: SpecId,
    /// The block metadata for the transaction. None if the transaction is
    /// pending.
    pub block_metadata: Option<BlockMetadataForTransaction>,
}

/// Block metadata for a transaction.
#[derive(Debug, Clone, PartialEq, Eq)]
pub struct BlockMetadataForTransaction {
    pub base_fee_per_gas: Option<U256>,
    pub block_hash: B256,
    pub block_number: u64,
    pub transaction_index: u64,
}

#[cfg(test)]
mod tests {
    use anyhow::Context;
    use tempfile::TempDir;

    use super::*;
    use crate::{test_utils::create_test_config_with_impersonated_accounts, ProviderConfig};

    struct ProviderTestFixture {
        // We need to keep the tempdir alive for the duration of the test
        _cache_dir: TempDir,
        config: ProviderConfig,
        provider_data: ProviderData,
        impersonated_account: Address,
    }

    impl ProviderTestFixture {
        pub(crate) async fn new() -> anyhow::Result<Self> {
            let cache_dir = TempDir::new()?;

            let impersonated_account = Address::random();
            let config = create_test_config_with_impersonated_accounts(
                cache_dir.path().to_path_buf(),
                vec![impersonated_account],
            );

            let runtime = runtime::Handle::try_current()?;
            let mut provider_data = ProviderData::new(&runtime, &config).await?;
            provider_data
                .impersonated_accounts
                .insert(impersonated_account);

            Ok(Self {
                _cache_dir: cache_dir,
                config,
                provider_data,
                impersonated_account,
            })
        }

        fn dummy_transaction_request(&self) -> EthTransactionRequest {
            EthTransactionRequest {
                from: *self
                    .provider_data
                    .local_accounts
                    .keys()
                    .next()
                    .expect("there are local accounts"),
                to: Some(Address::zero()),
                gas: Some(100_000),
                gas_price: Some(U256::from(42_000_000_000_u64)),
                value: Some(U256::from(1)),
                data: None,
                nonce: None,
                max_fee_per_gas: None,
                max_priority_fee_per_gas: None,
                access_list: None,
                transaction_type: None,
            }
        }

        fn signed_dummy_transaction(&self) -> anyhow::Result<PendingTransaction> {
            let transaction = self.dummy_transaction_request();
            Ok(self.provider_data.sign_transaction_request(transaction)?)
        }

        fn impersonated_dummy_transaction(&self) -> anyhow::Result<PendingTransaction> {
            let mut transaction = self.dummy_transaction_request();

            transaction.from = self.impersonated_account;

            Ok(self.provider_data.sign_transaction_request(transaction)?)
        }
    }

    #[tokio::test]
    async fn test_sign_transaction_request() -> anyhow::Result<()> {
        let fixture = ProviderTestFixture::new().await?;

        let transaction = fixture.signed_dummy_transaction()?;
        let recovered_address = transaction.recover()?;

        assert!(fixture
            .provider_data
            .local_accounts
            .contains_key(&recovered_address));

        Ok(())
    }

    #[tokio::test]
    async fn test_sign_transaction_request_impersonated_account() -> anyhow::Result<()> {
        let fixture = ProviderTestFixture::new().await?;

        let transaction = fixture.impersonated_dummy_transaction()?;

        assert_eq!(transaction.caller(), &fixture.impersonated_account);

        Ok(())
    }

    fn test_add_pending_transaction(
        fixture: &mut ProviderTestFixture,
        transaction: PendingTransaction,
    ) -> anyhow::Result<()> {
        let filter_id = fixture.provider_data.new_pending_transaction_filter();

        let transaction_hash = fixture.provider_data.add_pending_transaction(transaction)?;

        assert!(fixture
            .provider_data
            .mem_pool
            .transaction_by_hash(&transaction_hash)
            .is_some());

        match fixture
            .provider_data
            .get_filter_changes(&filter_id)
            .unwrap()
        {
            FilteredEvents::NewPendingTransactions(hashes) => {
                assert!(hashes.contains(&transaction_hash));
            }
            _ => panic!("expected pending transaction"),
        };

        assert!(fixture.provider_data.mem_pool.has_pending_transactions());

        Ok(())
    }

    #[tokio::test]
    async fn add_pending_transaction() -> anyhow::Result<()> {
        let mut fixture = ProviderTestFixture::new().await?;
        let transaction = fixture.signed_dummy_transaction()?;

        test_add_pending_transaction(&mut fixture, transaction)
    }

    #[tokio::test]
    async fn add_pending_transaction_from_impersonated_account() -> anyhow::Result<()> {
        let mut fixture = ProviderTestFixture::new().await?;
        let transaction = fixture.impersonated_dummy_transaction()?;

        test_add_pending_transaction(&mut fixture, transaction)
    }

    #[tokio::test]
    async fn block_by_block_spec_earliest() -> anyhow::Result<()> {
        let fixture = ProviderTestFixture::new().await?;

        let block_spec = BlockSpec::Tag(BlockTag::Earliest);

        let block = fixture
            .provider_data
            .block_by_block_spec(&block_spec)
            .await?
            .context("block should exist")?;

        assert_eq!(block.header().number, 0);

        Ok(())
    }

    #[tokio::test]
    async fn block_by_block_spec_finalized_safe_latest() -> anyhow::Result<()> {
        let mut fixture = ProviderTestFixture::new().await?;

        // Mine a block to make sure we're not getting the genesis block
        fixture.provider_data.mine_and_commit_block(None).await?;
        let last_block_number = fixture.provider_data.block_number().await;
        // Sanity check
        assert!(last_block_number > 0);

        let block_tags = vec![BlockTag::Finalized, BlockTag::Safe, BlockTag::Latest];
        for tag in block_tags {
            let block_spec = BlockSpec::Tag(tag);

            let block = fixture
                .provider_data
                .block_by_block_spec(&block_spec)
                .await?
                .context("block should exist")?;

            assert_eq!(block.header().number, last_block_number);
        }

        Ok(())
    }

    #[tokio::test]
    async fn block_by_block_spec_pending() -> anyhow::Result<()> {
        let fixture = ProviderTestFixture::new().await?;

        let block_spec = BlockSpec::Tag(BlockTag::Pending);

        let block = fixture
            .provider_data
            .block_by_block_spec(&block_spec)
            .await?;

        assert!(block.is_none());

        Ok(())
    }

    #[tokio::test]
    async fn chain_id() -> anyhow::Result<()> {
        let fixture = ProviderTestFixture::new().await?;

        let chain_id = fixture.provider_data.chain_id().await;
        assert_eq!(chain_id, fixture.config.chain_id);

        Ok(())
    }

    #[tokio::test]
    async fn next_filter_id() -> anyhow::Result<()> {
        let mut fixture = ProviderTestFixture::new().await?;

        let mut prev_filter_id = fixture.provider_data.last_filter_id;
        for _ in 0..10 {
            let filter_id = fixture.provider_data.next_filter_id();
            assert!(prev_filter_id < filter_id);
            prev_filter_id = filter_id;
        }

        Ok(())
    }

    #[tokio::test]
    async fn set_balance_updates_mem_pool() -> anyhow::Result<()> {
        let mut fixture = ProviderTestFixture::new().await?;

        let transaction = {
            let mut request = fixture.dummy_transaction_request();
            request.from = fixture.impersonated_account;

            fixture.provider_data.sign_transaction_request(request)?
        };

        let transaction_hash = fixture.provider_data.add_pending_transaction(transaction)?;

        assert!(fixture
            .provider_data
            .mem_pool
            .transaction_by_hash(&transaction_hash)
            .is_some());

        fixture
            .provider_data
            .set_balance(fixture.impersonated_account, U256::from(100))
            .await?;

        assert!(fixture
            .provider_data
            .mem_pool
            .transaction_by_hash(&transaction_hash)
            .is_none());

        Ok(())
    }

    #[tokio::test]
    async fn set_nonce_updates_mem_pool() -> anyhow::Result<()> {
        let mut fixture = ProviderTestFixture::new().await?;

        // Artificially raise the nonce, to ensure the transaction is not rejected
        fixture
            .provider_data
            .set_nonce(fixture.impersonated_account, 1)
            .await?;

        let transaction = {
            let mut request = fixture.dummy_transaction_request();
            request.from = fixture.impersonated_account;
            request.nonce = Some(1);

            fixture.provider_data.sign_transaction_request(request)?
        };

        let transaction_hash = fixture.provider_data.add_pending_transaction(transaction)?;

        assert!(fixture
            .provider_data
            .mem_pool
            .transaction_by_hash(&transaction_hash)
            .is_some());

        // The transaction is a pending transaction, as the nonce is the same as the
        // account
        assert!(fixture.provider_data.mem_pool.has_pending_transactions());
        assert!(!fixture.provider_data.mem_pool.has_future_transactions());

        // Lower the nonce, to ensure the transaction is not rejected
        fixture
            .provider_data
            .set_nonce(fixture.impersonated_account, 0)
            .await?;

        assert!(fixture
            .provider_data
            .mem_pool
            .transaction_by_hash(&transaction_hash)
            .is_some());

        // The pending transaction now is a future transaction, as there is not enough
        // balance
        assert!(!fixture.provider_data.mem_pool.has_pending_transactions());
        assert!(fixture.provider_data.mem_pool.has_future_transactions());

        Ok(())
    }

    #[tokio::test]
    async fn transaction_by_invalid_hash() -> anyhow::Result<()> {
        let fixture = ProviderTestFixture::new().await?;

        let non_existing_tx = fixture
            .provider_data
            .transaction_by_hash(&B256::zero())
            .await?;

        assert_eq!(non_existing_tx, None);

        Ok(())
    }

    #[tokio::test]
    async fn pending_transaction_by_hash() -> anyhow::Result<()> {
        let mut fixture = ProviderTestFixture::new().await?;

        let transaction_request = fixture.signed_dummy_transaction()?;
        let transaction_hash = fixture
            .provider_data
            .add_pending_transaction(transaction_request)?;

        let transaction_result = fixture
            .provider_data
            .transaction_by_hash(&transaction_hash)
            .await?
            .context("transaction not found")?;

        assert_eq!(
            transaction_result.signed_transaction.hash(),
            &transaction_hash
        );

        Ok(())
    }

    #[tokio::test]
    async fn transaction_by_hash() -> anyhow::Result<()> {
        let mut fixture = ProviderTestFixture::new().await?;

        let transaction_request = fixture.signed_dummy_transaction()?;
        let transaction_hash = fixture
            .provider_data
            .add_pending_transaction(transaction_request)?;

        let results = fixture.provider_data.mine_and_commit_block(None).await?;

        // Make sure transaction was mined successfully.
        assert!(results
            .transaction_results
            .first()
            .context("failed to mine transaction")?
            .is_success());
        // Sanity check that the mempool is empty.
        assert_eq!(fixture.provider_data.mem_pool.transactions().count(), 0);

        let transaction_result = fixture
            .provider_data
            .transaction_by_hash(&transaction_hash)
            .await?
            .context("transaction not found")?;

        assert_eq!(
            transaction_result.signed_transaction.hash(),
            &transaction_hash
        );

        Ok(())
    }
}<|MERGE_RESOLUTION|>--- conflicted
+++ resolved
@@ -175,7 +175,10 @@
         &self,
         block_hash: &B256,
     ) -> Result<Option<Arc<dyn SyncBlock<Error = BlockchainError>>>, ProviderError> {
-        self.blockchain.block_by_hash(block_hash).await.map_err(ProviderError::Blockchain)
+        self.blockchain
+            .block_by_hash(block_hash)
+            .await
+            .map_err(ProviderError::Blockchain)
     }
 
     pub async fn chain_id(&self) -> u64 {
@@ -733,7 +736,6 @@
     }
 }
 
-<<<<<<< HEAD
 pub fn transaction_from_block(
     block: &Arc<dyn SyncBlock<Error = BlockchainError>>,
     index: usize,
@@ -755,10 +757,7 @@
     })
 }
 
-fn block_time_offset_seconds(config: &ProviderConfig) -> Result<u64, ProviderError> {
-=======
 fn block_time_offset_seconds(config: &ProviderConfig) -> Result<u64, CreationError> {
->>>>>>> 7d25b1b5
     config.initial_date.map_or(Ok(0), |initial_date| {
         Ok(SystemTime::now()
             .duration_since(initial_date)
