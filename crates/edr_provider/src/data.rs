--- conflicted
+++ resolved
@@ -34,16 +34,9 @@
         AccountModifierFn, IrregularState, StateDiff, StateError, StateOverride, StateOverrides,
         SyncState,
     },
-<<<<<<< HEAD
-    Account, AccountInfo, BlobExcessGasAndPrice, Block, BlockEnv, Bytecode, CfgEnv,
-    ExecutableTransaction, ExecutionResult, HashMap, HashSet, MemPool, MineBlockResult,
-    MineBlockResultAndState, MineOrdering, OrderedTransaction, RandomHashGenerator, StorageSlot,
-    SyncBlock, KECCAK_EMPTY,
-=======
-    Account, AccountInfo, Block, Bytecode, CfgEnv, ExecutionResult, HashMap, HashSet, MemPool,
-    MineBlockResult, MineBlockResultAndState, MineOrdering, OrderedTransaction, PendingTransaction,
+    Account, AccountInfo, Block, Bytecode, CfgEnv, ExecutableTransaction, ExecutionResult, HashMap,
+    HashSet, MemPool, MineBlockResult, MineBlockResultAndState, MineOrdering, OrderedTransaction,
     RandomHashGenerator, StorageSlot, SyncBlock, TxEnv, KECCAK_EMPTY,
->>>>>>> 0c547784
 };
 use indexmap::IndexMap;
 use inspector::EvmInspector;
@@ -433,7 +426,7 @@
     /// Estimate the gas cost of a transaction. Matches Hardhat behavior.
     pub fn estimate_gas(
         &self,
-        transaction: PendingTransaction,
+        transaction: ExecutableTransaction,
         block_spec: &BlockSpec,
     ) -> Result<u64, ProviderError> {
         let cfg_env = self.create_evm_config(Some(block_spec))?;
