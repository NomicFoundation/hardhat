--- conflicted
+++ resolved
@@ -329,12 +329,12 @@
             ),
             // Matching Hardhat behaviour by returning the last block for finalized and safe.
             // https://github.com/NomicFoundation/hardhat/blob/b84baf2d9f5d3ea897c06e0ecd5e7084780d8b6c/packages/hardhat-core/src/internal/hardhat-network/provider/modules/eth.ts#L1395
-            BlockSpec::Tag(BlockTag::Finalized | BlockTag::Safe) => {
+            BlockSpec::Tag(tag @ (BlockTag::Finalized | BlockTag::Safe)) => {
                 if self.spec_id() >= SpecId::MERGE {
                     Some(self.blockchain.last_block()?)
                 } else {
                     return Err(ProviderError::InvalidBlockTag {
-                        block_spec: block_spec.clone(),
+                        block_tag: *tag,
                         spec: self.spec_id(),
                     });
                 }
@@ -371,12 +371,12 @@
         let block_number = match block_spec {
             BlockSpec::Number(number) => Some(*number),
             BlockSpec::Tag(BlockTag::Earliest) => Some(0),
-            BlockSpec::Tag(BlockTag::Finalized | BlockTag::Safe) => {
+            BlockSpec::Tag(tag @ (BlockTag::Finalized | BlockTag::Safe)) => {
                 if self.spec_id() >= SpecId::MERGE {
                     Some(self.blockchain.last_block_number())
                 } else {
                     return Err(ProviderError::InvalidBlockTag {
-                        block_spec: block_spec.clone(),
+                        block_tag: *tag,
                         spec: self.spec_id(),
                     });
                 }
@@ -1801,20 +1801,6 @@
     }
 }
 
-<<<<<<< HEAD
-=======
-/// The result returned by requesting a block by number.
-#[derive(Debug, Clone)]
-pub struct BlockAndTotalDifficulty {
-    /// The block
-    pub block: Arc<dyn SyncBlock<Error = BlockchainError>>,
-    /// Whether the block is a pending block.
-    pub pending: bool,
-    /// The total difficulty with the block
-    pub total_difficulty: Option<U256>,
-}
-
->>>>>>> 0fb99fca
 /// The result returned by requesting a transaction.
 #[derive(Debug, Clone)]
 pub struct TransactionAndBlock {
