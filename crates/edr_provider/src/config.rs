--- conflicted
+++ resolved
@@ -1,11 +1,7 @@
 use std::{path::PathBuf, time::SystemTime};
 
-<<<<<<< HEAD
 use edr_eth::{block::BlobGas, AccountInfo, Address, HashMap, SpecId, B256, U256};
-=======
-use edr_eth::{AccountInfo, Address, HashMap, SpecId, U256};
 use edr_evm::MineOrdering;
->>>>>>> 79f26ee5
 use rpc_hardhat::config::ForkConfig;
 
 pub enum IntervalConfig {
@@ -41,11 +37,8 @@
     pub initial_base_fee_per_gas: Option<U256>,
     pub initial_blob_gas: Option<BlobGas>,
     pub initial_date: Option<SystemTime>,
-<<<<<<< HEAD
     pub initial_parent_beacon_block_root: Option<B256>,
-=======
     pub mining: MiningConfig,
->>>>>>> 79f26ee5
     pub network_id: u64,
 }
 
