--- conflicted
+++ resolved
@@ -163,18 +163,11 @@
             ProviderError::Creation(_) => (-32000, None),
             ProviderError::InvalidArgument(_) => (-32602, None),
             ProviderError::InvalidBlockNumberOrHash { .. } => (-32000, None),
-<<<<<<< HEAD
-            ProviderError::InvalidBlockTag { .. } => (-32000, None),
-            ProviderError::InvalidChainId { .. } => (-32000, None),
-            ProviderError::InvalidDropTransactionHash(_) => (-32602, None),
-            ProviderError::InvalidFilterSubscriptionType { .. } => (-32000, None),
-            ProviderError::InvalidTransactionIndex(_) => (-32000, None),
-=======
             ProviderError::InvalidBlockTag { .. } => (-32602, None),
             ProviderError::InvalidChainId { .. } => (-32602, None),
+            ProviderError::InvalidDropTransactionHash(_) => (-32602, None),
             ProviderError::InvalidFilterSubscriptionType { .. } => (-32602, None),
             ProviderError::InvalidTransactionIndex(_) => (-32602, None),
->>>>>>> fe6bc00b
             ProviderError::InvalidTransactionInput(_) => (-32000, None),
             ProviderError::InvalidTransactionType(_) => (-32602, None),
             ProviderError::MemPoolUpdate(_) => (-32000, None),
