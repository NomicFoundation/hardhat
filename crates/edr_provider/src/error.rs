use std::{num::TryFromIntError, time::SystemTimeError};

use alloy_sol_types::{ContractError, SolInterface};
use edr_eth::{
    remote::{filter::SubscriptionType, jsonrpc, BlockSpec},
    Address, Bytes, SpecId, B256, U256,
};
use edr_evm::{
    blockchain::BlockchainError,
    hex,
    state::{AccountOverrideConversionError, StateError},
    Halt, MineBlockError, MinerTransactionError, OutOfGasError, TransactionCreationError,
    TransactionError,
};

use crate::data::CreationError;

#[derive(Debug, thiserror::Error)]
pub enum ProviderError {
    /// Account override conversion error.
    #[error(transparent)]
    AccountOverrideConversionError(#[from] AccountOverrideConversionError),
    /// The transaction's gas price is lower than the next block's base fee,
    /// while automatically mining.
    #[error("Transaction gasPrice ({actual}) is too low for the next block, which has a baseFeePerGas of {expected}")]
    AutoMineGasPriceTooLow { expected: U256, actual: U256 },
    /// The transaction's max fee is lower than the next block's base fee, while
    /// automatically mining.
    #[error("Transaction maxFeePerGas ({actual}) is too low for the next block, which has a baseFeePerGas of {expected}")]
    AutoMineMaxFeeTooLow { expected: U256, actual: U256 },
    /// The transaction's priority fee is lower than the minimum gas price,
    /// while automatically mining.
    #[error("Transaction gas price is {actual}, which is below the minimum of {expected}")]
    AutoMinePriorityFeeTooLow { expected: U256, actual: U256 },
    /// The transaction nonce is too high, while automatically mining.
    #[error("Nonce too high. Expected nonce to be {expected} but got {actual}. Note that transactions can't be queued when automining.")]
    AutoMineNonceTooHigh { expected: u64, actual: u64 },
    /// The transaction nonce is too high, while automatically mining.
    #[error("Nonce too low. Expected nonce to be {expected} but got {actual}. Note that transactions can't be queued when automining.")]
    AutoMineNonceTooLow { expected: u64, actual: u64 },
    /// Blockchain error
    #[error(transparent)]
    Blockchain(#[from] BlockchainError),
    #[error(transparent)]
    Creation(#[from] CreationError),
    /// Block number or hash doesn't exist in blockchain
    #[error(
        "Received invalid block tag {block_spec}. Latest block number is {latest_block_number}"
    )]
    InvalidBlockNumberOrHash {
        block_spec: BlockSpec,
        latest_block_number: u64,
    },
    /// The block tag is not allowed in pre-merge hardforks.
    /// https://github.com/NomicFoundation/hardhat/blob/b84baf2d9f5d3ea897c06e0ecd5e7084780d8b6c/packages/hardhat-core/src/internal/hardhat-network/provider/modules/eth.ts#L1820
    #[error("The '{block_spec}' block tag is not allowed in pre-merge hardforks. You are using the '{spec:?}' hardfork.")]
    InvalidBlockTag { block_spec: BlockSpec, spec: SpecId },
    /// Invalid chain ID
    #[error("Invalid chainId ${actual} provided, expected ${expected} instead.")]
    InvalidChainId { expected: u64, actual: u64 },
    /// Invalid filter subscription type
    #[error("Subscription {filter_id} is not a {expected:?} subscription, but a {actual:?} subscription")]
    InvalidFilterSubscriptionType {
        filter_id: U256,
        expected: SubscriptionType,
        actual: SubscriptionType,
    },
    /// Invalid transaction index
    #[error("Transaction index '{0}' is too large")]
    InvalidTransactionIndex(U256),
    /// Invalid transaction request
    #[error("{0}")]
    InvalidTransactionInput(String),
    /// An error occurred while updating the mem pool.
    #[error(transparent)]
    MemPoolUpdate(StateError),
    /// An error occurred while mining a block.
    #[error(transparent)]
    MineBlock(#[from] MineBlockError<BlockchainError, StateError>),
    /// An error occurred while adding a pending transaction to the mem pool.
    #[error(transparent)]
    MinerTransactionError(#[from] MinerTransactionError<StateError>),
    /// Rlp decode error
    #[error(transparent)]
    RlpDecodeError(#[from] rlp::DecoderError),
    /// Unsupported RPC version
    #[error("unsupported JSON-RPC version: {0:?}")]
    RpcVersion(jsonrpc::Version),
    /// Error while running a transaction
    #[error(transparent)]
    RunTransaction(#[from] TransactionError<BlockchainError, StateError>),
    /// The `hardhat_setMinGasPrice` method is not supported when EIP-1559 is
    /// active.
    #[error("hardhat_setMinGasPrice is not supported when EIP-1559 is active")]
    SetMinGasPriceUnsupported,
    /// Serialization error
    #[error("Failed to serialize response: {0}")]
    Serialization(serde_json::Error),
    /// An error occurred while recovering a signature.
    #[error(transparent)]
    Signature(#[from] edr_eth::signature::SignatureError),
    /// State error
    #[error(transparent)]
    State(#[from] StateError),
    /// System time error
    #[error(transparent)]
    SystemTime(#[from] SystemTimeError),
    /// Timestamp lower than previous timestamp
    #[error("Timestamp {proposed} is lower than the previous block's timestamp {previous}")]
    TimestampLowerThanPrevious { proposed: u64, previous: u64 },
    /// Timestamp equals previous timestamp
    #[error("Timestamp {proposed} is equal to the previous block's timestamp. Enable the 'allowBlocksWithSameTimestamp' option to allow this")]
    TimestampEqualsPrevious { proposed: u64 },
    /// An error occurred while creating a pending transaction.
    #[error(transparent)]
    TransactionCreationError(#[from] TransactionCreationError),
    /// `eth_sendTransaction` failed and
    /// [`ProviderConfig::bail_on_call_failure`] was enabled
    #[error(transparent)]
    TransactionFailed(#[from] TransactionFailure),
    /// Failed to convert an integer type
    #[error("Could not convert the integer argument, due to: {0}")]
    TryFromIntError(#[from] TryFromIntError),
    /// The request hasn't been implemented yet
    #[error("Unimplemented: {0}")]
    Unimplemented(String),
    /// The address is not owned by this node.
    #[error("Unknown account {address}")]
    UnknownAddress { address: Address },
    /// Minimum required hardfork not met
    #[error("Feature is only available in post-{minimum:?} hardforks, the current hardfork is {actual:?}")]
    UnmetHardfork { actual: SpecId, minimum: SpecId },
}

impl From<ProviderError> for jsonrpc::Error {
    fn from(value: ProviderError) -> Self {
        #[allow(clippy::match_same_arms)]
        let (code, data) = match &value {
            ProviderError::AccountOverrideConversionError(_) => (-32000, None),
            ProviderError::AutoMineGasPriceTooLow { .. } => (-32000, None),
            ProviderError::AutoMineMaxFeeTooLow { .. } => (-32000, None),
            ProviderError::AutoMineNonceTooHigh { .. } => (-32000, None),
            ProviderError::AutoMineNonceTooLow { .. } => (-32000, None),
            ProviderError::AutoMinePriorityFeeTooLow { .. } => (-32000, None),
            ProviderError::Blockchain(_) => (-32000, None),
<<<<<<< HEAD
=======
            ProviderError::Creation(_) => (-32000, None),
>>>>>>> 8b59d0cc
            ProviderError::InvalidBlockNumberOrHash { .. } => (-32000, None),
            ProviderError::InvalidBlockTag { .. } => (-32000, None),
            ProviderError::InvalidChainId { .. } => (-32000, None),
            ProviderError::InvalidFilterSubscriptionType { .. } => (-32000, None),
            ProviderError::InvalidTransactionIndex(_) => (-32000, None),
            ProviderError::InvalidTransactionInput(_) => (-32000, None),
            ProviderError::MemPoolUpdate(_) => (-32000, None),
            ProviderError::MineBlock(_) => (-32000, None),
            ProviderError::MinerTransactionError(_) => (-32000, None),
            ProviderError::RlpDecodeError(_) => (-32000, None),
            ProviderError::RpcVersion(_) => (-32000, None),
            ProviderError::RunTransaction(_) => (-32000, None),
            ProviderError::Serialization(_) => (-32000, None),
            ProviderError::SetMinGasPriceUnsupported => (-32000, None),
            ProviderError::Signature(_) => (-32000, None),
            ProviderError::State(_) => (-32000, None),
            ProviderError::SystemTime(_) => (-32000, None),
            ProviderError::TimestampLowerThanPrevious { .. } => (-32000, None),
            ProviderError::TimestampEqualsPrevious { .. } => (-32000, None),
            ProviderError::TransactionFailed(transaction_failure) => (
                -32000,
                Some(
                    serde_json::to_value(transaction_failure).expect("transaction_failure to json"),
                ),
            ),
            ProviderError::TransactionCreationError(_) => (-32000, None),
            ProviderError::TryFromIntError(_) => (-32000, None),
            ProviderError::Unimplemented(_) => (-32000, None),
            ProviderError::UnknownAddress { .. } => (-32000, None),
            ProviderError::UnmetHardfork { .. } => (-32602, None),
        };

        Self {
            code,
            message: value.to_string(),
            data,
        }
    }
}

/// Wrapper around [`revm_primitives::Halt`] to convert error messages to match
/// Hardhat.
#[derive(Debug, thiserror::Error, serde::Serialize)]
#[serde(rename_all = "camelCase")]
pub struct TransactionFailure {
    pub reason: TransactionFailureReason,
    pub data: Option<String>,
    pub transaction_hash: B256,
}

impl TransactionFailure {
    pub fn revert(output: Bytes, transaction_hash: B256) -> Self {
        let data = format!("0x{}", hex::encode(output.as_ref()));
        Self {
            reason: TransactionFailureReason::Revert(output),
            data: Some(data),
            transaction_hash,
        }
    }

    pub fn halt(halt: Halt, tx_hash: B256) -> Self {
        let reason = match halt {
            Halt::OpcodeNotFound | Halt::InvalidFEOpcode => {
                TransactionFailureReason::OpcodeNotFound
            }
            Halt::OutOfGas(error) => TransactionFailureReason::OutOfGas(error),
            halt => TransactionFailureReason::Inner(halt),
        };

        Self {
            reason,
            data: None,
            transaction_hash: tx_hash,
        }
    }
}

impl std::fmt::Display for TransactionFailure {
    fn fmt(&self, f: &mut std::fmt::Formatter<'_>) -> std::fmt::Result {
        match &self.reason {
            TransactionFailureReason::Inner(halt) => write!(f, "{halt:?}"),
            TransactionFailureReason::OpcodeNotFound => {
                write!(
                    f,
                    "VM Exception while processing transaction: invalid opcode"
                )
            }
            TransactionFailureReason::OutOfGas(_error) => write!(f, "out of gas"),
            TransactionFailureReason::Revert(output) => write!(f, "{}", revert_error(output)),
        }
    }
}

#[derive(Debug, serde::Serialize)]
pub enum TransactionFailureReason {
    Inner(Halt),
    OpcodeNotFound,
    OutOfGas(OutOfGasError),
    Revert(Bytes),
}

fn revert_error(output: &Bytes) -> String {
    if output.is_empty() {
        return "Transaction reverted without a reason".to_string();
    }

    match alloy_sol_types::GenericContractError::abi_decode(
        output.as_ref(),
        /* validate */ false,
    ) {
        Ok(contract_error) => {
            match contract_error {
                ContractError::CustomError(custom_error) => {
                    format!("VM Exception while processing transaction: reverted with an unrecognized custom error (return data: {custom_error})")
                }
                ContractError::Revert(revert) => {
                    format!("reverted with reason string '{}'", revert.reason())
                }
                ContractError::Panic(panic) => {
                    format!(
                        "VM Exception while processing transaction: reverted with panic code {} ({})",
                        serde_json::to_string(&panic.code).unwrap().replace('\"', ""),
                        panic_code_to_error_reason(panic.code.try_into().expect("panic code fits into u64"))
                    )
                }
            }
        }
        Err(decode_error) => match decode_error {
            alloy_sol_types::Error::TypeCheckFail { .. } => {
                format!("VM Exception while processing transaction: reverted with an unrecognized custom error (return data: 0x{})", hex::encode(output))
            }
            _ => unreachable!("Since we are not validating, no other error can occur"),
        },
    }
}

fn panic_code_to_error_reason(error_code: u64) -> &'static str {
    match error_code {
        0x1 => "Assertion error",
        0x11 => "Arithmetic operation underflowed or overflowed outside of an unchecked block",
        0x12 => "Division or modulo division by zero",
        0x21 => "Tried to convert a value into an enum, but the value was too big or negative",
        0x22 => "Incorrectly encoded storage byte array",
        0x31 => ".pop() was called on an empty array",
        0x32 => "Array accessed at an out-of-bounds or negative index",
        0x41 => "Too much memory was allocated, or an array was created that is too large",
        0x51 => "Called a zero-initialized variable of internal function type",
        _ => "Unknown panic code",
    }
}<|MERGE_RESOLUTION|>--- conflicted
+++ resolved
@@ -143,10 +143,7 @@
             ProviderError::AutoMineNonceTooLow { .. } => (-32000, None),
             ProviderError::AutoMinePriorityFeeTooLow { .. } => (-32000, None),
             ProviderError::Blockchain(_) => (-32000, None),
-<<<<<<< HEAD
-=======
             ProviderError::Creation(_) => (-32000, None),
->>>>>>> 8b59d0cc
             ProviderError::InvalidBlockNumberOrHash { .. } => (-32000, None),
             ProviderError::InvalidBlockTag { .. } => (-32000, None),
             ProviderError::InvalidChainId { .. } => (-32000, None),
