use std::time::SystemTimeError;

use edr_eth::{
    remote::{filter::SubscriptionType, jsonrpc, BlockSpec},
    Address, U256,
};
use edr_evm::{
    blockchain::BlockchainError, state::StateError, MineBlockError, MinerTransactionError,
    TransactionCreationError,
};

#[derive(Debug, thiserror::Error)]
pub enum ProviderError {
    /// Blockchain error
    #[error(transparent)]
    Blockchain(#[from] BlockchainError),
<<<<<<< HEAD
    /// An error that occurred while constructing a forked blockchain.
    #[error(transparent)]
    ForkedBlockchainCreation(#[from] ForkedCreationError),
    /// Block number or hash doesn't exist in blockchain
    #[error("Block number or block hash doesn't exist: '{0}'")]
    InvalidBlockNumberOrHash(BlockSpec),
=======
>>>>>>> 7d25b1b5
    /// Invalid filter subscription type
    #[error("Subscription {filter_id} is not a {expected:?} subscription, but a {actual:?} subscription")]
    InvalidFilterSubscriptionType {
        filter_id: U256,
        expected: SubscriptionType,
        actual: SubscriptionType,
    },
<<<<<<< HEAD
    /// Invalid initial date
    #[error("The initial date configuration value {0:?} is in the future")]
    InvalidInitialDate(SystemTime),
    /// Invalid transaction index
    #[error("Transaction index '{0}' is too large")]
    InvalidTransactionIndex(U256),
=======
>>>>>>> 7d25b1b5
    /// Invalid transaction request
    #[error("Could not convert transaction request into a typed request")]
    InvalidTransactionRequest,
    /// An error occurred while updating the mem pool.
    #[error(transparent)]
    MemPoolUpdate(StateError),
    /// An error occurred while mining a block.
    #[error(transparent)]
    MineBlock(#[from] MineBlockError<BlockchainError, StateError>),
    /// An error occurred while adding a pending transaction to the mem pool.
    #[error(transparent)]
    MinerTransactionError(#[from] MinerTransactionError<StateError>),
    /// Rlp decode error
    #[error(transparent)]
    RlpDecodeError(#[from] rlp::DecoderError),
    /// Unsupported RPC version
    #[error("unsupported JSON-RPC version: {0:?}")]
    RpcVersion(jsonrpc::Version),
    /// Serialization error
    #[error("Failed to serialize response: {0}")]
    Serialization(serde_json::Error),
    /// An error occurred while recovering a signature.
    #[error(transparent)]
    Signature(#[from] edr_eth::signature::SignatureError),
    /// State error
    #[error(transparent)]
    State(#[from] StateError),
    /// System time error
    #[error(transparent)]
    SystemTime(#[from] SystemTimeError),
    /// Timestamp lower than previous timestamp
    #[error("Timestamp {proposed} is lower than the previous block's timestamp {previous}")]
    TimestampLowerThanPrevious { proposed: u64, previous: u64 },
    /// Timestamp equals previous timestamp
    #[error("Timestamp {proposed} is equal to the previous block's timestamp. Enable the 'allowBlocksWithSameTimestamp' option to allow this")]
    TimestampEqualsPrevious { proposed: u64 },
    /// An error occurred while creating a pending transaction.
    #[error(transparent)]
    TransactionCreationError(#[from] TransactionCreationError<StateError>),
    /// The request hasn't been implemented yet
    #[error("Unimplemented: {0}")]
    Unimplemented(String),
    /// The address is not owned by this node.
    #[error("{address} is not owned by this node")]
    UnknownAddress { address: Address },
}<|MERGE_RESOLUTION|>--- conflicted
+++ resolved
@@ -14,15 +14,9 @@
     /// Blockchain error
     #[error(transparent)]
     Blockchain(#[from] BlockchainError),
-<<<<<<< HEAD
-    /// An error that occurred while constructing a forked blockchain.
-    #[error(transparent)]
-    ForkedBlockchainCreation(#[from] ForkedCreationError),
     /// Block number or hash doesn't exist in blockchain
     #[error("Block number or block hash doesn't exist: '{0}'")]
     InvalidBlockNumberOrHash(BlockSpec),
-=======
->>>>>>> 7d25b1b5
     /// Invalid filter subscription type
     #[error("Subscription {filter_id} is not a {expected:?} subscription, but a {actual:?} subscription")]
     InvalidFilterSubscriptionType {
@@ -30,15 +24,9 @@
         expected: SubscriptionType,
         actual: SubscriptionType,
     },
-<<<<<<< HEAD
-    /// Invalid initial date
-    #[error("The initial date configuration value {0:?} is in the future")]
-    InvalidInitialDate(SystemTime),
     /// Invalid transaction index
     #[error("Transaction index '{0}' is too large")]
     InvalidTransactionIndex(U256),
-=======
->>>>>>> 7d25b1b5
     /// Invalid transaction request
     #[error("Could not convert transaction request into a typed request")]
     InvalidTransactionRequest,
