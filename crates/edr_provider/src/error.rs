--- conflicted
+++ resolved
@@ -27,16 +27,13 @@
     /// Block number or hash doesn't exist in blockchain
     #[error("Block number or block hash doesn't exist: '{0}'")]
     InvalidBlockNumberOrHash(BlockSpec),
-<<<<<<< HEAD
-    /// Invalid chain ID
-    #[error("Invalid chainId ${actual} provided, expected ${expected} instead.")]
-    InvalidChainId { expected: u64, actual: u64 },
-=======
     /// The block tag is not allowed in pre-merge hardforks.
     /// https://github.com/NomicFoundation/hardhat/blob/b84baf2d9f5d3ea897c06e0ecd5e7084780d8b6c/packages/hardhat-core/src/internal/hardhat-network/provider/modules/eth.ts#L1820
     #[error("The '{block_spec}' block tag is not allowed in pre-merge hardforks. You are using the '{spec:?}' hardfork.")]
     InvalidBlockTag { block_spec: BlockSpec, spec: SpecId },
->>>>>>> e4f702d0
+    /// Invalid chain ID
+    #[error("Invalid chainId ${actual} provided, expected ${expected} instead.")]
+    InvalidChainId { expected: u64, actual: u64 },
     /// Invalid filter subscription type
     #[error("Subscription {filter_id} is not a {expected:?} subscription, but a {actual:?} subscription")]
     InvalidFilterSubscriptionType {
@@ -96,7 +93,7 @@
     #[error("Unimplemented: {0}")]
     Unimplemented(String),
     /// The address is not owned by this node.
-    #[error("{address} is not owned by this node")]
+    #[error("Unknown account {address}")]
     UnknownAddress { address: Address },
     /// Minimum required hardfork not met
     #[error("Feature is only available in post-{minimum:?} hardforks, the current hardfork is {actual:?}")]
