--- conflicted
+++ resolved
@@ -58,11 +58,8 @@
             excess_gas: 0,
         }),
         initial_date: Some(SystemTime::now()),
-<<<<<<< HEAD
         initial_parent_beacon_block_root: Some(KECCAK_NULL_RLP),
-=======
         mining: MiningConfig::default(),
->>>>>>> 79f26ee5
         network_id: 123,
         cache_dir,
     }
