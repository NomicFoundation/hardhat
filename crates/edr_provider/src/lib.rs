--- conflicted
+++ resolved
@@ -125,125 +125,6 @@
         serde_json::to_value(results).map_err(ProviderError::Serialization)
     }
 
-<<<<<<< HEAD
-    serde_json::to_value(results).map_err(ProviderError::Serialization)
-}
-
-fn handle_single_request(
-    data: &mut ProviderData,
-    request: MethodInvocation,
-) -> Result<serde_json::Value, ProviderError> {
-    // TODO: Remove the lint override once all methods have been implemented
-    #[allow(clippy::match_same_arms)]
-    match request {
-        // eth_* method
-        MethodInvocation::Accounts(()) => eth::handle_accounts_request(data).and_then(to_json),
-        MethodInvocation::BlockNumber(()) => {
-            eth::handle_block_number_request(data).and_then(to_json)
-        }
-        MethodInvocation::Call(request, block_spec, state_overrides) => {
-            eth::handle_call_request(data, request, block_spec, state_overrides).and_then(to_json)
-        }
-        MethodInvocation::ChainId(()) => eth::handle_chain_id_request(data).and_then(to_json),
-        MethodInvocation::Coinbase(()) => eth::handle_coinbase_request(data).and_then(to_json),
-        MethodInvocation::EstimateGas(call_request, block_spec) => {
-            eth::handle_estimate_gas(data, call_request, block_spec).and_then(to_json)
-        }
-        MethodInvocation::FeeHistory(block_count, block_spec, reward_percentiles) => {
-            eth::handle_fee_history(data, block_count, block_spec, reward_percentiles)
-                .and_then(to_json)
-        }
-        MethodInvocation::GasPrice(()) => Err(ProviderError::Unimplemented("GasPrice".to_string())),
-        MethodInvocation::GetBalance(address, block_spec) => {
-            eth::handle_get_balance_request(data, address, block_spec).and_then(to_json)
-        }
-        MethodInvocation::GetBlockByNumber(block_spec, transaction_detail_flag) => {
-            eth::handle_get_block_by_number_request(data, block_spec, transaction_detail_flag)
-                .and_then(to_json)
-        }
-        MethodInvocation::GetBlockByHash(block_hash, transaction_detail_flag) => {
-            eth::handle_get_block_by_hash_request(data, block_hash, transaction_detail_flag)
-                .and_then(to_json)
-        }
-        MethodInvocation::GetBlockTransactionCountByHash(block_hash) => {
-            eth::handle_get_block_transaction_count_by_hash_request(data, block_hash)
-                .and_then(to_json)
-        }
-        MethodInvocation::GetBlockTransactionCountByNumber(block_spec) => {
-            eth::handle_get_block_transaction_count_by_block_number(data, block_spec)
-                .and_then(to_json)
-        }
-        MethodInvocation::GetCode(address, block_spec) => {
-            eth::handle_get_code_request(data, address, block_spec).and_then(to_json)
-        }
-        MethodInvocation::GetFilterChanges(filter_id) => {
-            eth::handle_get_filter_changes_request(data, filter_id).and_then(to_json)
-        }
-        MethodInvocation::GetFilterLogs(filter_id) => {
-            eth::handle_get_filter_logs_request(data, filter_id).and_then(to_json)
-        }
-        MethodInvocation::GetLogs(input) => eth::handle_get_logs(data, input).and_then(to_json),
-        MethodInvocation::GetStorageAt(address, index, block_spec) => {
-            eth::handle_get_storage_at_request(data, address, index, block_spec).and_then(to_json)
-        }
-        MethodInvocation::GetTransactionByBlockHashAndIndex(block_hash, index) => {
-            eth::handle_get_transaction_by_block_hash_and_index(data, block_hash, index)
-                .and_then(to_json)
-        }
-        MethodInvocation::GetTransactionByBlockNumberAndIndex(block_spec, index) => {
-            eth::handle_get_transaction_by_block_spec_and_index(data, block_spec, index)
-                .and_then(to_json)
-        }
-        MethodInvocation::GetTransactionByHash(transaction_hash) => {
-            eth::handle_get_transaction_by_hash(data, transaction_hash).and_then(to_json)
-        }
-        MethodInvocation::GetTransactionCount(address, block_spec) => {
-            eth::handle_get_transaction_count_request(data, address, block_spec).and_then(to_json)
-        }
-        MethodInvocation::GetTransactionReceipt(transaction_hash) => {
-            eth::handle_get_transaction_receipt(data, transaction_hash).and_then(to_json)
-        }
-        MethodInvocation::Mining(()) => Err(ProviderError::Unimplemented("Mining".to_string())),
-        MethodInvocation::NetListening(()) => eth::handle_net_listening_request().and_then(to_json),
-        MethodInvocation::NetPeerCount(()) => {
-            eth::handle_net_peer_count_request().and_then(to_json)
-        }
-        MethodInvocation::NetVersion(()) => eth::handle_net_version_request(data).and_then(to_json),
-        MethodInvocation::NewBlockFilter(()) => {
-            Err(ProviderError::Unimplemented("NewBlockFilter".to_string()))
-        }
-        MethodInvocation::NewFilter(_) => {
-            Err(ProviderError::Unimplemented("NewFilter".to_string()))
-        }
-        MethodInvocation::NewPendingTransactionFilter(()) => {
-            eth::handle_new_pending_transaction_filter_request(data).and_then(to_json)
-        }
-        MethodInvocation::PendingTransactions(()) => {
-            eth::handle_pending_transactions(data).and_then(to_json)
-        }
-        MethodInvocation::SendRawTransaction(raw_transaction) => {
-            eth::handle_send_raw_transaction_request(data, raw_transaction).and_then(to_json)
-        }
-        MethodInvocation::SendTransaction(transaction_request) => {
-            eth::handle_send_transaction_request(data, transaction_request).and_then(to_json)
-        }
-        MethodInvocation::Sign(message, address) => {
-            eth::handle_sign_request(data, message, address).and_then(to_json)
-        }
-        MethodInvocation::SignTypedDataV4(_, _) => {
-            Err(ProviderError::Unimplemented("SignTypedDataV4".to_string()))
-        }
-        MethodInvocation::Subscribe(_) => {
-            Err(ProviderError::Unimplemented("Subscribe".to_string()))
-        }
-        MethodInvocation::Syncing(()) => Err(ProviderError::Unimplemented("Syncing".to_string())),
-        MethodInvocation::UninstallFilter(filter_id) => {
-            eth::handle_uninstall_filter_request(data, filter_id).and_then(to_json)
-        }
-        MethodInvocation::Unsubscribe(filter_id) => {
-            eth::handle_unsubscribe_request(data, filter_id).and_then(to_json)
-        }
-=======
     fn handle_single_request(
         &self,
         data: &mut ProviderData,
@@ -263,11 +144,12 @@
             }
             MethodInvocation::ChainId(()) => eth::handle_chain_id_request(data).and_then(to_json),
             MethodInvocation::Coinbase(()) => eth::handle_coinbase_request(data).and_then(to_json),
-            MethodInvocation::EstimateGas(_, _) => {
-                Err(ProviderError::Unimplemented("EstimateGas".to_string()))
-            }
-            MethodInvocation::FeeHistory(_, _, _) => {
-                Err(ProviderError::Unimplemented("FeeHistory".to_string()))
+            MethodInvocation::EstimateGas(call_request, block_spec) => {
+                eth::handle_estimate_gas(data, call_request, block_spec).and_then(to_json)
+            }
+            MethodInvocation::FeeHistory(block_count, block_spec, reward_percentiles) => {
+                eth::handle_fee_history(data, block_count, block_spec, reward_percentiles)
+                    .and_then(to_json)
             }
             MethodInvocation::GasPrice(()) => eth::handle_gas_price(data).and_then(to_json),
             MethodInvocation::GetBalance(address, block_spec) => {
@@ -298,9 +180,7 @@
             MethodInvocation::GetFilterLogs(filter_id) => {
                 eth::handle_get_filter_logs_request(data, filter_id).and_then(to_json)
             }
-            MethodInvocation::GetLogs(_) => {
-                Err(ProviderError::Unimplemented("GetLogs".to_string()))
-            }
+            MethodInvocation::GetLogs(input) => eth::handle_get_logs(data, input).and_then(to_json),
             MethodInvocation::GetStorageAt(address, index, block_spec) => {
                 eth::handle_get_storage_at_request(data, address, index, block_spec)
                     .and_then(to_json)
@@ -367,7 +247,6 @@
             MethodInvocation::Unsubscribe(filter_id) => {
                 eth::handle_unsubscribe_request(data, filter_id).and_then(to_json)
             }
->>>>>>> df47a1a4
 
             // web3_* methods
             MethodInvocation::Web3ClientVersion(()) => {
