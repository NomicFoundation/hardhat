--- conflicted
+++ resolved
@@ -64,18 +64,11 @@
 impl Provider {
     /// Constructs a new instance.
     pub async fn new(
-<<<<<<< HEAD
         runtime: runtime::Handle,
+        callbacks: Box<dyn SyncInspectorCallbacks>,
         config: ProviderConfig,
     ) -> Result<Self, CreationError> {
-        let data = ProviderData::new(runtime.clone(), config.clone()).await?;
-=======
-        runtime: &runtime::Handle,
-        callbacks: Box<dyn SyncInspectorCallbacks>,
-        config: &ProviderConfig,
-    ) -> Result<Self, CreationError> {
-        let data = ProviderData::new(runtime, callbacks, config).await?;
->>>>>>> 2aba7ccb
+        let data = ProviderData::new(runtime.clone(), callbacks, config.clone()).await?;
         let data = Arc::new(Mutex::new(data));
 
         let interval_miner = config
