mod config;
mod data;
mod error;
mod filter;
mod interval;
mod logger;
mod requests;
mod snapshot;
/// Test utilities
#[cfg(test)]
pub mod test_utils;

use std::sync::Arc;

use parking_lot::Mutex;
use tokio::runtime;

pub use self::{config::*, error::ProviderError, requests::ProviderRequest};
use self::{
    data::{CreationError, ProviderData},
    interval::IntervalMiner,
    requests::{eth, hardhat, EthRequest, Request},
};

/// A JSON-RPC provider for Ethereum.
///
/// Add a layer in front that handles this
///
/// ```rust,ignore
/// let RpcRequest {
///     version,
///     method: request,
///     id,
/// } = request;
///
/// if version != jsonrpc::Version::V2_0 {
///     return Err(ProviderError::RpcVersion(version));
/// }
///
/// fn to_response(
///     id: jsonrpc::Id,
///     result: Result<serde_json::Value, ProviderError>,
/// ) -> jsonrpc::Response<serde_json::Value> { let data = match result {
///   Ok(result) => jsonrpc::ResponseData::Success { result }, Err(error) =>
///   jsonrpc::ResponseData::Error { error: jsonrpc::Error { code: -32000,
///   message: error.to_string(), data: None, }, }, };
///
///     jsonrpc::Response {
///         jsonrpc: jsonrpc::Version::V2_0,
///         id,
///         data,
///     }
/// }
/// ```
pub struct Provider {
    data: Arc<Mutex<ProviderData>>,
    /// Interval miner runs in the background, if enabled.
    _interval_miner: Option<IntervalMiner>,
}

impl Provider {
    /// Constructs a new instance.
    pub async fn new(
        runtime: &runtime::Handle,
        config: &ProviderConfig,
    ) -> Result<Self, CreationError> {
        let data = ProviderData::new(runtime, config).await?;
        let data = Arc::new(Mutex::new(data));

        let interval_miner = config
            .mining
            .interval
            .as_ref()
            .map(|config| IntervalMiner::new(runtime.clone(), config.clone(), data.clone()));

        Ok(Self {
            data,
            _interval_miner: interval_miner,
        })
    }

    pub fn handle_request(
        &self,
        request: ProviderRequest,
    ) -> Result<serde_json::Value, ProviderError> {
        let mut data = self.data.lock();

        // TODO: resolve deserialization defaults using data
        // Will require changes to `ProviderRequest` to receive `json_serde::Value`

        match request {
            ProviderRequest::Single(request) => handle_single_request(&mut data, request),
            ProviderRequest::Batch(requests) => handle_batch_request(&mut data, requests),
        }
    }
}

/// Handles a JSON request for an execution provider.
fn handle_single_request(
    data: &mut ProviderData,
    request: Request,
) -> Result<serde_json::Value, ProviderError> {
    match request {
        Request::Eth(request) => handle_eth_request(data, request),
        Request::Hardhat(request) => handle_hardhat_request(data, request),
    }
}

/// Handles a batch of JSON requests for an execution provider.
fn handle_batch_request(
    data: &mut ProviderData,
    request: Vec<Request>,
) -> Result<serde_json::Value, ProviderError> {
    let mut results = Vec::new();

    for req in request {
        results.push(handle_single_request(data, req)?);
    }

    serde_json::to_value(results).map_err(ProviderError::Serialization)
}

fn handle_eth_request(
    data: &mut ProviderData,
    request: EthRequest,
) -> Result<serde_json::Value, ProviderError> {
    // TODO: Remove the lint override once all methods have been implemented
    #[allow(clippy::match_same_arms)]
    match request {
        EthRequest::Accounts(()) => eth::handle_accounts_request(data).and_then(to_json),
        EthRequest::BlockNumber(()) => eth::handle_block_number_request(data).and_then(to_json),
        EthRequest::Call(request, block_spec, state_overrides) => {
            eth::handle_call_request(data, request, block_spec, state_overrides).and_then(to_json)
        }
        EthRequest::ChainId(()) => eth::handle_chain_id_request(data).and_then(to_json),
        EthRequest::Coinbase(()) => eth::handle_coinbase_request(data).and_then(to_json),
        EthRequest::EstimateGas(_, _) => {
            Err(ProviderError::Unimplemented("EstimateGas".to_string()))
        }
        EthRequest::FeeHistory(_, _, _) => {
            Err(ProviderError::Unimplemented("FeeHistory".to_string()))
        }
        EthRequest::GasPrice(()) => Err(ProviderError::Unimplemented("GasPrice".to_string())),
        EthRequest::GetBalance(address, block_spec) => {
            eth::handle_get_balance_request(data, address, block_spec).and_then(to_json)
        }
<<<<<<< HEAD
        EthRequest::GetBlockByNumber(_, _) => {
            Err(ProviderError::Unimplemented("GetBlockByNumber".to_string()))
=======
        EthRequest::GetBlockByNumber(block_spec, transaction_detail_flag) => {
            eth::handle_get_block_by_number_request(data, block_spec, transaction_detail_flag)
                .and_then(to_json)
        }
        EthRequest::GetBlockByHash(_, _) => Err(ProviderError::Unimplemented("".to_string())),
        EthRequest::GetBlockTransactionCountByHash(_) => {
            Err(ProviderError::Unimplemented("".to_string()))
>>>>>>> e4f702d0
        }
        EthRequest::GetBlockByHash(_, _) => {
            Err(ProviderError::Unimplemented("GetBlockByHash".to_string()))
        }
        EthRequest::GetBlockTransactionCountByHash(_) => Err(ProviderError::Unimplemented(
            "GetBlockTransactionCountByHash".to_string(),
        )),
        EthRequest::GetBlockTransactionCountByNumber(_) => Err(ProviderError::Unimplemented(
            "GetBlockTransactionCountByNumber".to_string(),
        )),
        EthRequest::GetCode(address, block_spec) => {
            eth::handle_get_code_request(data, address, block_spec).and_then(to_json)
        }
        EthRequest::GetFilterChanges(filter_id) => {
            eth::handle_get_filter_changes_request(data, filter_id).and_then(to_json)
        }
        EthRequest::GetFilterLogs(filter_id) => {
            eth::handle_get_filter_logs_request(data, filter_id).and_then(to_json)
        }
        EthRequest::GetLogs(_) => Err(ProviderError::Unimplemented("GetLogs".to_string())),
        EthRequest::GetStorageAt(address, index, block_spec) => {
            eth::handle_get_storage_at_request(data, address, index, block_spec).and_then(to_json)
        }
        EthRequest::GetTransactionByBlockHashAndIndex(block_hash, index) => {
            eth::handle_get_transaction_by_block_hash_and_index(data, block_hash, index)
                .and_then(to_json)
        }
        EthRequest::GetTransactionByBlockNumberAndIndex(block_spec, index) => {
            eth::handle_get_transaction_by_block_spec_and_index(data, block_spec, index)
                .and_then(to_json)
        }
        EthRequest::GetTransactionByHash(transaction_hash) => {
            eth::handle_get_transaction_by_hash(data, transaction_hash).and_then(to_json)
        }
        EthRequest::GetTransactionCount(address, block_spec) => {
            eth::handle_get_transaction_count_request(data, address, block_spec).and_then(to_json)
        }
        EthRequest::GetTransactionReceipt(transaction_hash) => {
            eth::handle_get_transaction_receipt(data, transaction_hash).and_then(to_json)
        }
        EthRequest::Mining(()) => Err(ProviderError::Unimplemented("Mining".to_string())),
        EthRequest::NetListening(()) => eth::handle_net_listening_request().and_then(to_json),
        EthRequest::NetPeerCount(()) => eth::handle_net_peer_count_request().and_then(to_json),
        EthRequest::NetVersion(()) => eth::handle_net_version_request(data).and_then(to_json),
        EthRequest::NewBlockFilter(()) => {
            Err(ProviderError::Unimplemented("NewBlockFilter".to_string()))
        }
        EthRequest::NewFilter(_) => Err(ProviderError::Unimplemented("NewFilter".to_string())),
        EthRequest::NewPendingTransactionFilter(()) => {
            eth::handle_new_pending_transaction_filter_request(data).and_then(to_json)
        }
        EthRequest::PendingTransactions(()) => Err(ProviderError::Unimplemented(
            "PendingTransactions".to_string(),
        )),
        EthRequest::SendRawTransaction(raw_transaction) => {
            eth::handle_send_raw_transaction_request(data, raw_transaction).and_then(to_json)
        }
        EthRequest::SendTransaction(transaction_request) => {
            eth::handle_send_transaction_request(data, transaction_request).and_then(to_json)
        }
        EthRequest::Sign(address, message) => {
            eth::handle_sign_request(data, address, message).and_then(to_json)
        }
        EthRequest::SignTypedDataV4(_, _) => {
            Err(ProviderError::Unimplemented("SignTypedDataV4".to_string()))
        }
        EthRequest::Subscribe(_) => Err(ProviderError::Unimplemented("Subscribe".to_string())),
        EthRequest::Syncing(()) => Err(ProviderError::Unimplemented("Syncing".to_string())),
        EthRequest::UninstallFilter(filter_id) => {
            eth::handle_uninstall_filter_request(data, filter_id).and_then(to_json)
        }
        EthRequest::Unsubscribe(filter_id) => {
            eth::handle_unsubscribe_request(data, filter_id).and_then(to_json)
        }
        EthRequest::Web3ClientVersion(()) => {
            eth::handle_web3_client_version_request().and_then(to_json)
        }
        EthRequest::Web3Sha3(message) => eth::handle_web3_sha3_request(message).and_then(to_json),
        EthRequest::EvmIncreaseTime(increment) => {
            eth::handle_increase_time_request(data, increment).and_then(to_json)
        }
        EthRequest::EvmMine(timestamp) => {
            eth::handle_mine_request(data, timestamp).and_then(to_json)
        }
        EthRequest::EvmRevert(snapshot_id) => {
            eth::handle_revert_request(data, snapshot_id).and_then(to_json)
        }
        EthRequest::EvmSetAutomine(enabled) => {
            eth::handle_set_automine_request(data, enabled).and_then(to_json)
        }
        EthRequest::EvmSetBlockGasLimit(gas_limit) => {
            eth::handle_set_block_gas_limit_request(data, gas_limit).and_then(to_json)
        }
        EthRequest::EvmSetIntervalMining(_) => Err(ProviderError::Unimplemented(
            "EvmSetIntervalMining".to_string(),
        )),
        EthRequest::EvmSetNextBlockTimestamp(timestamp) => {
            eth::handle_set_next_block_timestamp_request(data, timestamp).and_then(to_json)
        }
        EthRequest::EvmSnapshot(()) => eth::handle_snapshot_request(data).and_then(to_json),
    }
}

fn handle_hardhat_request(
    data: &mut ProviderData,
    request: rpc_hardhat::Request,
) -> Result<serde_json::Value, ProviderError> {
    // TODO: Remove the lint override once all methods have been implemented
    #[allow(clippy::match_same_arms)]
    match request {
        rpc_hardhat::Request::AddCompilationResult(_, _, _) => Err(ProviderError::Unimplemented(
            "AddCompilationResult".to_string(),
        )),
        rpc_hardhat::Request::DropTransaction(_) => {
            Err(ProviderError::Unimplemented("DropTransaction".to_string()))
        }
        rpc_hardhat::Request::GetAutomine(()) => {
            hardhat::handle_get_automine_request(data).and_then(to_json)
        }
        rpc_hardhat::Request::GetStackTraceFailuresCount(()) => Err(ProviderError::Unimplemented(
            "GetStackTraceFailuresCount".to_string(),
        )),
        rpc_hardhat::Request::ImpersonateAccount(address) => {
            hardhat::handle_impersonate_account_request(data, address).and_then(to_json)
        }
        rpc_hardhat::Request::IntervalMine(()) => {
            hardhat::handle_interval_mine_request(data).and_then(to_json)
        }
        rpc_hardhat::Request::Metadata(()) => {
            hardhat::handle_metadata_request(data).and_then(to_json)
        }
        rpc_hardhat::Request::Mine(_, _) => Err(ProviderError::Unimplemented("Mine".to_string())),
        rpc_hardhat::Request::Reset(_) => Err(ProviderError::Unimplemented("Reset".to_string())),
        rpc_hardhat::Request::SetBalance(address, balance) => {
            hardhat::handle_set_balance(data, address, balance).and_then(to_json)
        }
        rpc_hardhat::Request::SetCode(address, code) => {
            hardhat::handle_set_code(data, address, code).and_then(to_json)
        }
        rpc_hardhat::Request::SetCoinbase(coinbase) => {
            hardhat::handle_set_coinbase_request(data, coinbase).and_then(to_json)
        }
        rpc_hardhat::Request::SetLoggingEnabled(_) => Err(ProviderError::Unimplemented(
            "SetLoggingEnabled".to_string(),
        )),
        rpc_hardhat::Request::SetMinGasPrice(_) => {
            Err(ProviderError::Unimplemented("SetMinGasPrice".to_string()))
        }
        rpc_hardhat::Request::SetNextBlockBaseFeePerGas(base_fee_per_gas) => {
            hardhat::handle_set_next_block_base_fee_per_gas_request(data, base_fee_per_gas)
                .and_then(to_json)
        }
        rpc_hardhat::Request::SetNonce(address, nonce) => {
            hardhat::handle_set_nonce(data, address, nonce).and_then(to_json)
        }
        rpc_hardhat::Request::SetPrevRandao(prev_randao) => {
            hardhat::handle_set_prev_randao_request(data, prev_randao).and_then(to_json)
        }
        rpc_hardhat::Request::SetStorageAt(address, index, value) => {
            hardhat::handle_set_storage_at(data, address, index, value).and_then(to_json)
        }
        rpc_hardhat::Request::StopImpersonatingAccount(address) => {
            hardhat::handle_stop_impersonating_account_request(data, address).and_then(to_json)
        }
    }
}

fn to_json<T: serde::Serialize>(value: T) -> Result<serde_json::Value, ProviderError> {
    serde_json::to_value(value).map_err(ProviderError::Serialization)
}<|MERGE_RESOLUTION|>--- conflicted
+++ resolved
@@ -144,18 +144,9 @@
         EthRequest::GetBalance(address, block_spec) => {
             eth::handle_get_balance_request(data, address, block_spec).and_then(to_json)
         }
-<<<<<<< HEAD
-        EthRequest::GetBlockByNumber(_, _) => {
-            Err(ProviderError::Unimplemented("GetBlockByNumber".to_string()))
-=======
         EthRequest::GetBlockByNumber(block_spec, transaction_detail_flag) => {
             eth::handle_get_block_by_number_request(data, block_spec, transaction_detail_flag)
                 .and_then(to_json)
-        }
-        EthRequest::GetBlockByHash(_, _) => Err(ProviderError::Unimplemented("".to_string())),
-        EthRequest::GetBlockTransactionCountByHash(_) => {
-            Err(ProviderError::Unimplemented("".to_string()))
->>>>>>> e4f702d0
         }
         EthRequest::GetBlockByHash(_, _) => {
             Err(ProviderError::Unimplemented("GetBlockByHash".to_string()))
