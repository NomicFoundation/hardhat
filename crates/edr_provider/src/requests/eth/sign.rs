<<<<<<< HEAD
use edr_eth::{signature::Signature, Address, Bytes};
=======
use edr_eth::{serde::ZeroXPrefixedBytes, Address};
>>>>>>> b3c3ad6b

use crate::{data::ProviderData, ProviderError};

pub fn handle_sign_request(
    data: &ProviderData,
<<<<<<< HEAD
    address: Address,
    message: Bytes,
) -> Result<Signature, ProviderError> {
    data.sign(&address, message)
=======
    message: ZeroXPrefixedBytes,
    address: Address,
) -> Result<ZeroXPrefixedBytes, ProviderError> {
    Ok((&data.sign(&address, message)?).into())
>>>>>>> b3c3ad6b
}<|MERGE_RESOLUTION|>--- conflicted
+++ resolved
@@ -1,22 +1,11 @@
-<<<<<<< HEAD
-use edr_eth::{signature::Signature, Address, Bytes};
-=======
-use edr_eth::{serde::ZeroXPrefixedBytes, Address};
->>>>>>> b3c3ad6b
+use edr_eth::{Address, Bytes};
 
 use crate::{data::ProviderData, ProviderError};
 
 pub fn handle_sign_request(
     data: &ProviderData,
-<<<<<<< HEAD
+    message: Bytes,
     address: Address,
-    message: Bytes,
-) -> Result<Signature, ProviderError> {
-    data.sign(&address, message)
-=======
-    message: ZeroXPrefixedBytes,
-    address: Address,
-) -> Result<ZeroXPrefixedBytes, ProviderError> {
+) -> Result<Bytes, ProviderError> {
     Ok((&data.sign(&address, message)?).into())
->>>>>>> b3c3ad6b
 }