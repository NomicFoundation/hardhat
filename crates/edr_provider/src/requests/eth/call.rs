--- conflicted
+++ resolved
@@ -60,10 +60,6 @@
             chain_id,
         })
     } else {
-<<<<<<< HEAD
-        // Question: Is there a reason we don't support EIP-2930 calls?
-=======
->>>>>>> 8b59d0cc
         let max_fee_per_gas = max_fee_per_gas
             .or(max_priority_fee_per_gas)
             .unwrap_or(U256::ZERO);
