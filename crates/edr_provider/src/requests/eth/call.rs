use edr_eth::{
<<<<<<< HEAD
    remote::{methods::CallRequest, BlockSpec, StateOverrideOptions},
=======
    remote::{eth::CallRequest, BlockSpec, StateOverrideOptions},
    serde::ZeroXPrefixedBytes,
>>>>>>> b3c3ad6b
    transaction::{Eip1559TransactionRequest, Eip155TransactionRequest, TransactionRequest},
    Bytes, SpecId, U256,
};
use edr_evm::{state::StateOverrides, PendingTransaction};

use crate::{data::ProviderData, requests::validation::validate_transaction_spec, ProviderError};

pub fn handle_call_request(
    data: &ProviderData,
    request: CallRequest,
    block_spec: Option<BlockSpec>,
    state_overrides: Option<StateOverrideOptions>,
) -> Result<Bytes, ProviderError> {
    validate_call_request(data, &request)?;

    let state_overrides =
        state_overrides.map_or(Ok(StateOverrides::default()), StateOverrides::try_from)?;

    let transaction = resolve_call_request(data, request, block_spec.as_ref(), &state_overrides)?;
    data.run_call(transaction, block_spec.as_ref(), &state_overrides)
}

fn resolve_call_request(
    data: &ProviderData,
    request: CallRequest,
    block_spec: Option<&BlockSpec>,
    state_overrides: &StateOverrides,
) -> Result<PendingTransaction, ProviderError> {
    let CallRequest {
        from,
        to,
        gas,
        gas_price,
        max_fee_per_gas,
        max_priority_fee_per_gas,
        value,
        data: input,
        access_list,
    } = request;

    let chain_id = data.chain_id();
    let from = from.unwrap_or_else(|| data.default_caller());
    let gas_limit = gas.unwrap_or_else(|| data.block_gas_limit());
    let input = input.map_or(Bytes::new(), Bytes::from);
    let nonce = data.nonce(&from, block_spec, state_overrides)?;
    let value = value.unwrap_or(U256::ZERO);

    let transaction = if data.spec_id() < SpecId::LONDON || gas_price.is_some() {
        TransactionRequest::Eip155(Eip155TransactionRequest {
            nonce,
            gas_price: gas_price.unwrap_or(U256::ZERO),
            gas_limit,
            kind: to.into(),
            value,
            input,
            chain_id,
        })
    } else {
        let max_fee_per_gas = max_fee_per_gas
            .or(max_priority_fee_per_gas)
            .unwrap_or(U256::ZERO);

        let max_priority_fee_per_gas = max_priority_fee_per_gas.unwrap_or(U256::ZERO);

        TransactionRequest::Eip1559(Eip1559TransactionRequest {
            chain_id,
            nonce,
            max_fee_per_gas,
            max_priority_fee_per_gas,
            gas_limit,
            kind: to.into(),
            value,
            input,
            access_list: access_list.unwrap_or_default(),
        })
    };

    let transaction = transaction.fake_sign(&from);
    PendingTransaction::with_caller(data.spec_id(), transaction, from)
        .map_err(ProviderError::TransactionCreationError)
}

fn validate_call_request(data: &ProviderData, request: &CallRequest) -> Result<(), ProviderError> {
    validate_transaction_spec(data.spec_id(), request.into())
}<|MERGE_RESOLUTION|>--- conflicted
+++ resolved
@@ -1,10 +1,5 @@
 use edr_eth::{
-<<<<<<< HEAD
-    remote::{methods::CallRequest, BlockSpec, StateOverrideOptions},
-=======
     remote::{eth::CallRequest, BlockSpec, StateOverrideOptions},
-    serde::ZeroXPrefixedBytes,
->>>>>>> b3c3ad6b
     transaction::{Eip1559TransactionRequest, Eip155TransactionRequest, TransactionRequest},
     Bytes, SpecId, U256,
 };
