use std::ops::Deref;

use napi::{
    bindgen_prelude::{Buffer, Either3},
    Env, JsObject,
};
use napi_derive::napi;
use rethnet_eth::Address;

use crate::{cast::TryCast, config::SpecId, state::StateManager};

use super::signed::{EIP1559SignedTransaction, EIP2930SignedTransaction, LegacySignedTransaction};

#[napi]
pub struct PendingTransaction {
    inner: rethnet_evm::PendingTransaction,
}

impl From<rethnet_evm::PendingTransaction> for PendingTransaction {
    fn from(value: rethnet_evm::PendingTransaction) -> Self {
        Self { inner: value }
    }
}

#[napi]
impl PendingTransaction {
    /// Tries to construct a new [`PendingTransaction`].
    // TODO: There seems to be a limitation in napi-rs that prevents us from creating
    // a #[napi(factory)] with an async fn
    #[napi(ts_return_type = "Promise<PendingTransaction>")]
    pub fn create(
        env: Env,
        state_manager: &StateManager,
        spec_id: SpecId,
        transaction: Either3<
            LegacySignedTransaction,
            EIP2930SignedTransaction,
            EIP1559SignedTransaction,
        >,
        caller: Option<Buffer>,
    ) -> napi::Result<JsObject> {
        let transaction = transaction.try_cast()?;
        let spec_id: rethnet_evm::SpecId = spec_id.into();

        let state = (*state_manager).clone();

        let (deferred, promise) = env.create_deferred()?;
        state_manager.context().runtime().spawn(async move {
            let state = state.read().await;

            let result = if let Some(caller) = caller {
                let caller = Address::from_slice(&caller);

                rethnet_evm::PendingTransaction::with_caller(&*state, spec_id, transaction, caller)
            } else {
                rethnet_evm::PendingTransaction::new(&*state, spec_id, transaction)
            }
            .map_or_else(
                |e| Err(napi::Error::new(napi::Status::InvalidArg, e.to_string())),
                |transaction| Ok(PendingTransaction::from(transaction)),
            );

            deferred.resolve(|_| result);
        });

        Ok(promise)
    }

    #[napi]
    pub fn caller(&self) -> Buffer {
        Buffer::from(self.inner.caller().as_bytes())
    }

    #[napi]
    pub fn transaction(
        &self,
        env: Env,
    ) -> napi::Result<
        // HACK: napi does not convert Rust type aliases to its underlaying types when generating bindings
        // so manually do that here
        Either3<LegacySignedTransaction, EIP2930SignedTransaction, EIP1559SignedTransaction>,
    > {
        match &*self.inner {
<<<<<<< HEAD
            rethnet_eth::transaction::SignedTransaction::Legacy(transaction) => {
                LegacySignedTransaction::from_legacy(&env, transaction).map(Either3::A)
            }
            rethnet_eth::transaction::SignedTransaction::EIP155(transaction) => {
                LegacySignedTransaction::from_eip155(&env, transaction).map(Either3::A)
=======
            rethnet_eth::transaction::SignedTransaction::PreEip155Legacy(transaction) => {
                LegacySignedTransaction::from_legacy(&env, transaction).map(Either3::A)
>>>>>>> f49f5b79
            }
            rethnet_eth::transaction::SignedTransaction::PostEip155Legacy(transaction) => {
                LegacySignedTransaction::from_eip155(&env, transaction).map(Either3::A)
            }
            rethnet_eth::transaction::SignedTransaction::Eip2930(transaction) => {
                EIP2930SignedTransaction::new(&env, transaction).map(Either3::B)
            }
            rethnet_eth::transaction::SignedTransaction::Eip1559(transaction) => {
                EIP1559SignedTransaction::new(&env, transaction).map(Either3::C)
            }
        }
    }
}

impl Deref for PendingTransaction {
    type Target = rethnet_evm::PendingTransaction;

    fn deref(&self) -> &Self::Target {
        &self.inner
    }
}<|MERGE_RESOLUTION|>--- conflicted
+++ resolved
@@ -81,16 +81,8 @@
         Either3<LegacySignedTransaction, EIP2930SignedTransaction, EIP1559SignedTransaction>,
     > {
         match &*self.inner {
-<<<<<<< HEAD
-            rethnet_eth::transaction::SignedTransaction::Legacy(transaction) => {
-                LegacySignedTransaction::from_legacy(&env, transaction).map(Either3::A)
-            }
-            rethnet_eth::transaction::SignedTransaction::EIP155(transaction) => {
-                LegacySignedTransaction::from_eip155(&env, transaction).map(Either3::A)
-=======
             rethnet_eth::transaction::SignedTransaction::PreEip155Legacy(transaction) => {
                 LegacySignedTransaction::from_legacy(&env, transaction).map(Either3::A)
->>>>>>> f49f5b79
             }
             rethnet_eth::transaction::SignedTransaction::PostEip155Legacy(transaction) => {
                 LegacySignedTransaction::from_eip155(&env, transaction).map(Either3::A)
