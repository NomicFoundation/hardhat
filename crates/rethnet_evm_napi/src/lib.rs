--- conflicted
+++ resolved
@@ -278,46 +278,6 @@
     }
 }
 
-<<<<<<< HEAD
-=======
-#[napi(object)]
-pub struct DatabaseCallbacks {
-    #[napi(ts_type = "(address: Buffer) => Promise<Account>")]
-    pub get_account_by_address_fn: JsFunction,
-    #[napi(ts_type = "(address: Buffer, index: bigint) => Promise<bigint>")]
-    pub get_account_storage_slot_fn: JsFunction,
-    #[napi(ts_type = "(blockNumber: bigint) => Promise<Buffer>")]
-    pub get_block_hash_fn: JsFunction,
-    #[napi(ts_type = "(codeHash: Buffer) => Promise<Buffer>")]
-    pub get_code_by_hash_fn: JsFunction,
-}
-
-#[napi(object)]
-pub struct DatabaseCommitCallbacks {
-    #[napi(ts_type = "() => Promise<void>")]
-    pub commit_fn: JsFunction,
-}
-
-#[napi(object)]
-pub struct DatabaseDebugCallbacks {
-    #[napi(ts_type = "() => Promise<void>")]
-    pub checkpoint_fn: JsFunction,
-    #[napi(ts_type = "() => Promise<void>")]
-    pub revert_fn: JsFunction,
-    #[napi(ts_type = "() => Promise<Buffer>")]
-    pub get_storage_root_fn: JsFunction,
-    #[napi(ts_type = "(address: Buffer, account: Account) => Promise<void>")]
-    pub insert_account_fn: JsFunction,
-    #[napi(ts_type = "(address: Buffer, balance: bigint) => Promise<void>")]
-    pub set_account_balance_fn: JsFunction,
-    #[napi(ts_type = "(address: Buffer, code: Buffer) => Promise<void>")]
-    pub set_account_code_fn: JsFunction,
-    #[napi(ts_type = "(address: Buffer, nonce: bigint) => Promise<void>")]
-    pub set_account_nonce_fn: JsFunction,
-    #[napi(ts_type = "(address: Buffer, index: bigint, value: bigint) => Promise<void>")]
-    pub set_account_storage_slot_fn: JsFunction,
-}
-
 #[napi(object)]
 pub struct TracingMessage {
     /// Recipient address. None if it is a Create message.
@@ -356,7 +316,6 @@
     pub execution_result: ExecutionResult,
 }
 
->>>>>>> f652941f
 #[napi]
 pub struct Rethnet {
     runtime: rethnet_evm::Rethnet<anyhow::Error>,
