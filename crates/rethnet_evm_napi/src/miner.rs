--- conflicted
+++ resolved
@@ -8,9 +8,11 @@
 };
 use napi_derive::napi;
 use rethnet_eth::{Address, B256, U256};
+use rethnet_evm::CfgEnv;
 
 use crate::{
-    blockchain::Blockchain, cast::TryCast, config::Config, mempool::MemPool, state::StateManager,
+    blockchain::Blockchain, cast::TryCast, config::ConfigOptions, mempool::MemPool,
+    state::StateManager,
 };
 
 use self::result::MineBlockResult;
@@ -18,84 +20,11 @@
 /// Mines a block using as many transactions as can fit in it.
 #[allow(clippy::too_many_arguments)]
 #[napi]
-<<<<<<< HEAD
-pub struct BlockMiner {
-    inner: Arc<RwLock<rethnet_evm::BlockMiner<BlockchainError, StateError>>>,
-}
-
-impl Deref for BlockMiner {
-    type Target = Arc<RwLock<rethnet_evm::BlockMiner<BlockchainError, StateError>>>;
-
-    fn deref(&self) -> &Self::Target {
-        &self.inner
-    }
-}
-
-#[napi]
-impl BlockMiner {
-    #[doc = "Constructs a new [`BlockMiner`]."]
-    #[napi(constructor)]
-    pub fn new(
-        blockchain: &Blockchain,
-        state_manager: &StateManager,
-        mem_pool: &MemPool,
-        cfg: &Config,
-        block_gas_limit: BigInt,
-        beneficiary: Buffer,
-    ) -> napi::Result<Self> {
-        let blockchain = (*blockchain).clone();
-        let state = (*state_manager).clone();
-        let mem_pool = (*mem_pool).clone();
-        let cfg = (*cfg).clone();
-        let block_gas_limit: U256 = BigInt::try_cast(block_gas_limit)?;
-        let beneficiary = Address::from_slice(&beneficiary);
-
-        let mut prevrandao_generator = RandomHashGenerator::with_seed("randomMixHashSeed");
-        // HACK: skip one value as it's used for the genesis block
-        let _value = prevrandao_generator.next_value();
-
-        let miner = rethnet_evm::BlockMiner::new(
-            blockchain,
-            state,
-            mem_pool,
-            prevrandao_generator,
-            cfg,
-            block_gas_limit,
-            beneficiary,
-        );
-
-        Ok(Self {
-            inner: Arc::new(RwLock::new(miner)),
-        })
-    }
-
-    #[napi]
-    pub async fn mine_block(
-        &self,
-        timestamp: BigInt,
-        reward: BigInt,
-        base_fee: Option<BigInt>,
-    ) -> napi::Result<MineBlockResult> {
-        let timestamp: U256 = BigInt::try_cast(timestamp)?;
-        let reward: U256 = BigInt::try_cast(reward)?;
-        let base_fee: Option<U256> =
-            base_fee.map_or(Ok(None), |base_fee| BigInt::try_cast(base_fee).map(Some))?;
-
-        {
-            let mut miner = self.inner.write().await;
-            miner.mine_block(timestamp, reward, base_fee).await
-        }
-        .map_or_else(
-            |e| Err(napi::Error::new(Status::GenericFailure, e.to_string())),
-            |result| Ok(MineBlockResult::from(result)),
-        )
-    }
-=======
 pub async fn mine_block(
     blockchain: &Blockchain,
     state_manager: &StateManager,
     mem_pool: &MemPool,
-    cfg: &Config,
+    config: ConfigOptions,
     timestamp: BigInt,
     block_gas_limit: BigInt,
     beneficiary: Buffer,
@@ -103,7 +32,7 @@
     base_fee: Option<BigInt>,
     prevrandao: Option<Buffer>,
 ) -> napi::Result<MineBlockResult> {
-    let cfg = (*cfg).clone();
+    let config = CfgEnv::try_from(config)?;
     let block_gas_limit: U256 = BigInt::try_cast(block_gas_limit)?;
     let beneficiary = Address::from_slice(&beneficiary);
     let timestamp: U256 = BigInt::try_cast(timestamp)?;
@@ -116,7 +45,7 @@
         &mut *blockchain.write().await,
         &mut *state_manager.write().await,
         &mut *mem_pool.write().await,
-        &cfg,
+        &config,
         timestamp,
         block_gas_limit,
         beneficiary,
@@ -128,5 +57,4 @@
         |e| Err(napi::Error::new(Status::GenericFailure, e.to_string())),
         |result| Ok(MineBlockResult::from(result)),
     )
->>>>>>> f49f5b79
 }