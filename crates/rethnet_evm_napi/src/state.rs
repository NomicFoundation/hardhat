--- conflicted
+++ resolved
@@ -6,23 +6,15 @@
     },
 };
 
-<<<<<<< HEAD
-use napi::{bindgen_prelude::*, JsFunction, JsNumber, JsObject, JsString, NapiRaw, Status};
-=======
 use napi::{
     bindgen_prelude::{BigInt, Buffer, ObjectFinalize},
     tokio::sync::RwLock,
-    Env, JsFunction, JsObject, NapiRaw, Status,
+    Env, JsFunction, JsObject, JsString, NapiRaw, Status,
 };
->>>>>>> 472f8e8d
 use napi_derive::napi;
 use rethnet_eth::{signature::private_key_to_address, Address, Bytes, B256, U256};
 use rethnet_evm::{
-<<<<<<< HEAD
-    state::{AsyncState, ForkState, LayeredState, RethnetLayer, StateDebug, StateError, SyncState},
-=======
-    state::{AccountModifierFn, HybridState, StateError, StateHistory, SyncState},
->>>>>>> 472f8e8d
+    state::{AccountModifierFn, ForkState, HybridState, StateError, StateHistory, SyncState},
     AccountInfo, Bytecode, HashMap, KECCAK_EMPTY,
 };
 use secp256k1::Secp256k1;
@@ -55,6 +47,43 @@
     pub balance: BigInt,
 }
 
+#[cfg_attr(feature = "tracing", tracing::instrument(skip_all))]
+fn genesis_accounts(
+    accounts: Option<Vec<GenesisAccount>>,
+) -> napi::Result<HashMap<Address, AccountInfo>> {
+    let signer = Secp256k1::signing_only();
+
+    let mut accounts = accounts.map_or_else(
+        || Ok(HashMap::default()),
+        |accounts| {
+            accounts
+                .into_iter()
+                .map(|account| {
+                    let address = private_key_to_address(&signer, &account.private_key)
+                        .map_err(|e| napi::Error::new(Status::InvalidArg, e.to_string()))?;
+                    TryCast::<U256>::try_cast(account.balance).map(|balance| {
+                        let account_info = AccountInfo {
+                            balance,
+                            ..Default::default()
+                        };
+
+                        (address, account_info)
+                    })
+                })
+                .collect::<napi::Result<HashMap<Address, AccountInfo>>>()
+        },
+    )?;
+
+    // Mimic precompiles activation
+    for idx in 1..=8 {
+        let mut address = Address::zero();
+        address.0[19] = idx;
+        accounts.insert(address, AccountInfo::default());
+    }
+
+    Ok(accounts)
+}
+
 /// The Rethnet state
 #[napi(custom_finalize)]
 #[derive(Debug)]
@@ -69,14 +98,10 @@
     #[napi(constructor)]
     #[cfg_attr(feature = "tracing", tracing::instrument(skip_all))]
     pub fn new(mut env: Env, context: &RethnetContext) -> napi::Result<Self> {
-        Self::with_accounts(&mut env, context, HashMap::default())
-    }
-
-<<<<<<< HEAD
-    fn map_accounts(accounts: Vec<GenesisAccount>) -> Result<HashMap<Address, AccountInfo>> {
-        let context = Secp256k1::signing_only();
-        accounts
-=======
+        let accounts = genesis_accounts(None)?;
+        Self::with_state(&mut env, context, HybridState::with_accounts(accounts))
+    }
+
     /// Constructs a [`StateManager`] with the provided accounts present in the genesis state.
     #[napi(factory)]
     #[cfg_attr(feature = "tracing", tracing::instrument(skip_all))]
@@ -85,71 +110,43 @@
         context: &RethnetContext,
         accounts: Vec<GenesisAccount>,
     ) -> napi::Result<Self> {
-        let signer = Secp256k1::signing_only();
-        let genesis_accounts = accounts
->>>>>>> 472f8e8d
-            .into_iter()
-            .map(|account| {
-                let address = private_key_to_address(&signer, &account.private_key)
-                    .map_err(|e| napi::Error::new(Status::InvalidArg, e.to_string()))?;
-                TryCast::<U256>::try_cast(account.balance).map(|balance| {
-                    let account_info = AccountInfo {
-                        balance,
-                        ..Default::default()
-                    };
-
-                    (address, account_info)
-                })
-            })
-            .collect::<napi::Result<HashMap<Address, AccountInfo>>>()
-    }
-
-    /// Constructs a [`StateManager`] with the provided accounts present in the genesis state.
+        let accounts = genesis_accounts(Some(accounts))?;
+        Self::with_state(&mut env, context, HybridState::with_accounts(accounts))
+    }
+
+    /// Constructs a [`StateManager`] that uses the remote node and block number as the basis for
+    /// its state.
     #[napi(factory)]
-    pub fn with_genesis_accounts(accounts: Vec<GenesisAccount>) -> napi::Result<Self> {
-        let genesis_accounts = Self::map_accounts(accounts)?;
-
-        Self::with_accounts(&mut env, context, genesis_accounts)
-    }
-
-<<<<<<< HEAD
-    fn init_precompiles(accounts: HashMap<Address, AccountInfo>) -> HashMap<Address, AccountInfo> {
-=======
-    #[cfg_attr(feature = "tracing", tracing::instrument(skip_all))]
-    fn with_accounts(
-        env: &mut Env,
+    pub fn fork_remote(
+        mut env: Env,
         context: &RethnetContext,
-        mut accounts: HashMap<Address, AccountInfo>,
+        remote_node_url: JsString,
+        fork_block_number: Option<BigInt>,
+        accounts: Vec<GenesisAccount>,
     ) -> napi::Result<Self> {
->>>>>>> 472f8e8d
-        // Mimic precompiles activation
-        let mut accounts = accounts;
-        for idx in 1..=8 {
-            let mut address = Address::zero();
-            address.0[19] = idx;
-            accounts.insert(address, AccountInfo::default());
-        }
-        accounts
-    }
-
-<<<<<<< HEAD
-    fn with_accounts(accounts: HashMap<Address, AccountInfo>) -> napi::Result<Self> {
-        let accounts = Self::init_precompiles(accounts);
-        let mut state = LayeredState::with_layer(RethnetLayer::with_genesis_accounts(accounts));
-=======
-        let mut state = HybridState::with_accounts(accounts);
->>>>>>> 472f8e8d
-
-        state.checkpoint().unwrap();
-
-        Self::with_state(env, context, state)
-    }
-
-    #[cfg_attr(feature = "tracing", tracing::instrument(skip_all))]
-    fn with_state<S>(env: &mut Env, context: &RethnetContext, state: S) -> napi::Result<Self>
+        let fork_block_number: Option<U256> = fork_block_number.map_or(Ok(None), |number| {
+            BigInt::try_cast(number).map(Option::Some)
+        })?;
+
+        let accounts = genesis_accounts(Some(accounts))?;
+        Self::with_state(
+            &mut env,
+            context,
+            ForkState::new(
+                context.as_inner().runtime(),
+                remote_node_url.into_utf8()?.as_str()?,
+                accounts,
+                fork_block_number,
+            ),
+        )
+    }
+
+    #[cfg_attr(feature = "tracing", tracing::instrument(skip_all))]
+    fn with_state<S>(env: &mut Env, context: &RethnetContext, mut state: S) -> napi::Result<Self>
     where
         S: SyncState<StateError>,
     {
+        state.checkpoint().unwrap();
         let state: Box<dyn SyncState<StateError>> = Box::new(state);
 
         env.adjust_external_memory(STATE_MEMORY_SIZE)?;
@@ -158,29 +155,6 @@
             state: Arc::new(RwLock::new(state)),
             context: context.as_inner().clone(),
         })
-    }
-
-    /// Constructs a [`StateManager`] that uses the remote node and block number as the basis for
-    /// its state.
-    #[napi(factory)]
-    pub fn with_fork(
-        remote_node_url: JsString,
-        accounts: Vec<GenesisAccount>,
-        fork_block_number: Option<JsNumber>,
-    ) -> napi::Result<Self> {
-        let fork_block_number: Option<U256> = if fork_block_number.is_some() {
-            let fork_block_number: i64 = fork_block_number.unwrap().try_into()?;
-            Some(U256::from(fork_block_number))
-        } else {
-            None
-        };
-        let accounts = Self::map_accounts(accounts)?;
-        let accounts = Self::init_precompiles(accounts);
-        Self::with_state(ForkState::new(
-            remote_node_url.into_utf8()?.as_str()?,
-            accounts,
-            fork_block_number,
-        ))
     }
 
     /// Creates a state checkpoint that can be reverted to using [`revert`].
@@ -556,45 +530,27 @@
     /// Reverts the state to match the specified state root.
     #[napi]
     #[cfg_attr(feature = "tracing", tracing::instrument(skip_all))]
-    pub async fn set_state_root(&self, state_root: Buffer) -> napi::Result<()> {
-        let state_root = B256::from_slice(&state_root);
-
-        let state = self.state.clone();
-        self.context
-            .runtime()
-            .spawn(async move {
-                let mut state = state.write().await;
-                state.set_state_root(&state_root)
-            })
-            .await
-            .unwrap()
-            .map_err(|e| napi::Error::new(Status::GenericFailure, e.to_string()))
-    }
-<<<<<<< HEAD
-
-    #[napi]
     pub async fn set_block_context(
         &self,
-        block_number: BigInt,
         state_root: Buffer,
+        block_number: Option<BigInt>,
     ) -> napi::Result<()> {
         let state_root = B256::from_slice(&state_root);
-
-        self.state
-            .set_block_context(BigInt::try_cast(block_number)?, &state_root)
-            .await
+        let block_number: Option<U256> = block_number.map_or(Ok(None), |number| {
+            BigInt::try_cast(number).map(Option::Some)
+        })?;
+
+        let state = self.state.clone();
+        self.context
+            .runtime()
+            .spawn(async move {
+                let mut state = state.write().await;
+                state.set_block_context(&state_root, block_number)
+            })
+            .await
+            .unwrap()
             .map_err(|e| napi::Error::new(Status::GenericFailure, e.to_string()))
     }
-
-    #[napi]
-    pub async fn restore_fork_block_context(&self, state_root: Buffer) -> napi::Result<()> {
-        let state_root = B256::from_slice(&state_root);
-
-        self.state
-            .restore_fork_block_context(&state_root)
-            .await
-            .map_err(|e| napi::Error::new(Status::GenericFailure, e.to_string()))
-=======
 }
 
 impl ObjectFinalize for StateManager {
@@ -603,6 +559,5 @@
         env.adjust_external_memory(-STATE_MEMORY_SIZE)?;
 
         Ok(())
->>>>>>> 472f8e8d
     }
 }