use std::{ops::Deref, sync::Arc};

use napi::{
    bindgen_prelude::{BigInt, Buffer},
    tokio::sync::RwLock,
    Status,
};
use napi_derive::napi;
use rethnet_eth::{Address, B256, U256};

use crate::{
    cast::TryCast,
    state::StateManager,
    transaction::{OrderedTransaction, PendingTransaction},
};

/// The mempool contains transactions pending inclusion in the blockchain.
#[napi]
pub struct MemPool {
    inner: Arc<RwLock<rethnet_evm::MemPool>>,
}

impl Deref for MemPool {
    type Target = Arc<RwLock<rethnet_evm::MemPool>>;

    fn deref(&self) -> &Self::Target {
        &self.inner
    }
}

#[napi]
impl MemPool {
    #[doc = "Constructs a new [`MemPool`]."]
    #[napi(constructor)]
    pub fn new(block_gas_limit: BigInt) -> napi::Result<Self> {
        let block_gas_limit: U256 = block_gas_limit.try_cast()?;

        Ok(Self {
            inner: Arc::new(RwLock::new(rethnet_evm::MemPool::new(block_gas_limit))),
        })
    }

    #[doc = "Creates a deep clone of the [`MemPool`]."]
    #[napi]
    pub async fn deep_clone(&self) -> Self {
        let mem_pool = self.read().await;

        Self {
            inner: Arc::new(RwLock::new(mem_pool.clone())),
        }
    }

    #[doc = "Retrieves the instance's block gas limit."]
    #[napi]
    pub async fn block_gas_limit(&self) -> BigInt {
        let mem_pool = self.read().await;

        BigInt {
            sign_bit: false,
            words: mem_pool.block_gas_limit().as_limbs().to_vec(),
        }
    }

    #[doc = "Sets the instance's block gas limit."]
    #[napi]
    pub async fn set_block_gas_limit(&self, block_gas_limit: BigInt) -> napi::Result<()> {
        let block_gas_limit: U256 = block_gas_limit.try_cast()?;

        self.write().await.set_block_gas_limit(block_gas_limit);

        Ok(())
    }

    #[doc = "Retrieves the last pending nonce of the account corresponding to the specified address, if it exists."]
    #[napi]
    pub async fn last_pending_nonce(&self, address: Buffer) -> Option<BigInt> {
        let address = Address::from_slice(&address);

        self.read()
            .await
            .last_pending_nonce(&address)
            .map(From::from)
    }

    #[doc = "Tries to add the provided transaction to the instance."]
    #[napi]
    pub async fn add_transaction(
        &self,
        state_manager: &StateManager,
        transaction: &PendingTransaction,
    ) -> napi::Result<()> {
        let state = state_manager.read().await;

        self.write()
            .await
            .add_transaction(&*state, (*transaction).clone())
            .map_err(|e| napi::Error::new(Status::GenericFailure, e.to_string()))
    }

    #[doc = "Removes the transaction corresponding to the provided hash, if it exists."]
    #[napi]
    pub async fn remove_transaction(&self, hash: Buffer) -> napi::Result<bool> {
        let hash = TryCast::<B256>::try_cast(hash)?;

        Ok(self.write().await.remove_transaction(&hash).is_some())
    }

    #[doc = "Updates the instance, moving any future transactions to the pending status, if their nonces are high enough."]
    #[napi]
    pub async fn update(&self, state_manager: &StateManager) -> napi::Result<()> {
        let state = state_manager.read().await;

        self.write()
            .await
            .update(&*state)
            .map_err(|e| napi::Error::new(Status::GenericFailure, e.to_string()))
    }

    #[doc = "Returns all transactions in the mem pool."]
    #[napi]
    pub async fn transactions(&self) -> Vec<PendingTransaction> {
        let mempool = self.read().await;

        mempool
            .transactions()
            .cloned()
            .map(PendingTransaction::from)
            .collect()
    }

    #[doc = "Returns whether the [`MemPool`] contains any future transactions."]
    #[napi]
    pub async fn has_future_transactions(&self) -> bool {
        self.read().await.has_future_transactions()
    }

    #[doc = "Returns whether the [`MemPool`] contains any pending transactions."]
    #[napi]
    pub async fn has_pending_transactions(&self) -> bool {
        self.read().await.has_pending_transactions()
    }

    #[doc = "Returns the transaction corresponding to the provided hash, if it exists."]
    #[napi]
<<<<<<< HEAD
    pub async fn transaction_by_hash(&self, hash: Buffer) -> Option<OrderedTransaction> {
        let hash = B256::from_slice(&hash);
=======
    pub async fn transaction_by_hash(
        &self,
        hash: Buffer,
    ) -> napi::Result<Option<PendingTransaction>> {
        let hash = TryCast::<B256>::try_cast(hash)?;
>>>>>>> 21700100

        Ok(self
            .read()
            .await
            .transaction_by_hash(&hash)
            .cloned()
<<<<<<< HEAD
            .map(OrderedTransaction::from)
=======
            .map(PendingTransaction::from))
>>>>>>> 21700100
    }
}<|MERGE_RESOLUTION|>--- conflicted
+++ resolved
@@ -142,26 +142,17 @@
 
     #[doc = "Returns the transaction corresponding to the provided hash, if it exists."]
     #[napi]
-<<<<<<< HEAD
-    pub async fn transaction_by_hash(&self, hash: Buffer) -> Option<OrderedTransaction> {
-        let hash = B256::from_slice(&hash);
-=======
     pub async fn transaction_by_hash(
         &self,
         hash: Buffer,
-    ) -> napi::Result<Option<PendingTransaction>> {
+    ) -> napi::Result<Option<OrderedTransaction>> {
         let hash = TryCast::<B256>::try_cast(hash)?;
->>>>>>> 21700100
 
         Ok(self
             .read()
             .await
             .transaction_by_hash(&hash)
             .cloned()
-<<<<<<< HEAD
-            .map(OrderedTransaction::from)
-=======
-            .map(PendingTransaction::from))
->>>>>>> 21700100
+            .map(OrderedTransaction::from))
     }
 }