mod js_blockchain;

use std::{fmt::Debug, sync::Arc};

use napi::{bindgen_prelude::Buffer, tokio::sync::RwLock, Env, JsFunction, NapiRaw};
use napi_derive::napi;
use rethnet_eth::B256;
use rethnet_evm::blockchain::SyncBlockchain;

use crate::{
    logger::enable_logging,
    sync::{await_promise, handle_error},
    threadsafe_function::{ThreadSafeCallContext, ThreadsafeFunction},
};

use self::js_blockchain::{GetBlockHashCall, JsBlockchain};

/// The Rethnet blockchain
#[napi]
#[derive(Debug)]
pub struct Blockchain {
    inner: Arc<RwLock<Box<dyn SyncBlockchain<napi::Error>>>>,
}

impl Blockchain {
    /// Provides immutable access to the inner implementation.
    pub fn as_inner(&self) -> &Arc<RwLock<Box<dyn SyncBlockchain<napi::Error>>>> {
        &self.inner
    }
}

#[napi]
impl Blockchain {
    /// Constructs a new blockchain that queries the blockhash using a callback.
    #[napi(constructor)]
    #[cfg_attr(feature = "tracing", tracing::instrument(skip_all))]
    pub fn new(
        env: Env,
        #[napi(ts_arg_type = "(blockNumber: bigint) => Promise<Buffer>")]
        get_block_hash_fn: JsFunction,
    ) -> napi::Result<Self> {
        enable_logging();

        let get_block_hash_fn = ThreadsafeFunction::create(
            env.raw(),
            unsafe { get_block_hash_fn.raw() },
            0,
            |ctx: ThreadSafeCallContext<GetBlockHashCall>| {
                let sender = ctx.value.sender.clone();

                let block_number = ctx
                    .env
                    .create_bigint_from_words(false, ctx.value.block_number.as_limbs().to_vec())?;

                let promise = ctx.callback.call(None, &[block_number.into_unknown()?])?;
                let result = await_promise::<Buffer, B256>(ctx.env, promise, ctx.value.sender);

                handle_error(sender, result)
            },
        )?;

        Ok(Self::with_blockchain(JsBlockchain { get_block_hash_fn }))
    }

    #[cfg_attr(feature = "tracing", tracing::instrument(skip_all))]
<<<<<<< HEAD
    fn with_blockchain<B>(blockchain: B) -> Self
=======
    fn with_blockchain<B>(blockchain: B) -> napi::Result<Self>
>>>>>>> 294df517
    where
        B: SyncBlockchain<napi::Error>,
    {
        let blockchain: Box<dyn SyncBlockchain<napi::Error>> = Box::new(blockchain);

        Self {
            inner: Arc::new(RwLock::new(blockchain)),
        }
    }

    // #[napi]
    // pub async fn insert_block(
    //     &mut self,
    //     block_number: BigInt,
    //     block_hash: Buffer,
    // ) -> napi::Result<()> {
    //     let block_number = BigInt::try_cast(block_number)?;
    //     let block_hash = B256::from_slice(&block_hash);

    //     self.db
    //         .insert_block(block_number, block_hash)
    //         .await
    //         .map_err(|e| napi::Error::new(Status::GenericFailure, e.to_string()))
    // }
}<|MERGE_RESOLUTION|>--- conflicted
+++ resolved
@@ -63,11 +63,7 @@
     }
 
     #[cfg_attr(feature = "tracing", tracing::instrument(skip_all))]
-<<<<<<< HEAD
     fn with_blockchain<B>(blockchain: B) -> Self
-=======
-    fn with_blockchain<B>(blockchain: B) -> napi::Result<Self>
->>>>>>> 294df517
     where
         B: SyncBlockchain<napi::Error>,
     {
