import { expect } from "chai";
import { Address, KECCAK256_NULL } from "@nomicfoundation/ethereumjs-util";

import { Account, Bytecode, RethnetContext, StateManager } from "../..";

describe("State Manager", () => {
  const caller = Address.fromString(
    "0xf39Fd6e51aad88F6F4ce6aB8827279cffFb92266"
  );
  const receiver = Address.fromString(
    "0x70997970C51812dc3A010C7d01b50e0d17dc79C8"
  );

  const context = new RethnetContext();
<<<<<<< HEAD
  const stateManagers = [
    { name: "default", getStateManager: () => new StateManager(context) },
  ];

  const alchemyUrl = process.env.ALCHEMY_URL;
  if (alchemyUrl === undefined) {
    console.log(
      "WARNING: skipping fork tests because the ALCHEMY_URL environment variable is undefined"
    );
  } else {
    stateManagers.push({
      name: "fork",
      getStateManager: () =>
        StateManager.forkRemote(context, alchemyUrl, BigInt(16220843), []),
=======

  let stateManager: StateManager;

  beforeEach(function () {
    stateManager = new StateManager(context);
  });

  // TODO: insertBlock, setAccountCode, setAccountStorageSlot
  it("getAccountByAddress", async () => {
    await stateManager.insertAccount(caller.buf, {
      nonce: 0n,
      balance: 0n,
>>>>>>> b7e76342
    });
  }

  for (const { name, getStateManager } of stateManagers) {
    describe(`With the ${name} StateManager`, () => {
      let stateManager: StateManager;

      beforeEach(function () {
        stateManager = getStateManager();
      });

      // TODO: insertBlock, setAccountCode, setAccountStorageSlot
      it("getAccountByAddress", async () => {
        await stateManager.insertAccount(caller.buf, {
          nonce: 0n,
          balance: 0n,
        });
        let account = await stateManager.getAccountByAddress(caller.buf);

        expect(account?.balance).to.equal(0n);
        expect(account?.nonce).to.equal(0n);
      });

      it("setAccountBalance", async () => {
        await stateManager.insertAccount(caller.buf, {
          nonce: 0n,
          balance: 0n,
        });

        await stateManager.modifyAccount(
          caller.buf,
          async function (
            _balance: bigint,
            nonce: bigint,
            code: Bytecode | undefined
          ): Promise<Account> {
            return {
              balance: 100n,
              nonce,
              code,
            };
          }
        );

        let account = await stateManager.getAccountByAddress(caller.buf);

        expect(account?.balance).to.equal(100n);
        expect(account?.nonce).to.equal(0n);
      });

      it("setAccountNonce", async () => {
        await stateManager.insertAccount(caller.buf, {
          nonce: 0n,
          balance: 0n,
        });

        await stateManager.modifyAccount(
          caller.buf,
          async function (
            balance: bigint,
            nonce: bigint,
            code: Bytecode | undefined
          ): Promise<Account> {
            return {
              balance,
              nonce: 5n,
              code,
            };
          }
        );

        let account = await stateManager.getAccountByAddress(caller.buf);

        expect(account?.balance).to.equal(0n);
        expect(account?.nonce).to.equal(5n);
      });
    });
  }
});<|MERGE_RESOLUTION|>--- conflicted
+++ resolved
@@ -12,7 +12,7 @@
   );
 
   const context = new RethnetContext();
-<<<<<<< HEAD
+
   const stateManagers = [
     { name: "default", getStateManager: () => new StateManager(context) },
   ];
@@ -27,20 +27,6 @@
       name: "fork",
       getStateManager: () =>
         StateManager.forkRemote(context, alchemyUrl, BigInt(16220843), []),
-=======
-
-  let stateManager: StateManager;
-
-  beforeEach(function () {
-    stateManager = new StateManager(context);
-  });
-
-  // TODO: insertBlock, setAccountCode, setAccountStorageSlot
-  it("getAccountByAddress", async () => {
-    await stateManager.insertAccount(caller.buf, {
-      nonce: 0n,
-      balance: 0n,
->>>>>>> b7e76342
     });
   }
 
