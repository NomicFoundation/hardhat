--- conflicted
+++ resolved
@@ -94,43 +94,16 @@
                     2 => Level::INFO,
                     3 => Level::DEBUG,
                     4 => Level::TRACE,
-<<<<<<< HEAD
-                    _ => Err(anyhow::anyhow!(
-=======
                     _ => Err(anyhow!(
->>>>>>> 3ebbd62d
                         "Specifying --verbose more than 4 times is unsupported"
                     ))?,
                 })
                 .init();
 
-<<<<<<< HEAD
             let server = rethnet_rpc_server::Server::new(
                 server_config_from_cli_args_and_config_file(node_args, ConfigFile::default())?,
             )
             .await?;
-=======
-            let accounts = DEFAULT_ACCOUNTS.iter().fold(
-                HashMap::default(),
-                |mut genesis_accounts, account| {
-                    use std::str::FromStr;
-                    genesis_accounts.insert(
-                        Address::from_str(account).unwrap_or_else(|e| {
-                            panic!("Failed to parse default address {account}: {e}")
-                        }),
-                        AccountInfo {
-                            balance: U256::from(10000), // copied from Hardhat Network stdout
-                            nonce: 0,
-                            code: None,
-                            code_hash: KECCAK_EMPTY,
-                        },
-                    );
-                    genesis_accounts
-                },
-            );
-
-            let server = rethnet_rpc_server::Server::new(node_args.try_into()?, accounts).await?;
->>>>>>> 3ebbd62d
 
             async fn await_signal() {
                 use tokio::signal;
