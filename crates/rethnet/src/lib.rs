use std::ffi::OsString;
use std::fs;
use std::net::{IpAddr, Ipv4Addr};
use std::path::Path;

use anyhow::anyhow;
use clap::{Args, Parser, Subcommand};
use tracing::{event, Level};

<<<<<<< HEAD
use rethnet_eth::{Address, Bytes, U64};
use rethnet_rpc_server::{
    AccountConfig as ServerAccountConfig, Config as ServerConfig, RpcForkConfig,
    RpcHardhatNetworkConfig,
};
=======
use rethnet_eth::Address;
>>>>>>> 8e760c31

pub mod config;

use config::ConfigFile;

#[derive(Parser)]
#[clap(author, version, about, long_about = None)]
struct Cli {
    #[clap(subcommand)]
    command: Command,
}

#[derive(Subcommand)]
#[allow(clippy::large_enum_variant)]
enum Command {
    /// Start the local Ethereum development node to serve JSON-RPC requests over HTTP.
    Node(NodeArgs),
    /// Write default configuration values to edr.toml, overwriting any existing file.
    InitConfigFile,
}

const DEFAULT_CONFIG_FILE_NAME: &str = "edr.toml";

#[derive(Args)]
pub struct NodeArgs {
    #[clap(long, default_value_t = IpAddr::V4(Ipv4Addr::new(127, 0, 0, 1)))]
    host: IpAddr,
    #[clap(long, default_value = "8545")]
    port: u16,
    #[clap(long, default_value = DEFAULT_CONFIG_FILE_NAME)]
    config_file: String,
<<<<<<< HEAD
    /// Instead of starting the node, overwrite edr.toml with default configuration values
    #[clap(long, action = clap::ArgAction::SetTrue)]
    init_config_file: bool,
    #[clap(long, action = clap::ArgAction::SetTrue)]
    allow_blocks_with_same_timestamp: bool,
=======
>>>>>>> 8e760c31
    #[clap(long)]
    fork_url: Option<String>,
    #[clap(long)]
    fork_block_number: Option<usize>,
    #[clap(long)]
    chain_id: Option<u64>,
    #[clap(long)]
    coinbase: Option<Address>,
    #[clap(long)]
    network_id: Option<u64>,
    #[clap(short, long, action = clap::ArgAction::Count)]
    verbose: u8,
}

<<<<<<< HEAD
fn server_config_from_cli_args_and_config_file(
    node_args: NodeArgs,
    config_file: ConfigFile,
) -> Result<ServerConfig, anyhow::Error> {
    let config_file = ConfigFile::resolve_none_values_to_defaults(config_file);
    Ok(ServerConfig {
        allow_blocks_with_same_timestamp: node_args.allow_blocks_with_same_timestamp
            || config_file
                .allow_blocks_with_same_timestamp
                .expect("should be resolved to default"),
        address: SocketAddr::new(node_args.host, node_args.port),
        rpc_hardhat_network_config: RpcHardhatNetworkConfig {
            forking: if let Some(json_rpc_url) = node_args.fork_url {
                Some(RpcForkConfig {
                    json_rpc_url,
                    block_number: node_args.fork_block_number,
                    http_headers: None,
                })
            } else if node_args.fork_block_number.is_some() {
                Err(anyhow!(
                    "A fork block number can only be used if you also supply a fork URL"
                ))?
            } else {
                None
            },
        },
        accounts: config_file
            .accounts
            .expect("should be resolved to default")
            .iter()
            .map(ServerAccountConfig::try_from)
            .collect::<Result<Vec<_>, _>>()?,
        block_gas_limit: config_file
            .block_gas_limit
            .expect("should be resovled to default"),
        chain_id: node_args
            .chain_id
            .or(config_file.chain_id)
            .map(U64::from)
            .expect("should be resolved to default"),
        coinbase: node_args
            .coinbase
            .or(config_file.coinbase)
            .expect("should be resolved to default"),
        gas: config_file.gas.expect("should be resolved to default"),
        hardfork: config_file.hardfork.expect("should be resovled to default"),
        initial_base_fee_per_gas: config_file.initial_base_fee_per_gas,
        initial_date: config_file.initial_date,
        network_id: node_args
            .network_id
            .or(config_file.network_id)
            .map(U64::from)
            .expect("should be resolved to default"),
    })
}

impl TryFrom<&AccountConfig> for ServerAccountConfig {
    type Error = Secp256k1Error;
    fn try_from(account_config: &AccountConfig) -> Result<Self, Self::Error> {
        let bytes: Bytes = account_config.private_key.clone().into();
        Ok(Self {
            private_key: SecretKey::from_slice(&bytes[..])?,
            balance: account_config.balance,
        })
    }
}

=======
>>>>>>> 8e760c31
#[derive(Copy, Debug, Clone, PartialEq, Eq)]
pub enum ExitStatus {
    Success,
    Error,
}

impl From<bool> for ExitStatus {
    fn from(value: bool) -> Self {
        if value {
            ExitStatus::Success
        } else {
            ExitStatus::Error
        }
    }
}

pub async fn run_with_args<T, I>(args: I) -> Result<ExitStatus, anyhow::Error>
where
    I: IntoIterator<Item = T>,
    T: Into<OsString> + Clone,
{
    async fn await_signal() {
        use tokio::signal;

        let ctrl_c = async {
            signal::ctrl_c()
                .await
                .expect("failed to install Ctrl+C handler");
        };

        #[cfg(unix)]
        let terminate = async {
            use signal::unix::{signal, SignalKind};
            signal(SignalKind::terminate())
                .expect("failed to install signal handler")
                .recv()
                .await;
        };

        #[cfg(not(unix))]
        let terminate = std::future::pending::<()>();

        tokio::select! {
            _ = ctrl_c => {},
            _ = terminate => {},
        }

        event!(Level::INFO, "Shutting down");
    }

    let args = Cli::parse_from(args);
    match args.command {
        Command::Node(node_args) => {
            tracing_subscriber::fmt::Subscriber::builder()
                .with_max_level(match node_args.verbose {
                    0 => Level::ERROR,
                    1 => Level::WARN,
                    2 => Level::INFO,
                    3 => Level::DEBUG,
                    4 => Level::TRACE,
                    _ => Err(anyhow!(
                        "Specifying --verbose more than 4 times is unsupported"
                    ))?,
                })
                .init();

            let config_file = if Path::new(&node_args.config_file).exists() {
                let mut contents = String::new();
                fs::read_to_string(&mut contents)?;
                toml::from_str(&contents)?
            } else if node_args.config_file != DEFAULT_CONFIG_FILE_NAME {
                Err(anyhow!(
                    "Failed to open config file {}",
                    node_args.config_file
                ))?
            } else {
                ConfigFile::default()
            };

            let server =
                rethnet_rpc_server::Server::new(config_file.into_server_config(node_args)?).await?;

            Ok(server
                .serve_with_shutdown_signal(await_signal())
                .await
                .map(|_| ExitStatus::Success)?)
        }
        Command::InitConfigFile => fs::write(
            DEFAULT_CONFIG_FILE_NAME,
            toml::to_string(&ConfigFile::default())?,
        )
        .map_err(|e| anyhow!("failed to write config file: {e}"))
        .map(|_| ExitStatus::Success),
    }
}<|MERGE_RESOLUTION|>--- conflicted
+++ resolved
@@ -7,15 +7,7 @@
 use clap::{Args, Parser, Subcommand};
 use tracing::{event, Level};
 
-<<<<<<< HEAD
-use rethnet_eth::{Address, Bytes, U64};
-use rethnet_rpc_server::{
-    AccountConfig as ServerAccountConfig, Config as ServerConfig, RpcForkConfig,
-    RpcHardhatNetworkConfig,
-};
-=======
 use rethnet_eth::Address;
->>>>>>> 8e760c31
 
 pub mod config;
 
@@ -47,14 +39,8 @@
     port: u16,
     #[clap(long, default_value = DEFAULT_CONFIG_FILE_NAME)]
     config_file: String,
-<<<<<<< HEAD
-    /// Instead of starting the node, overwrite edr.toml with default configuration values
-    #[clap(long, action = clap::ArgAction::SetTrue)]
-    init_config_file: bool,
     #[clap(long, action = clap::ArgAction::SetTrue)]
     allow_blocks_with_same_timestamp: bool,
-=======
->>>>>>> 8e760c31
     #[clap(long)]
     fork_url: Option<String>,
     #[clap(long)]
@@ -69,76 +55,6 @@
     verbose: u8,
 }
 
-<<<<<<< HEAD
-fn server_config_from_cli_args_and_config_file(
-    node_args: NodeArgs,
-    config_file: ConfigFile,
-) -> Result<ServerConfig, anyhow::Error> {
-    let config_file = ConfigFile::resolve_none_values_to_defaults(config_file);
-    Ok(ServerConfig {
-        allow_blocks_with_same_timestamp: node_args.allow_blocks_with_same_timestamp
-            || config_file
-                .allow_blocks_with_same_timestamp
-                .expect("should be resolved to default"),
-        address: SocketAddr::new(node_args.host, node_args.port),
-        rpc_hardhat_network_config: RpcHardhatNetworkConfig {
-            forking: if let Some(json_rpc_url) = node_args.fork_url {
-                Some(RpcForkConfig {
-                    json_rpc_url,
-                    block_number: node_args.fork_block_number,
-                    http_headers: None,
-                })
-            } else if node_args.fork_block_number.is_some() {
-                Err(anyhow!(
-                    "A fork block number can only be used if you also supply a fork URL"
-                ))?
-            } else {
-                None
-            },
-        },
-        accounts: config_file
-            .accounts
-            .expect("should be resolved to default")
-            .iter()
-            .map(ServerAccountConfig::try_from)
-            .collect::<Result<Vec<_>, _>>()?,
-        block_gas_limit: config_file
-            .block_gas_limit
-            .expect("should be resovled to default"),
-        chain_id: node_args
-            .chain_id
-            .or(config_file.chain_id)
-            .map(U64::from)
-            .expect("should be resolved to default"),
-        coinbase: node_args
-            .coinbase
-            .or(config_file.coinbase)
-            .expect("should be resolved to default"),
-        gas: config_file.gas.expect("should be resolved to default"),
-        hardfork: config_file.hardfork.expect("should be resovled to default"),
-        initial_base_fee_per_gas: config_file.initial_base_fee_per_gas,
-        initial_date: config_file.initial_date,
-        network_id: node_args
-            .network_id
-            .or(config_file.network_id)
-            .map(U64::from)
-            .expect("should be resolved to default"),
-    })
-}
-
-impl TryFrom<&AccountConfig> for ServerAccountConfig {
-    type Error = Secp256k1Error;
-    fn try_from(account_config: &AccountConfig) -> Result<Self, Self::Error> {
-        let bytes: Bytes = account_config.private_key.clone().into();
-        Ok(Self {
-            private_key: SecretKey::from_slice(&bytes[..])?,
-            balance: account_config.balance,
-        })
-    }
-}
-
-=======
->>>>>>> 8e760c31
 #[derive(Copy, Debug, Clone, PartialEq, Eq)]
 pub enum ExitStatus {
     Success,
