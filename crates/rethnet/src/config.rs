--- conflicted
+++ resolved
@@ -89,12 +89,8 @@
         let chain_id = Number::U64(31337);
         Self {
             allow_blocks_with_same_timestamp: false,
-<<<<<<< HEAD
             allow_unlimited_contract_size: false,
-            accounts: DEFAULT_PRIVATE_KEYS
-=======
             accounts: rethnet_defaults::PRIVATE_KEYS
->>>>>>> 6cacc444
                 .into_iter()
                 .map(|s| AccountConfig {
                     private_key: Bytes::from_iter(
