--- conflicted
+++ resolved
@@ -1,5 +1,4 @@
 use std::net::SocketAddr;
-use std::time::UNIX_EPOCH;
 use std::{str::FromStr, time::SystemTime};
 
 use anyhow::anyhow;
@@ -47,89 +46,24 @@
 #[serde(default)]
 pub struct ConfigFile {
     // TODO: expand this per https://github.com/NomicFoundation/rethnet/issues/111
-<<<<<<< HEAD
-    pub allow_blocks_with_same_timestamp: Option<bool>,
-    pub accounts: Option<Vec<AccountConfig>>,
-    pub block_gas_limit: Option<U256>,
-    pub chain_id: Option<u64>,
-    pub coinbase: Option<Address>,
-    pub gas: Option<U256>,
-    pub initial_base_fee_per_gas: Option<U256>,
-=======
     pub accounts: Vec<AccountConfig>,
+    pub allow_blocks_with_same_timestamp: bool,
     pub block_gas_limit: NumberForU256,
     pub chain_id: NumberForU64,
     pub coinbase: Address,
     pub gas: NumberForU256,
     pub hardfork: SpecId,
     pub initial_base_fee_per_gas: NumberForU256,
->>>>>>> 8e760c31
     pub initial_date: Option<SystemTime>,
     pub network_id: NumberForU64,
 }
 
 impl ConfigFile {
-<<<<<<< HEAD
-    pub fn resolve_none_values_to_defaults(partial: Self) -> Self {
-        let default = Self::default();
-        Self {
-            allow_blocks_with_same_timestamp: Some(
-                partial.allow_blocks_with_same_timestamp.unwrap_or(
-                    default
-                        .allow_blocks_with_same_timestamp
-                        .expect("should have a default value"),
-                ),
-            ),
-            accounts: Some(
-                partial
-                    .accounts
-                    .unwrap_or(default.accounts.expect("should have a default value")),
-            ),
-            block_gas_limit: Some(
-                partial.block_gas_limit.unwrap_or(
-                    default
-                        .block_gas_limit
-                        .expect("should have a default value"),
-                ),
-            ),
-            chain_id: Some(
-                partial
-                    .chain_id
-                    .unwrap_or(default.chain_id.expect("should have a default value")),
-            ),
-            coinbase: Some(
-                partial
-                    .coinbase
-                    .unwrap_or(default.coinbase.expect("should have a default value")),
-            ),
-            gas: Some(
-                partial
-                    .gas
-                    .unwrap_or(default.gas.expect("should have a default value")),
-            ),
-            hardfork: Some(
-                partial
-                    .hardfork
-                    .unwrap_or(default.hardfork.expect("should have a default value")),
-            ),
-            initial_base_fee_per_gas: Some(
-                partial.initial_base_fee_per_gas.unwrap_or(
-                    default
-                        .initial_base_fee_per_gas
-                        .expect("should have a default value"),
-                ),
-            ),
-            initial_date: partial.initial_date.or(default.initial_date),
-            network_id: Some(
-                partial
-                    .network_id
-                    .unwrap_or(default.network_id.expect("should have a default value")),
-            ),
-        }
-=======
     pub fn into_server_config(self, cli_args: NodeArgs) -> Result<ServerConfig, anyhow::Error> {
         Ok(ServerConfig {
             address: SocketAddr::new(cli_args.host, cli_args.port),
+            allow_blocks_with_same_timestamp: cli_args.allow_blocks_with_same_timestamp
+                || self.allow_blocks_with_same_timestamp,
             rpc_hardhat_network_config: RpcHardhatNetworkConfig {
                 forking: if let Some(json_rpc_url) = cli_args.fork_url {
                     Some(RpcForkConfig {
@@ -156,17 +90,9 @@
             gas: self.gas.into(),
             hardfork: self.hardfork,
             initial_base_fee_per_gas: Some(self.initial_base_fee_per_gas.into()),
-            initial_date: self.initial_date.map(|instant| {
-                U256::from(
-                    instant
-                        .duration_since(UNIX_EPOCH)
-                        .expect("initial date must be after UNIX epoch")
-                        .as_secs(),
-                )
-            }),
+            initial_date: self.initial_date,
             network_id: cli_args.network_id.unwrap_or(self.network_id.try_into()?),
         })
->>>>>>> 8e760c31
     }
 }
 
@@ -176,28 +102,7 @@
         let block_gas_limit = NumberForU256(Number::U256(U256::from(30_000_000)));
         let chain_id = NumberForU64(Number::U64(31337));
         Self {
-<<<<<<< HEAD
-            allow_blocks_with_same_timestamp: Some(false),
-            accounts: Some(
-                DEFAULT_PRIVATE_KEYS
-                    .into_iter()
-                    .map(|s| AccountConfig {
-                        private_key: Bytes::from_iter(
-                            hex::decode(s)
-                                .expect("should decode all default private keys from strings"),
-                        )
-                        .into(),
-                        balance: U256::from(10000),
-                    })
-                    .collect(),
-            ),
-            block_gas_limit,
-            chain_id,
-            coinbase: Some(
-                Address::from_str("0xc014ba5ec014ba5ec014ba5ec014ba5ec014ba5e")
-                    .expect("default value should be known to succeed"),
-            ),
-=======
+            allow_blocks_with_same_timestamp: false,
             accounts: DEFAULT_PRIVATE_KEYS
                 .into_iter()
                 .map(|s| AccountConfig {
@@ -213,7 +118,6 @@
             chain_id: chain_id.clone(),
             coinbase: Address::from_str("0xc014ba5ec014ba5ec014ba5ec014ba5ec014ba5e")
                 .expect("default value should be known to succeed"),
->>>>>>> 8e760c31
             gas: block_gas_limit,
             hardfork: SpecId::LATEST,
             initial_base_fee_per_gas: NumberForU256(Number::U256(U256::from(1000000000))),
