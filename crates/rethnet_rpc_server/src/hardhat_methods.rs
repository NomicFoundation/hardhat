--- conflicted
+++ resolved
@@ -1,10 +1,5 @@
 use rethnet_eth::{
-<<<<<<< HEAD
-    remote::ZeroXPrefixedBytes,
-    serde::{sequence_to_single, single_to_sequence},
-=======
     serde::{sequence_to_single, single_to_sequence, ZeroXPrefixedBytes},
->>>>>>> e067b9d4
     Address, B256, U256,
 };
 
