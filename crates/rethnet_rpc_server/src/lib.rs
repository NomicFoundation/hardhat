--- conflicted
+++ resolved
@@ -720,16 +720,14 @@
                         handle_get_transaction_count(state, *address, block.clone()).await,
                     )
                 }
-<<<<<<< HEAD
                 MethodInvocation::Eth(EthMethodInvocation::NetListening()) => {
                     response(id, handle_net_listening())
                 }
                 MethodInvocation::Eth(EthMethodInvocation::NetPeerCount()) => {
                     response(id, handle_net_peer_count())
-=======
+                }
                 MethodInvocation::Eth(EthMethodInvocation::NetVersion()) => {
                     response(id, handle_net_version(state).await)
->>>>>>> f4a3d16c
                 }
                 MethodInvocation::Eth(EthMethodInvocation::NewPendingTransactionFilter()) => {
                     response(id, handle_new_pending_transaction_filter(state).await)
