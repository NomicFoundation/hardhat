--- conflicted
+++ resolved
@@ -70,11 +70,8 @@
     rethnet_state: RethnetStateType,
     filters: RwLock<HashMap<U256, Filter>>,
     fork_block_number: Option<U256>,
-<<<<<<< HEAD
     impersonated_accounts: RwLock<HashSet<Address>>,
-=======
     last_filter_id: RwLock<U256>,
->>>>>>> 2ed4dcd0
     local_accounts: HashMap<Address, SecretKey>,
 }
 
@@ -395,12 +392,12 @@
     }
 }
 
-<<<<<<< HEAD
 async fn handle_impersonate_account(state: StateType, address: Address) -> ResponseData<bool> {
     event!(Level::INFO, "hardhat_impersonateAccount({address:?})");
     state.impersonated_accounts.write().await.insert(address);
     ResponseData::Success { result: true }
-=======
+}
+
 async fn get_next_filter_id(state: StateType) -> U256 {
     let mut last_filter_id = state.last_filter_id.write().await;
     *last_filter_id = last_filter_id
@@ -422,7 +419,6 @@
         },
     );
     ResponseData::Success { result: filter_id }
->>>>>>> 2ed4dcd0
 }
 
 async fn handle_set_balance(
@@ -547,7 +543,6 @@
     }
 }
 
-<<<<<<< HEAD
 async fn handle_stop_impersonating_account(
     state: StateType,
     address: Address,
@@ -556,7 +551,8 @@
     ResponseData::Success {
         result: state.impersonated_accounts.write().await.remove(&address),
     }
-=======
+}
+
 async fn remove_filter<const IS_SUBSCRIPTION: bool>(
     state: StateType,
     filter_id: U256,
@@ -578,7 +574,6 @@
 async fn handle_unsubscribe(state: StateType, filter_id: U256) -> ResponseData<bool> {
     event!(Level::INFO, "eth_unsubscribe({filter_id:?})");
     remove_filter::<true>(state, filter_id).await
->>>>>>> 2ed4dcd0
 }
 
 async fn handle_request(
@@ -654,16 +649,14 @@
                 MethodInvocation::Eth(EthMethodInvocation::Sign(address, message)) => {
                     response(id, handle_sign(state, address, message))
                 }
-<<<<<<< HEAD
+                MethodInvocation::Eth(EthMethodInvocation::UninstallFilter(filter_id)) => {
+                    response(id, handle_uninstall_filter(state, *filter_id).await)
+                }
+                MethodInvocation::Eth(EthMethodInvocation::Unsubscribe(subscription_id)) => {
+                    response(id, handle_unsubscribe(state, *subscription_id).await)
+                }
                 MethodInvocation::Hardhat(HardhatMethodInvocation::ImpersonateAccount(address)) => {
                     response(id, handle_impersonate_account(state, *address).await)
-=======
-                MethodInvocation::Eth(EthMethodInvocation::UninstallFilter(filter_id)) => {
-                    response(id, handle_uninstall_filter(state, *filter_id).await)
-                }
-                MethodInvocation::Eth(EthMethodInvocation::Unsubscribe(subscription_id)) => {
-                    response(id, handle_unsubscribe(state, *subscription_id).await)
->>>>>>> 2ed4dcd0
                 }
                 MethodInvocation::Hardhat(HardhatMethodInvocation::SetBalance(
                     address,
@@ -809,12 +802,10 @@
                 .unzip()
         };
 
-<<<<<<< HEAD
-        let impersonated_accounts = RwLock::new(HashSet::new());
-=======
         let filters = RwLock::new(HashMap::default());
         let last_filter_id = RwLock::new(U256::ZERO);
->>>>>>> 2ed4dcd0
+
+        let impersonated_accounts = RwLock::new(HashSet::new());
 
         let rethnet_state: StateType =
             if let Some(config) = config.rpc_hardhat_network_config.forking {
@@ -846,11 +837,8 @@
                     )))),
                     filters,
                     fork_block_number: Some(fork_block_number),
-<<<<<<< HEAD
                     impersonated_accounts,
-=======
                     last_filter_id,
->>>>>>> 2ed4dcd0
                     local_accounts,
                 })
             } else {
@@ -860,11 +848,8 @@
                     )))),
                     filters,
                     fork_block_number: None,
-<<<<<<< HEAD
                     impersonated_accounts,
-=======
                     last_filter_id,
->>>>>>> 2ed4dcd0
                     local_accounts,
                 })
             };
