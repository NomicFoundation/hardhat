use std::net::{SocketAddr, TcpListener};
use std::sync::Arc;
use std::time::{SystemTime, SystemTimeError, UNIX_EPOCH};

use axum::{
    extract::{Json, State},
    http::StatusCode,
    Router,
};
use hashbrown::{HashMap, HashSet};
<<<<<<< HEAD
=======
use rethnet_eth::{
    serde::{U256WithoutLeadingZeroes, U64WithoutLeadingZeroes, ZeroXPrefixedBytes},
    SpecId,
};
>>>>>>> 8e760c31
use secp256k1::{Secp256k1, SecretKey};
use sha3::{Digest, Keccak256};
use tokio::sync::RwLock;
use tracing::{event, Level};

use rethnet_eth::{
    remote::{
        client::Request as RpcRequest,
        filter::{FilteredEvents, LogOutput},
        jsonrpc,
        jsonrpc::{Response, ResponseData},
        methods::{MethodInvocation as EthMethodInvocation, U256OrUsize},
        BlockSpec, BlockTag, Eip1898BlockSpec, ZeroXPrefixedBytes,
    },
    signature::{public_key_to_address, Signature},
    Address, Bytes, B256, U256,
};
use rethnet_evm::{
    blockchain::{
        Blockchain, BlockchainError, ForkedBlockchain, ForkedCreationError, LocalBlockchain,
        LocalCreationError, SyncBlockchain,
    },
    state::{AccountModifierFn, ForkState, HybridState, StateError, SyncState},
    AccountInfo, Bytecode, MemPool, RandomHashGenerator, KECCAK_EMPTY,
};

mod hardhat_methods;
pub use hardhat_methods::{
    reset::{RpcForkConfig, RpcHardhatNetworkConfig},
    HardhatMethodInvocation,
};

mod config;
pub use config::{AccountConfig, Config};

mod filter;
use filter::{new_filter_deadline, Filter};

/// an RPC method with its parameters
#[derive(Clone, Debug, PartialEq, serde::Deserialize, serde::Serialize)]
#[serde(untagged)]
#[allow(clippy::large_enum_variant)]
pub enum MethodInvocation {
    /// an eth_* method invocation
    Eth(EthMethodInvocation),
    /// a hardhat_* method invocation
    Hardhat(HardhatMethodInvocation),
}

type RethnetStateType = Arc<RwLock<dyn SyncState<StateError>>>;
type BlockchainType = Arc<RwLock<dyn SyncBlockchain<BlockchainError>>>;

struct AppState {
    allow_blocks_with_same_timestamp: bool,
    blockchain: Arc<RwLock<dyn SyncBlockchain<BlockchainError>>>,
    block_time_offset_seconds: RwLock<U256>,
    rethnet_state: RethnetStateType,
    chain_id: u64,
    coinbase: Address,
    filters: RwLock<HashMap<U256, Filter>>,
    fork_block_number: Option<U256>,
    impersonated_accounts: RwLock<HashSet<Address>>,
    last_filter_id: RwLock<U256>,
    local_accounts: HashMap<Address, SecretKey>,
    _mem_pool: Arc<RwLock<MemPool>>,
<<<<<<< HEAD
    network_id: U64,
    next_block_timestamp: RwLock<U256>,
=======
    network_id: u64,
>>>>>>> 8e760c31
}

type StateType = Arc<AppState>;

fn error_response_data<T>(code: i16, msg: &str) -> ResponseData<T> {
    event!(Level::INFO, "{}", &msg);
    ResponseData::new_error(code, msg, None)
}

pub struct Server {
    inner: axum::Server<hyper::server::conn::AddrIncoming, axum::routing::IntoMakeService<Router>>,
}

#[derive(thiserror::Error, Debug)]
pub enum Error {
    #[error("failed to construct Address from string {address}: {reason}")]
    AddressParse { address: String, reason: String },

    #[error("Failed to bind to address/port: {0}")]
    Listen(std::io::Error),

    #[error("Failed to initialize server: {0}")]
    Serve(hyper::Error),

    #[error(transparent)]
    ForkedBlockchainCreation(#[from] ForkedCreationError),

    #[error(transparent)]
    LocalBlockchainCreation(#[from] LocalCreationError<StateError>),

    #[error("The initial date configuration value is in the future")]
    InitialDateInFuture(#[from] SystemTimeError),
}

/// `require_canonical`: whether the server should additionally raise a JSON-RPC error if the block
/// is not in the canonical chain
async fn _block_number_from_hash<T>(
    blockchain: &dyn SyncBlockchain<BlockchainError>,
    block_hash: &B256,
    _require_canonical: bool,
) -> Result<U256, ResponseData<T>> {
    match blockchain.block_by_hash(block_hash) {
        Ok(Some(block)) => Ok(block.header.number),
        Ok(None) => Err(error_response_data(
            0,
            &format!("Hash {block_hash} does not refer to a known block"),
        )),
        Err(e) => Err(error_response_data(
            0,
            &format!("Failed to retrieve block by hash ({block_hash}): {e}"),
        )),
    }
}

async fn _block_number_from_block_spec<T>(
    blockchain: &dyn SyncBlockchain<BlockchainError>,
    block_spec: &BlockSpec,
) -> Result<U256, ResponseData<T>> {
    match block_spec {
        BlockSpec::Number(number) => Ok(*number),
        BlockSpec::Tag(tag) => match tag {
            BlockTag::Earliest => Ok(U256::ZERO),
            BlockTag::Safe | BlockTag::Finalized => {
                confirm_post_merge_hardfork(blockchain).await?;
                Ok(blockchain.last_block_number())
            }
            BlockTag::Latest | BlockTag::Pending => Ok(blockchain.last_block_number()),
        },
        BlockSpec::Eip1898(Eip1898BlockSpec::Hash {
            block_hash,
            require_canonical,
        }) => {
            _block_number_from_hash(blockchain, block_hash, require_canonical.unwrap_or(false))
                .await
        }
        BlockSpec::Eip1898(Eip1898BlockSpec::Number { block_number }) => Ok(*block_number),
    }
}

async fn confirm_post_merge_hardfork<T>(
    blockchain: &dyn SyncBlockchain<BlockchainError>,
) -> Result<(), ResponseData<T>> {
    let last_block_number = blockchain.last_block_number();
    let post_merge = blockchain.block_supports_spec(&last_block_number, SpecId::MERGE).map_err(|e| error_response_data(0, &format!("Failed to determine whether block {last_block_number} supports the merge hardfork: {e}")))?;
    if post_merge {
        Ok(())
    } else {
        Err(error_response_data(
            0,
            &format!("Block {last_block_number} does not support the merge hardfork"),
        ))
    }
}

/// returns the state root in effect BEFORE setting the block context, so that the caller can
/// restore the context to that state root.
#[allow(clippy::todo)]
async fn set_block_context<T>(
    state: &StateType,
    block_spec: Option<BlockSpec>,
) -> Result<B256, ResponseData<T>> {
    let previous_state_root = state.rethnet_state.read().await.state_root().map_err(|e| {
        error_response_data(0, &format!("Failed to retrieve previous state root: {e}"))
    })?;
    match block_spec {
        Some(BlockSpec::Tag(BlockTag::Pending)) => {
            // do nothing
            Ok(previous_state_root)
        }
        Some(BlockSpec::Tag(BlockTag::Latest)) if state.fork_block_number.is_none() => {
            Ok(previous_state_root)
        }
        None => Ok(previous_state_root),
        resolvable_block_spec => {
            let blockchain = state.blockchain.read().await;
            let latest_block_number = blockchain.last_block_number();
            state
                .rethnet_state
                .write()
                .await
                .set_block_context(
                    &KECCAK_EMPTY,
                    Some(match resolvable_block_spec.clone() {
                        Some(BlockSpec::Number(n)) => Ok(n),
                        Some(BlockSpec::Eip1898(s)) => match s {
                            Eip1898BlockSpec::Number { block_number: n } => Ok(n),
                            Eip1898BlockSpec::Hash {
                                block_hash,
                                require_canonical: _,
                            } => match blockchain.block_by_hash(&block_hash) {
                                Err(e) => Err(error_response_data(0, &format!("failed to get block by hash {block_hash}: {e}"))),
                                Ok(None) => Err(error_response_data(0, &format!("block hash {block_hash} does not refer to a known block"))),
                                Ok(Some(block)) => Ok(block.header.number),
                            }
                        },
                        Some(BlockSpec::Tag(tag)) => match tag {
                            BlockTag::Earliest => Ok(U256::ZERO),
                            BlockTag::Safe | BlockTag::Finalized => {
                                confirm_post_merge_hardfork(&*blockchain).await?;
                                Ok(latest_block_number)
                            }
                            BlockTag::Latest => Ok(latest_block_number),
                            BlockTag::Pending => unreachable!(),
                        },
                        None => unreachable!(),
                    }?),
                )
                .map_err(|e| {
                    error_response_data(
                        -32000,
                        &format!(
                            "Received invalid block tag {}. Latest block number is {latest_block_number}. {e}",
                            resolvable_block_spec.unwrap(),
                        ),
                    )
                })?;
            Ok(previous_state_root)
        }
    }
}

async fn restore_block_context<T>(
    state: &StateType,
    state_root: B256,
) -> Result<(), ResponseData<T>> {
    state
        .rethnet_state
        .write()
        .await
        .set_block_context(&state_root, None)
        .map_err(|e| {
            error_response_data(0, &format!("Failed to restore previous block context: {e}"))
        })
}

async fn get_account_info<T>(
    state: &StateType,
    address: Address,
) -> Result<AccountInfo, ResponseData<T>> {
    match state.rethnet_state.read().await.basic(address) {
        Ok(Some(account_info)) => Ok(account_info),
        Ok(None) => Ok(AccountInfo {
            balance: U256::ZERO,
            nonce: 0,
            code: None,
            code_hash: KECCAK_EMPTY,
        }),
        Err(e) => Err(error_response_data(0, &e.to_string())),
    }
}

async fn handle_accounts(state: StateType) -> ResponseData<Vec<Address>> {
    event!(Level::INFO, "eth_accounts()");
    ResponseData::Success {
        result: state.local_accounts.keys().copied().collect(),
    }
}

<<<<<<< HEAD
async fn handle_block_number(state: StateType) -> ResponseData<U256WithoutLeadingZeroes> {
    event!(Level::INFO, "eth_blockNumber()");
    ResponseData::Success {
        result: U256WithoutLeadingZeroes(state.blockchain.read().await.last_block_number()),
    }
}

async fn handle_chain_id(state: StateType) -> ResponseData<U64WithoutLeadingZeroes> {
=======
fn handle_chain_id(state: StateType) -> ResponseData<U64WithoutLeadingZeroes> {
>>>>>>> 8e760c31
    event!(Level::INFO, "eth_chainId()");
    ResponseData::Success {
        result: state.chain_id.into(),
    }
}

async fn handle_coinbase(state: StateType) -> ResponseData<Address> {
    event!(Level::INFO, "eth_coinbase()");
    ResponseData::Success {
        result: state.coinbase,
    }
}

async fn handle_evm_increase_time(
    state: StateType,
    increment: U256OrUsize,
) -> ResponseData<String> {
    event!(Level::INFO, "evm_increaseTime({increment:?})");
    let increment: U256 = increment.into();
    let mut offset = state.block_time_offset_seconds.write().await;
    *offset += increment;
    ResponseData::Success {
        result: offset.to_string(),
    }
}

async fn handle_evm_set_next_block_timestamp(
    state: StateType,
    timestamp: U256OrUsize,
) -> ResponseData<String> {
    event!(Level::INFO, "evm_setNextBlockTimestamp({timestamp:?})");
    match state.blockchain.read().await.last_block() {
        Ok(latest_block) => {
            match Into::<U256>::into(timestamp.clone()).checked_sub(latest_block.header.timestamp) {
                Some(increment) => {
                    if increment == U256::ZERO && !state.allow_blocks_with_same_timestamp {
                        error_response_data(0, &format!("Timestamp {timestamp:?} is equal to the previous block's timestamp. Enable the 'allowBlocksWithSameTimestamp' option to allow this"))
                    } else {
                        let mut next_block_timestamp = state.next_block_timestamp.write().await;
                        *next_block_timestamp = timestamp.into();
                        ResponseData::Success {
                            result: next_block_timestamp.to_string(),
                        }
                    }
                }
                None => error_response_data(
                    0,
                    &format!(
                        "Timestamp {:?} is lower than the previous block's timestamp {}",
                        timestamp, latest_block.header.timestamp
                    ),
                ),
            }
        }
        Err(e) => error_response_data(0, &format!("Error: {e}")),
    }
}

async fn handle_get_balance(
    state: StateType,
    address: Address,
    block: Option<BlockSpec>,
) -> ResponseData<U256WithoutLeadingZeroes> {
    event!(Level::INFO, "eth_getBalance({address:?}, {block:?})");
    match set_block_context(&state, block).await {
        Ok(previous_state_root) => {
            let account_info = get_account_info(&state, address).await;
            match restore_block_context(&state, previous_state_root).await {
                Ok(()) => match account_info {
                    Ok(account_info) => ResponseData::Success {
                        result: account_info.balance.into(),
                    },
                    Err(e) => e,
                },
                Err(e) => e,
            }
        }
        Err(e) => e,
    }
}

async fn handle_get_code(
    state: StateType,
    address: Address,
    block: Option<BlockSpec>,
) -> ResponseData<ZeroXPrefixedBytes> {
    event!(Level::INFO, "eth_getCode({address:?}, {block:?})");
    match set_block_context(&state, block).await {
        Ok(previous_state_root) => {
            let account_info = get_account_info(&state, address).await;
            match restore_block_context(&state, previous_state_root).await {
                Ok(()) => match account_info {
                    Ok(account_info) => {
                        match state
                            .rethnet_state
                            .read()
                            .await
                            .code_by_hash(account_info.code_hash)
                        {
                            Ok(code) => ResponseData::Success {
                                result: ZeroXPrefixedBytes::from(code.bytecode),
                            },
                            Err(e) => {
                                error_response_data(0, &format!("failed to retrieve code: {e}"))
                            }
                        }
                    }
                    Err(e) => e,
                },
                Err(e) => e,
            }
        }
        Err(e) => e,
    }
}

async fn handle_get_filter_changes(
    state: StateType,
    filter_id: U256,
) -> ResponseData<Option<FilteredEvents>> {
    event!(Level::INFO, "eth_getFilterChanges({filter_id:?})");
    let mut filters = state.filters.write().await;
    ResponseData::Success {
        result: filters.get_mut(&filter_id).and_then(|filter| {
            let events = Some(filter.events.take());
            filter.deadline = new_filter_deadline();
            events
        }),
    }
}

async fn handle_get_filter_logs(
    state: StateType,
    filter_id: U256,
) -> ResponseData<Option<Vec<LogOutput>>> {
    event!(Level::INFO, "eth_getFilterLogs({filter_id:?})");
    let mut filters = state.filters.write().await;
    match filters.get_mut(&filter_id) {
        Some(filter) => match &mut filter.events {
            FilteredEvents::Logs(logs) => {
                let result = Some(std::mem::take(logs));
                filter.deadline = new_filter_deadline();
                ResponseData::Success { result }
            }
            _ => error_response_data(
                0,
                &format!("Subscription {filter_id} is not a logs subscription"),
            ),
        },
        None => ResponseData::Success { result: None },
    }
}

async fn handle_get_storage_at(
    state: StateType,
    address: Address,
    position: U256,
    block: Option<BlockSpec>,
) -> ResponseData<U256> {
    event!(
        Level::INFO,
        "eth_getStorageAt({address:?}, {position:?}, {block:?})"
    );
    match set_block_context(&state, block).await {
        Ok(previous_state_root) => {
            let value = state.rethnet_state.read().await.storage(address, position);
            match restore_block_context(&state, previous_state_root).await {
                Ok(()) => match value {
                    Ok(value) => ResponseData::Success { result: value },
                    Err(e) => {
                        error_response_data(0, &format!("failed to retrieve storage value: {e}"))
                    }
                },
                Err(e) => e,
            }
        }
        Err(e) => e,
    }
}

async fn handle_get_transaction_count(
    state: StateType,
    address: Address,
    block: Option<BlockSpec>,
) -> ResponseData<U256WithoutLeadingZeroes> {
    event!(
        Level::INFO,
        "eth_getTransactionCount({address:?}, {block:?})"
    );
    match set_block_context(&state, block).await {
        Ok(previous_state_root) => {
            let account_info = get_account_info(&state, address).await;
            match restore_block_context(&state, previous_state_root).await {
                Ok(()) => match account_info {
                    Ok(account_info) => ResponseData::Success {
                        result: U256::from(account_info.nonce).into(),
                    },
                    Err(e) => e,
                },
                Err(e) => e,
            }
        }
        Err(e) => e,
    }
}

async fn handle_impersonate_account(state: StateType, address: Address) -> ResponseData<bool> {
    event!(Level::INFO, "hardhat_impersonateAccount({address:?})");
    state.impersonated_accounts.write().await.insert(address);
    ResponseData::Success { result: true }
}

async fn get_next_filter_id(state: StateType) -> U256 {
    let mut last_filter_id = state.last_filter_id.write().await;
    *last_filter_id = last_filter_id
        .checked_add(U256::from(1))
        .expect("filter ID shouldn't overflow");
    *last_filter_id
}

async fn handle_net_version(state: StateType) -> ResponseData<String> {
    event!(Level::INFO, "net_version()");
    ResponseData::Success {
        result: state.network_id.to_string(),
    }
}

async fn handle_new_pending_transaction_filter(state: StateType) -> ResponseData<U256> {
    event!(Level::INFO, "eth_newPendingTransactionFilter()");
    let filter_id = get_next_filter_id(Arc::clone(&state)).await;
    state.filters.write().await.insert(
        filter_id,
        Filter {
            _criteria: None,
            deadline: new_filter_deadline(),
            events: FilteredEvents::NewPendingTransactions(Vec::new()),
            is_subscription: false,
        },
    );
    ResponseData::Success { result: filter_id }
}

async fn handle_set_balance(
    state: StateType,
    address: Address,
    balance: U256,
) -> ResponseData<bool> {
    event!(Level::INFO, "hardhat_setBalance({address:?}, {balance:?})");
    let mut state = state.rethnet_state.write().await;
    match state.modify_account(
        address,
        AccountModifierFn::new(Box::new(move |account_balance, _, _| {
            *account_balance = balance;
        })),
        &|| {
            Ok(AccountInfo {
                balance,
                nonce: 0,
                code: None,
                code_hash: KECCAK_EMPTY,
            })
        },
    ) {
        Ok(()) => {
            state.make_snapshot();
            ResponseData::Success { result: true }
        }
        Err(e) => ResponseData::new_error(0, &e.to_string(), None),
    }
}

async fn handle_set_code(
    state: StateType,
    address: Address,
    code: ZeroXPrefixedBytes,
) -> ResponseData<bool> {
    event!(Level::INFO, "hardhat_setCode({address:?}, {code:?})");
    let code_1 = code.clone();
    let code_2 = code.clone();
    let mut state = state.rethnet_state.write().await;
    match state.modify_account(
        address,
        AccountModifierFn::new(Box::new(move |_, _, account_code| {
            *account_code = Some(Bytecode::new_raw(code_1.clone().into()));
        })),
        &|| {
            Ok(AccountInfo {
                balance: U256::ZERO,
                nonce: 0,
                code: Some(Bytecode::new_raw(code_2.clone().into())),
                code_hash: KECCAK_EMPTY,
            })
        },
    ) {
        Ok(()) => {
            state.make_snapshot();
            ResponseData::Success { result: true }
        }
        Err(e) => ResponseData::new_error(0, &e.to_string(), None),
    }
}

async fn handle_set_nonce(state: StateType, address: Address, nonce: U256) -> ResponseData<bool> {
    event!(Level::INFO, "hardhat_setNonce({address:?}, {nonce:?})");
    match TryInto::<u64>::try_into(nonce) {
        Ok(nonce) => {
            let mut state = state.rethnet_state.write().await;
            match state.modify_account(
                address,
                AccountModifierFn::new(Box::new(move |_, account_nonce, _| *account_nonce = nonce)),
                &|| {
                    Ok(AccountInfo {
                        balance: U256::ZERO,
                        nonce,
                        code: None,
                        code_hash: KECCAK_EMPTY,
                    })
                },
            ) {
                Ok(()) => {
                    state.make_snapshot();
                    ResponseData::Success { result: true }
                }
                Err(error) => ResponseData::new_error(0, &error.to_string(), None),
            }
        }
        Err(error) => ResponseData::new_error(0, &error.to_string(), None),
    }
}

async fn handle_set_storage_at(
    state: StateType,
    address: Address,
    position: U256,
    value: U256,
) -> ResponseData<bool> {
    event!(
        Level::INFO,
        "hardhat_setStorageAt({address:?}, {position:?}, {value:?})"
    );
    let mut state = state.rethnet_state.write().await;
    match state.set_account_storage_slot(address, position, value) {
        Ok(()) => {
            state.make_snapshot();
            ResponseData::Success { result: true }
        }
        Err(e) => ResponseData::new_error(0, &e.to_string(), None),
    }
}

fn handle_net_listening() -> ResponseData<bool> {
    event!(Level::INFO, "net_listening()");
    ResponseData::Success { result: true }
}

fn handle_net_peer_count() -> ResponseData<U64WithoutLeadingZeroes> {
    event!(Level::INFO, "net_peerCount()");
    ResponseData::Success { result: 0.into() }
}

fn handle_sign(
    state: StateType,
    address: &Address,
    message: &ZeroXPrefixedBytes,
) -> ResponseData<Signature> {
    event!(Level::INFO, "eth_sign({address:?}, {message:?})");
    match state.local_accounts.get(address) {
        Some(private_key) => ResponseData::Success {
            result: Signature::new(&Bytes::from(message.clone())[..], private_key),
        },
        None => ResponseData::new_error(0, "{address} is not an account owned by this node", None),
    }
}

async fn handle_stop_impersonating_account(
    state: StateType,
    address: Address,
) -> ResponseData<bool> {
    event!(Level::INFO, "hardhat_stopImpersonatingAccount({address:?})");
    ResponseData::Success {
        result: state.impersonated_accounts.write().await.remove(&address),
    }
}

async fn remove_filter<const IS_SUBSCRIPTION: bool>(
    state: StateType,
    filter_id: U256,
) -> ResponseData<bool> {
    let mut filters = state.filters.write().await;
    let result = if let Some(filter) = filters.get(&filter_id) {
        filter.is_subscription == IS_SUBSCRIPTION && filters.remove(&filter_id).is_some()
    } else {
        false
    };
    ResponseData::Success { result }
}

async fn handle_uninstall_filter(state: StateType, filter_id: U256) -> ResponseData<bool> {
    event!(Level::INFO, "eth_uninstallFilter({filter_id:?})");
    remove_filter::<false>(state, filter_id).await
}

async fn handle_unsubscribe(state: StateType, filter_id: U256) -> ResponseData<bool> {
    event!(Level::INFO, "eth_unsubscribe({filter_id:?})");
    remove_filter::<true>(state, filter_id).await
}

fn handle_web3_client_version() -> ResponseData<String> {
    event!(Level::INFO, "web3_clientVersion()");
    ResponseData::Success {
        result: format!(
            "edr/{}/revm/{}",
            env!("CARGO_PKG_VERSION"),
            env!("REVM_VERSION"),
        ),
    }
}

fn handle_web3_sha3(message: ZeroXPrefixedBytes) -> ResponseData<B256> {
    event!(Level::INFO, "web3_sha3({message:?})");
    let message: Bytes = message.into();
    let hash = Keccak256::digest(&message[..]);
    ResponseData::Success {
        result: B256::from_slice(&hash[..]),
    }
}

async fn handle_request(
    state: StateType,
    request: &RpcRequest<MethodInvocation>,
) -> Result<serde_json::Value, String> {
    fn response<T>(id: &jsonrpc::Id, data: ResponseData<T>) -> Result<serde_json::Value, String>
    where
        T: serde::Serialize,
    {
        let response: Response<T> = Response {
            jsonrpc: jsonrpc::Version::V2_0,
            id: id.clone(),
            data,
        };
        serde_json::to_value(response).map_err(|e| {
            let msg = format!("failed to serialize response data: {e}");
            event!(Level::ERROR, "{}", &msg);
            msg
        })
    }

    match request {
        RpcRequest {
            version,
            id,
            method: _,
        } if *version != jsonrpc::Version::V2_0 => response(
            id,
            error_response_data::<serde_json::Value>(
                0,
                &format!("unsupported JSON-RPC version '{version:?}'"),
            ),
        ),
        RpcRequest {
            version: _,
            id,
            method,
        } => {
            match method {
                MethodInvocation::Eth(EthMethodInvocation::Accounts()) => {
                    response(id, handle_accounts(state).await)
                }
                MethodInvocation::Eth(EthMethodInvocation::BlockNumber()) => {
                    response(id, handle_block_number(state).await)
                }
                MethodInvocation::Eth(EthMethodInvocation::ChainId()) => {
                    response(id, handle_chain_id(state))
                }
                MethodInvocation::Eth(EthMethodInvocation::Coinbase()) => {
                    response(id, handle_coinbase(state).await)
                }
                MethodInvocation::Eth(EthMethodInvocation::EvmIncreaseTime(increment)) => {
                    response(id, handle_evm_increase_time(state, increment.clone()).await)
                }
                MethodInvocation::Eth(EthMethodInvocation::EvmSetNextBlockTimestamp(timestamp)) => {
                    response(
                        id,
                        handle_evm_set_next_block_timestamp(state, timestamp.clone()).await,
                    )
                }
                MethodInvocation::Eth(EthMethodInvocation::GetBalance(address, block)) => {
                    response(id, handle_get_balance(state, *address, block.clone()).await)
                }
                MethodInvocation::Eth(EthMethodInvocation::GetCode(address, block)) => {
                    response(id, handle_get_code(state, *address, block.clone()).await)
                }
                MethodInvocation::Eth(EthMethodInvocation::GetFilterChanges(filter_id)) => {
                    response(id, handle_get_filter_changes(state, *filter_id).await)
                }
                MethodInvocation::Eth(EthMethodInvocation::GetFilterLogs(filter_id)) => {
                    response(id, handle_get_filter_logs(state, *filter_id).await)
                }
                MethodInvocation::Eth(EthMethodInvocation::GetStorageAt(
                    address,
                    position,
                    block,
                )) => response(
                    id,
                    handle_get_storage_at(state, *address, *position, block.clone()).await,
                ),
                MethodInvocation::Eth(EthMethodInvocation::GetTransactionCount(address, block)) => {
                    response(
                        id,
                        handle_get_transaction_count(state, *address, block.clone()).await,
                    )
                }
                MethodInvocation::Eth(EthMethodInvocation::NetListening()) => {
                    response(id, handle_net_listening())
                }
                MethodInvocation::Eth(EthMethodInvocation::NetPeerCount()) => {
                    response(id, handle_net_peer_count())
                }
                MethodInvocation::Eth(EthMethodInvocation::NetVersion()) => {
                    response(id, handle_net_version(state).await)
                }
                MethodInvocation::Eth(EthMethodInvocation::NewPendingTransactionFilter()) => {
                    response(id, handle_new_pending_transaction_filter(state).await)
                }
                MethodInvocation::Eth(EthMethodInvocation::Sign(address, message)) => {
                    response(id, handle_sign(state, address, message))
                }
                MethodInvocation::Eth(EthMethodInvocation::Web3ClientVersion()) => {
                    response(id, handle_web3_client_version())
                }
                MethodInvocation::Eth(EthMethodInvocation::Web3Sha3(message)) => {
                    response(id, handle_web3_sha3(message.clone()))
                }
                MethodInvocation::Eth(EthMethodInvocation::UninstallFilter(filter_id)) => {
                    response(id, handle_uninstall_filter(state, *filter_id).await)
                }
                MethodInvocation::Eth(EthMethodInvocation::Unsubscribe(subscription_id)) => {
                    response(id, handle_unsubscribe(state, *subscription_id).await)
                }
                MethodInvocation::Hardhat(HardhatMethodInvocation::ImpersonateAccount(address)) => {
                    response(id, handle_impersonate_account(state, *address).await)
                }
                MethodInvocation::Hardhat(HardhatMethodInvocation::SetBalance(
                    address,
                    balance,
                )) => response(id, handle_set_balance(state, *address, *balance).await),
                MethodInvocation::Hardhat(HardhatMethodInvocation::SetCode(address, code)) => {
                    response(id, handle_set_code(state, *address, code.clone()).await)
                }
                MethodInvocation::Hardhat(HardhatMethodInvocation::SetNonce(address, nonce)) => {
                    response(id, handle_set_nonce(state, *address, *nonce).await)
                }
                MethodInvocation::Hardhat(HardhatMethodInvocation::SetStorageAt(
                    address,
                    position,
                    value,
                )) => response(
                    id,
                    handle_set_storage_at(state, *address, *position, *value).await,
                ),
                MethodInvocation::Hardhat(HardhatMethodInvocation::StopImpersonatingAccount(
                    address,
                )) => response(id, handle_stop_impersonating_account(state, *address).await),
                // TODO: after adding all the methods here, eliminate this
                // catch-all match arm:
                _ => {
                    let msg = format!("Method not found for invocation '{method:?}'");
                    response(
                        id,
                        ResponseData::<serde_json::Value>::new_error(-32601, &msg, None),
                    )
                }
            }
        }
    }
}

#[derive(serde::Deserialize, serde::Serialize)]
#[serde(untagged)]
pub enum Request {
    /// A single JSON-RPC request
    Single(RpcRequest<MethodInvocation>),
    /// A batch of requests
    Batch(Vec<RpcRequest<MethodInvocation>>),
}

async fn router(state: StateType) -> Router {
    Router::new()
        .route(
            "/",
            axum::routing::post(
                |State(state): State<StateType>, payload: Json<Request>| async move {
                    let requests: Vec<RpcRequest<MethodInvocation>> = match payload {
                        Json(Request::Single(request)) => vec![request],
                        Json(Request::Batch(requests)) => requests,
                    };

                    let responses = {
                        let mut responses: Vec<serde_json::Value> =
                            Vec::with_capacity(requests.len());
                        for request in requests.iter() {
                            match handle_request(Arc::clone(&state), request).await {
                                Ok(response) => responses.push(response),
                                Err(s) => {
                                    return (
                                        StatusCode::INTERNAL_SERVER_ERROR,
                                        Json(
                                            serde_json::to_value(s)
                                                .unwrap_or(serde_json::Value::Null),
                                        ),
                                    );
                                }
                            }
                        }
                        responses
                    };

                    let response = if responses.len() > 1 {
                        serde_json::to_value(responses)
                    } else {
                        serde_json::to_value(responses[0].clone())
                    };

                    match response {
                        Ok(response) => (StatusCode::OK, Json(response)),
                        Err(e) => {
                            let msg = format!("failed to serialize final response data: {e}");
                            event!(Level::ERROR, "{}", &msg);
                            (
                                StatusCode::INTERNAL_SERVER_ERROR,
                                Json(serde_json::to_value(msg).unwrap_or(serde_json::Value::Null)),
                            )
                        }
                    }
                },
            ),
        )
        .with_state(state)
}

impl Server {
    /// accepts a configuration and a set of initial accounts to initialize the state.
    pub async fn new(config: Config) -> Result<Self, Error> {
        let listener = TcpListener::bind(config.address).map_err(Error::Listen)?;
        event!(Level::INFO, "Listening on {}", config.address);

        let (local_accounts, genesis_accounts): (
            HashMap<Address, SecretKey>,
            HashMap<Address, AccountInfo>,
        ) = {
            let secp256k1 = Secp256k1::signing_only();
            config
                .accounts
                .iter()
                .enumerate()
                .map(
                    |(
                        i,
                        AccountConfig {
                            private_key,
                            balance,
                        },
                    )| {
                        let address = public_key_to_address(private_key.public_key(&secp256k1));
                        event!(Level::INFO, "Account #{}: {address:?}", i + 1);
                        event!(
                            Level::INFO,
                            "Private Key: 0x{}",
                            hex::encode(private_key.secret_bytes())
                        );
                        let local_account = (address, *private_key);
                        let genesis_account = (
                            address,
                            AccountInfo {
                                balance: *balance,
                                nonce: 0,
                                code: None,
                                code_hash: KECCAK_EMPTY,
                            },
                        );
                        (local_account, genesis_account)
                    },
                )
                .unzip()
        };

        let allow_blocks_with_same_timestamp = config.allow_blocks_with_same_timestamp;
        let block_time_offset_seconds =
            RwLock::new(if let Some(initial_date) = config.initial_date {
                U256::from(
                    SystemTime::now()
                        .duration_since(initial_date)
                        .map_err(Error::InitialDateInFuture)?
                        .as_secs(),
                )
            } else {
                U256::ZERO
            });
        let chain_id = config.chain_id;
<<<<<<< HEAD
        let coinbase = config.coinbase;
        let filters = RwLock::new(HashMap::default());
        let impersonated_accounts = RwLock::new(HashSet::new());
        let last_filter_id = RwLock::new(U256::ZERO);
        let _mem_pool = Arc::new(RwLock::new(MemPool::new(config.block_gas_limit)));
        let network_id = config.network_id;
        let next_block_timestamp = RwLock::new(U256::ZERO);
=======
>>>>>>> 8e760c31
        let spec_id = config.hardfork;

        let (rethnet_state, blockchain, fork_block_number): (
            RethnetStateType,
            BlockchainType,
            Option<U256>,
        ) = if let Some(config) = config.rpc_hardhat_network_config.forking {
            let runtime = Arc::new(
                tokio::runtime::Builder::new_multi_thread()
                    .enable_io()
                    .enable_time()
                    .build()
                    .expect("failed to construct async runtime"),
            );

            let hash_generator = rethnet_evm::RandomHashGenerator::with_seed("seed");

            let blockchain = ForkedBlockchain::new(
                Arc::clone(&runtime),
                spec_id,
                &config.json_rpc_url,
                config.block_number.map(U256::from),
            )
            .await?;

            let fork_block_number = blockchain.last_block_number();

            let blockchain = Arc::new(RwLock::new(blockchain));

            let rethnet_state = Arc::new(RwLock::new(ForkState::new(
                Arc::clone(&runtime),
                Arc::new(parking_lot::Mutex::new(hash_generator)),
                &config.json_rpc_url,
                fork_block_number,
                genesis_accounts,
            )));

            (rethnet_state, blockchain, Some(fork_block_number))
        } else {
            let rethnet_state = HybridState::with_accounts(genesis_accounts);
            let blockchain = Arc::new(RwLock::new(LocalBlockchain::new(
                &rethnet_state,
                U256::from(chain_id),
                spec_id,
                config.gas,
                config.initial_date.map(|d| {
                    U256::from(
                        d.duration_since(UNIX_EPOCH)
                            .expect("initial date must be after UNIX epoch")
                            .as_secs(),
                    )
                }),
                Some(RandomHashGenerator::with_seed("seed").next_value()),
                config.initial_base_fee_per_gas,
            )?));
            let rethnet_state = Arc::new(RwLock::new(rethnet_state));
            let fork_block_number = None;
            (rethnet_state, blockchain, fork_block_number)
        };

        let app_state = Arc::new(AppState {
            allow_blocks_with_same_timestamp,
            blockchain,
            block_time_offset_seconds,
            rethnet_state,
            chain_id,
            coinbase: config.coinbase,
            filters: RwLock::new(HashMap::default()),
            fork_block_number,
            impersonated_accounts: RwLock::new(HashSet::new()),
            last_filter_id: RwLock::new(U256::ZERO),
            local_accounts,
<<<<<<< HEAD
            _mem_pool,
            network_id,
            next_block_timestamp,
=======
            _mem_pool: Arc::new(RwLock::new(MemPool::new(config.block_gas_limit))),
            network_id: config.network_id,
>>>>>>> 8e760c31
        });

        Ok(Self {
            inner: axum::Server::from_tcp(listener)
                .unwrap()
                .serve(router(app_state).await.into_make_service()),
        })
    }

    pub async fn serve(self) -> Result<(), Error> {
        self.inner.await.map_err(Error::Serve)
    }

    pub async fn serve_with_shutdown_signal<Signal>(self, signal: Signal) -> Result<(), Error>
    where
        Signal: std::future::Future<Output = ()>,
    {
        self.inner
            .with_graceful_shutdown(signal)
            .await
            .map_err(Error::Serve)
    }

    pub fn local_addr(&self) -> SocketAddr {
        self.inner.local_addr()
    }
}<|MERGE_RESOLUTION|>--- conflicted
+++ resolved
@@ -8,18 +8,6 @@
     Router,
 };
 use hashbrown::{HashMap, HashSet};
-<<<<<<< HEAD
-=======
-use rethnet_eth::{
-    serde::{U256WithoutLeadingZeroes, U64WithoutLeadingZeroes, ZeroXPrefixedBytes},
-    SpecId,
-};
->>>>>>> 8e760c31
-use secp256k1::{Secp256k1, SecretKey};
-use sha3::{Digest, Keccak256};
-use tokio::sync::RwLock;
-use tracing::{event, Level};
-
 use rethnet_eth::{
     remote::{
         client::Request as RpcRequest,
@@ -27,10 +15,11 @@
         jsonrpc,
         jsonrpc::{Response, ResponseData},
         methods::{MethodInvocation as EthMethodInvocation, U256OrUsize},
-        BlockSpec, BlockTag, Eip1898BlockSpec, ZeroXPrefixedBytes,
+        BlockSpec, BlockTag, Eip1898BlockSpec,
     },
+    serde::{U256WithoutLeadingZeroes, U64WithoutLeadingZeroes, ZeroXPrefixedBytes},
     signature::{public_key_to_address, Signature},
-    Address, Bytes, B256, U256,
+    Address, Bytes, SpecId, B256, U256,
 };
 use rethnet_evm::{
     blockchain::{
@@ -40,6 +29,10 @@
     state::{AccountModifierFn, ForkState, HybridState, StateError, SyncState},
     AccountInfo, Bytecode, MemPool, RandomHashGenerator, KECCAK_EMPTY,
 };
+use secp256k1::{Secp256k1, SecretKey};
+use sha3::{Digest, Keccak256};
+use tokio::sync::RwLock;
+use tracing::{event, Level};
 
 mod hardhat_methods;
 pub use hardhat_methods::{
@@ -80,12 +73,8 @@
     last_filter_id: RwLock<U256>,
     local_accounts: HashMap<Address, SecretKey>,
     _mem_pool: Arc<RwLock<MemPool>>,
-<<<<<<< HEAD
-    network_id: U64,
+    network_id: u64,
     next_block_timestamp: RwLock<U256>,
-=======
-    network_id: u64,
->>>>>>> 8e760c31
 }
 
 type StateType = Arc<AppState>;
@@ -284,18 +273,14 @@
     }
 }
 
-<<<<<<< HEAD
 async fn handle_block_number(state: StateType) -> ResponseData<U256WithoutLeadingZeroes> {
     event!(Level::INFO, "eth_blockNumber()");
     ResponseData::Success {
-        result: U256WithoutLeadingZeroes(state.blockchain.read().await.last_block_number()),
-    }
-}
-
-async fn handle_chain_id(state: StateType) -> ResponseData<U64WithoutLeadingZeroes> {
-=======
+        result: state.blockchain.read().await.last_block_number().into(),
+    }
+}
+
 fn handle_chain_id(state: StateType) -> ResponseData<U64WithoutLeadingZeroes> {
->>>>>>> 8e760c31
     event!(Level::INFO, "eth_chainId()");
     ResponseData::Success {
         result: state.chain_id.into(),
@@ -995,16 +980,7 @@
                 U256::ZERO
             });
         let chain_id = config.chain_id;
-<<<<<<< HEAD
-        let coinbase = config.coinbase;
-        let filters = RwLock::new(HashMap::default());
-        let impersonated_accounts = RwLock::new(HashSet::new());
-        let last_filter_id = RwLock::new(U256::ZERO);
-        let _mem_pool = Arc::new(RwLock::new(MemPool::new(config.block_gas_limit)));
-        let network_id = config.network_id;
         let next_block_timestamp = RwLock::new(U256::ZERO);
-=======
->>>>>>> 8e760c31
         let spec_id = config.hardfork;
 
         let (rethnet_state, blockchain, fork_block_number): (
@@ -1077,14 +1053,9 @@
             impersonated_accounts: RwLock::new(HashSet::new()),
             last_filter_id: RwLock::new(U256::ZERO),
             local_accounts,
-<<<<<<< HEAD
-            _mem_pool,
-            network_id,
-            next_block_timestamp,
-=======
             _mem_pool: Arc::new(RwLock::new(MemPool::new(config.block_gas_limit))),
             network_id: config.network_id,
->>>>>>> 8e760c31
+            next_block_timestamp,
         });
 
         Ok(Self {
