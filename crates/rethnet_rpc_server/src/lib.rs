--- conflicted
+++ resolved
@@ -8,6 +8,7 @@
     Router,
 };
 use hashbrown::{HashMap, HashSet};
+use parking_lot::Mutex;
 use rethnet_eth::{
     remote::{
         client::Request as RpcRequest,
@@ -27,8 +28,8 @@
         LocalCreationError, SyncBlockchain,
     },
     state::{AccountModifierFn, ForkState, HybridState, StateError, SyncState},
-    AccountInfo, BlockMiner, Bytecode, CfgEnv, MemPool, MineBlockError, MineBlockResult,
-    RandomHashGenerator, KECCAK_EMPTY,
+    AccountInfo, Bytecode, CfgEnv, MemPool, MineBlockError, MineBlockResult, RandomHashGenerator,
+    KECCAK_EMPTY,
 };
 use secp256k1::{Secp256k1, SecretKey};
 use sha3::{Digest, Keccak256};
@@ -73,6 +74,7 @@
     filters: RwLock<HashMap<U256, Filter>>,
     fork_block_number: Option<U256>,
     hardfork: SpecId,
+    hash_generator: Arc<Mutex<RandomHashGenerator>>,
     impersonated_accounts: RwLock<HashSet<Address>>,
     last_filter_id: RwLock<U256>,
     local_accounts: HashMap<Address, SecretKey>,
@@ -401,17 +403,18 @@
 
     let reward = U256::ZERO; // TODO: https://github.com/NomicFoundation/rethnet/issues/156
 
-    let result = BlockMiner::<BlockchainError, StateError>::new(
-        Arc::clone(&state.blockchain),
-        Arc::clone(&state.rethnet_state),
-        Arc::clone(&state.mem_pool),
-        RandomHashGenerator::with_seed("BlockMiner"),
-        CfgEnv::from(&**state),
+    let result = rethnet_evm::mine_block(
+        &mut *state.blockchain.write().await,
+        &mut *state.rethnet_state.write().await,
+        &mut *state.mem_pool.write().await,
+        &CfgEnv::from(&**state),
+        block_timestamp,
         state.block_gas_limit,
         state.coinbase,
-    )
-    .mine_block(block_timestamp, reward, base_fee)
-    .await;
+        reward,
+        base_fee,
+        Some(state.hash_generator.lock().next_value()),
+    );
 
     if result.is_ok() {
         if let Some(new_offset) = new_offset {
@@ -1189,13 +1192,9 @@
         };
 
         let chain_id = config.chain_id;
-<<<<<<< HEAD
         let hardfork = config.hardfork;
-=======
-        let next_block_timestamp = RwLock::new(U256::ZERO);
-        let spec_id = config.hardfork;
         let cache_dir = config.cache_dir;
->>>>>>> 6cacc444
+        let hash_generator = Arc::new(Mutex::new(RandomHashGenerator::with_seed("EDR")));
 
         let (rethnet_state, blockchain, fork_block_number): (
             RethnetStateType,
@@ -1210,8 +1209,6 @@
                     .expect("failed to construct async runtime"),
             );
 
-            let hash_generator = rethnet_evm::RandomHashGenerator::with_seed("seed");
-
             let blockchain = ForkedBlockchain::new(
                 Arc::clone(&runtime),
                 hardfork,
@@ -1227,7 +1224,7 @@
 
             let rethnet_state = Arc::new(RwLock::new(ForkState::new(
                 Arc::clone(&runtime),
-                Arc::new(parking_lot::Mutex::new(hash_generator)),
+                Arc::clone(&hash_generator),
                 &config.json_rpc_url,
                 cache_dir,
                 fork_block_number,
@@ -1280,6 +1277,7 @@
             filters: RwLock::new(HashMap::default()),
             fork_block_number,
             hardfork,
+            hash_generator,
             impersonated_accounts: RwLock::new(HashSet::new()),
             last_filter_id: RwLock::new(U256::ZERO),
             local_accounts,
