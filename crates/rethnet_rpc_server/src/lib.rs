use std::net::{SocketAddr, TcpListener};
use std::sync::Arc;

use axum::{
    extract::{Json, State},
    http::StatusCode,
    Router,
};
use hashbrown::HashMap;
use rethnet_eth::remote::ZeroXPrefixedBytes;
use secp256k1::{Secp256k1, SecretKey};
use sha3::{Digest, Keccak256};
use tokio::sync::RwLock;
use tracing::{event, Level};

use rethnet_eth::{
    remote::{
        client::{Request as RpcRequest, RpcClient},
        filter::{FilteredEvents, LogOutput},
        jsonrpc,
        jsonrpc::{Response, ResponseData},
        methods::MethodInvocation as EthMethodInvocation,
        BlockSpec, BlockTag, Eip1898BlockSpec,
    },
    signature::{public_key_to_address, Signature},
    Address, Bytes, B256, U256, U64,
};
use rethnet_evm::{
    state::{AccountModifierFn, ForkState, HybridState, StateError, SyncState},
    AccountInfo, Bytecode, KECCAK_EMPTY,
};

mod hardhat_methods;
pub use hardhat_methods::{
    reset::{RpcForkConfig, RpcHardhatNetworkConfig},
    HardhatMethodInvocation,
};

mod config;
pub use config::{AccountConfig, Config};

mod filter;
use filter::{new_filter_deadline, Filter};

#[derive(Clone, Copy)]
struct U256WithoutLeadingZeroes(U256);

impl serde::Serialize for U256WithoutLeadingZeroes {
    fn serialize<S>(&self, s: S) -> Result<S::Ok, S::Error>
    where
        S: serde::Serializer,
    {
        rethnet_eth::remote::serialize_uint_without_leading_zeroes(&self.0, s)
    }
}

#[derive(Clone, Copy)]
struct U64WithoutLeadingZeroes(U64);

impl serde::Serialize for U64WithoutLeadingZeroes {
    fn serialize<S>(&self, s: S) -> Result<S::Ok, S::Error>
    where
        S: serde::Serializer,
    {
        rethnet_eth::remote::serialize_uint_without_leading_zeroes(&self.0, s)
    }
}

/// an RPC method with its parameters
#[derive(Clone, Debug, PartialEq, serde::Deserialize, serde::Serialize)]
#[serde(untagged)]
#[allow(clippy::large_enum_variant)]
pub enum MethodInvocation {
    /// an eth_* method invocation
    Eth(EthMethodInvocation),
    /// a hardhat_* method invocation
    Hardhat(HardhatMethodInvocation),
}

type RethnetStateType = Arc<RwLock<dyn SyncState<StateError>>>;

struct AppState {
    rethnet_state: RethnetStateType,
    filters: RwLock<HashMap<U256, Filter>>,
    fork_block_number: Option<U256>,
    last_filter_id: RwLock<U256>,
    local_accounts: HashMap<Address, SecretKey>,
}

type StateType = Arc<AppState>;

fn error_response_data<T>(code: i16, msg: &str) -> ResponseData<T> {
    event!(Level::INFO, "{}", &msg);
    ResponseData::new_error(code, msg, None)
}

pub struct Server {
    inner: axum::Server<hyper::server::conn::AddrIncoming, axum::routing::IntoMakeService<Router>>,
}

#[derive(thiserror::Error, Debug)]
pub enum Error {
    #[error("failed to construct Address from string {address}: {reason}")]
    AddressParse { address: String, reason: String },

    #[error("Failed to bind to address/port: {0}")]
    Listen(std::io::Error),

    #[error("Failed to initialize server: {0}")]
    Serve(hyper::Error),
}

async fn get_latest_block_number<T>(state: &StateType) -> Result<U256, ResponseData<T>> {
    // limited functionality per https://github.com/NomicFoundation/hardhat/issues/4125
    if let Some(fork_block_number) = state.fork_block_number {
        // TODO: when we're able to mint local blocks, and there are some newer than
        // fork_block_number, return the number of the latest one
        Ok(U256::from(fork_block_number))
    } else {
        // TODO: when we're able to mint local blocks, return the number of the latest one
        Ok(U256::ZERO)
    }
}

/// require_canonical: whether the server should additionally raise a JSON-RPC error if the block
/// is not in the canonical chain
fn _block_number_from_hash<T>(
    _state: &StateType,
    _block_hash: &B256,
    _require_canonical: bool,
) -> Result<U256, ResponseData<T>> {
    todo!()
}

async fn _block_number_from_block_spec<T>(
    state: &StateType,
    block_spec: &BlockSpec,
) -> Result<U256, ResponseData<T>> {
    match block_spec {
        BlockSpec::Number(number) => Ok(*number),
        BlockSpec::Tag(tag) => match tag {
            BlockTag::Earliest => Ok(U256::ZERO),
            BlockTag::Safe | BlockTag::Finalized => {
                confirm_post_merge_hardfork(state)?;
                get_latest_block_number(state).await
            }
            BlockTag::Latest | BlockTag::Pending => get_latest_block_number(state).await,
        },
        BlockSpec::Eip1898(Eip1898BlockSpec::Hash {
            block_hash,
            require_canonical,
        }) => _block_number_from_hash(state, block_hash, require_canonical.unwrap_or(false)),
        BlockSpec::Eip1898(Eip1898BlockSpec::Number { block_number }) => Ok(*block_number),
    }
}

fn confirm_post_merge_hardfork<T>(_state: &StateType) -> Result<(), ResponseData<T>> {
    todo!("when we're tracking hardforks, ensure that we're running a hardfork that's after the merge")
}

/// returns the state root in effect BEFORE setting the block context, so that the caller can
/// restore the context to that state root.
async fn set_block_context<T>(
    state: &StateType,
    block_spec: Option<BlockSpec>,
) -> Result<B256, ResponseData<T>> {
    let previous_state_root = state.rethnet_state.read().await.state_root().map_err(|e| {
        error_response_data(0, &format!("Failed to retrieve previous state root: {e}"))
    })?;
    match block_spec {
        Some(BlockSpec::Tag(BlockTag::Pending)) => {
            // do nothing
            Ok(previous_state_root)
        }
        Some(BlockSpec::Tag(BlockTag::Latest)) if state.fork_block_number.is_none() => {
            Ok(previous_state_root)
        }
        None => Ok(previous_state_root),
        resolvable_block_spec => {
            let latest_block_number = get_latest_block_number(state).await?;
            state
                .rethnet_state
                .write()
                .await
                .set_block_context(
                    &KECCAK_EMPTY,
                    Some(match resolvable_block_spec.clone() {
                        Some(BlockSpec::Number(n)) => Ok(n),
                        Some(BlockSpec::Eip1898(s)) => match s {
                            Eip1898BlockSpec::Number { block_number: n } => Ok(n),
                            Eip1898BlockSpec::Hash {
                                block_hash: _,
                                require_canonical: _,
                            } => todo!("when there's a blockchain present"),
                        },
                        Some(BlockSpec::Tag(tag)) => match tag {
                            BlockTag::Earliest => Ok(U256::ZERO),
                            BlockTag::Safe | BlockTag::Finalized => {
                                confirm_post_merge_hardfork(state)?;
                                Ok(latest_block_number)
                            }
                            BlockTag::Latest => Ok(latest_block_number),
                            BlockTag::Pending => unreachable!(),
                        },
                        None => unreachable!(),
                    }?),
                )
                .map_err(|e| {
                    error_response_data(
                        -32000,
                        &format!(
                            "Received invalid block tag {}. Latest block number is {latest_block_number}. {e}",
                            resolvable_block_spec.unwrap(),
                        ),
                    )
                })?;
            Ok(previous_state_root)
        }
    }
}

async fn restore_block_context<T>(
    state: &StateType,
    state_root: B256,
) -> Result<(), ResponseData<T>> {
    state
        .rethnet_state
        .write()
        .await
        .set_block_context(&state_root, None)
        .map_err(|e| {
            error_response_data(0, &format!("Failed to restore previous block context: {e}"))
        })
}

async fn get_account_info<T>(
    state: &StateType,
    address: Address,
) -> Result<AccountInfo, ResponseData<T>> {
    match state.rethnet_state.read().await.basic(address) {
        Ok(Some(account_info)) => Ok(account_info),
        Ok(None) => Ok(AccountInfo {
            balance: U256::ZERO,
            nonce: 0,
            code: None,
            code_hash: KECCAK_EMPTY,
        }),
        Err(e) => Err(error_response_data(0, &e.to_string())),
    }
}

async fn handle_accounts(state: StateType) -> ResponseData<Vec<Address>> {
    event!(Level::INFO, "eth_accounts");
    ResponseData::Success {
        result: state.local_accounts.keys().copied().collect(),
    }
}

async fn handle_get_balance(
    state: StateType,
    address: Address,
    block: Option<BlockSpec>,
) -> ResponseData<U256WithoutLeadingZeroes> {
    event!(Level::INFO, "eth_getBalance({address:?}, {block:?})");
    match set_block_context(&state, block).await {
        Ok(previous_state_root) => {
            let account_info = get_account_info(&state, address).await;
            match restore_block_context(&state, previous_state_root).await {
                Ok(()) => match account_info {
                    Ok(account_info) => ResponseData::Success {
                        result: U256WithoutLeadingZeroes(account_info.balance),
                    },
                    Err(e) => e,
                },
                Err(e) => e,
            }
        }
        Err(e) => e,
    }
}

async fn handle_get_code(
    state: StateType,
    address: Address,
    block: Option<BlockSpec>,
) -> ResponseData<ZeroXPrefixedBytes> {
    event!(Level::INFO, "eth_getCode({address:?}, {block:?})");
    match set_block_context(&state, block).await {
        Ok(previous_state_root) => {
            let account_info = get_account_info(&state, address).await;
            match restore_block_context(&state, previous_state_root).await {
                Ok(()) => match account_info {
                    Ok(account_info) => {
                        match state
                            .rethnet_state
                            .read()
                            .await
                            .code_by_hash(account_info.code_hash)
                        {
                            Ok(code) => ResponseData::Success {
                                result: ZeroXPrefixedBytes::from(code.bytecode),
                            },
                            Err(e) => {
                                error_response_data(0, &format!("failed to retrieve code: {}", e))
                            }
                        }
                    }
                    Err(e) => e,
                },
                Err(e) => e,
            }
        }
        Err(e) => e,
    }
}

async fn handle_get_filter_changes(
    state: StateType,
    filter_id: U256,
) -> ResponseData<Option<FilteredEvents>> {
    event!(Level::INFO, "eth_getFilterChanges({filter_id:?})");
    let mut filters = state.filters.write().await;
    ResponseData::Success {
        result: filters.get_mut(&filter_id).and_then(|filter| {
            let events = Some(filter.events.take());
            filter.deadline = new_filter_deadline();
            events
        }),
    }
}

async fn handle_get_filter_logs(
    state: StateType,
    filter_id: U256,
) -> ResponseData<Option<Vec<LogOutput>>> {
    event!(Level::INFO, "eth_getFilterLogs({filter_id:?})");
    let mut filters = state.filters.write().await;
    match filters.get_mut(&filter_id) {
        Some(filter) => match &mut filter.events {
            FilteredEvents::Logs(logs) => {
                let result = Some(std::mem::take(logs));
                filter.deadline = new_filter_deadline();
                ResponseData::Success { result }
            }
            _ => error_response_data(
                0,
                &format!("Subscription {filter_id} is not a logs subscription"),
            ),
        },
        None => ResponseData::Success { result: None },
    }
}

async fn handle_get_storage_at(
    state: StateType,
    address: Address,
    position: U256,
    block: Option<BlockSpec>,
) -> ResponseData<U256> {
    event!(
        Level::INFO,
        "eth_getStorageAt({address:?}, {position:?}, {block:?})"
    );
    match set_block_context(&state, block).await {
        Ok(previous_state_root) => {
            let value = state.rethnet_state.read().await.storage(address, position);
            match restore_block_context(&state, previous_state_root).await {
                Ok(()) => match value {
                    Ok(value) => ResponseData::Success { result: value },
                    Err(e) => {
                        error_response_data(0, &format!("failed to retrieve storage value: {}", e))
                    }
                },
                Err(e) => e,
            }
        }
        Err(e) => e,
    }
}

async fn handle_get_transaction_count(
    state: StateType,
    address: Address,
    block: Option<BlockSpec>,
) -> ResponseData<U256WithoutLeadingZeroes> {
    event!(
        Level::INFO,
        "eth_getTransactionCount({address:?}, {block:?})"
    );
    match set_block_context(&state, block).await {
        Ok(previous_state_root) => {
            let account_info = get_account_info(&state, address).await;
            match restore_block_context(&state, previous_state_root).await {
                Ok(()) => match account_info {
                    Ok(account_info) => ResponseData::Success {
                        result: U256WithoutLeadingZeroes(U256::from(account_info.nonce)),
                    },
                    Err(e) => e,
                },
                Err(e) => e,
            }
        }
        Err(e) => e,
    }
}

async fn get_next_filter_id(state: StateType) -> U256 {
    let mut last_filter_id = state.last_filter_id.write().await;
    *last_filter_id = last_filter_id
        .checked_add(U256::from(1))
        .expect("filter ID shouldn't overflow");
    *last_filter_id
}

async fn handle_new_pending_transaction_filter(state: StateType) -> ResponseData<U256> {
    event!(Level::INFO, "eth_newPendingTransactionFilter()");
    let filter_id = get_next_filter_id(Arc::clone(&state)).await;
    state.filters.write().await.insert(
        filter_id,
        Filter {
            _criteria: None,
            deadline: new_filter_deadline(),
            events: FilteredEvents::NewPendingTransactions(Vec::new()),
            is_subscription: false,
        },
    );
    ResponseData::Success { result: filter_id }
}

async fn handle_set_balance(
    state: StateType,
    address: Address,
    balance: U256,
) -> ResponseData<bool> {
    event!(Level::INFO, "hardhat_setBalance({address:?}, {balance:?})");
    let mut state = state.rethnet_state.write().await;
    match state.modify_account(
        address,
        AccountModifierFn::new(Box::new(move |account_balance, _, _| {
            *account_balance = balance
        })),
        &|| {
            Ok(AccountInfo {
                balance,
                nonce: 0,
                code: None,
                code_hash: KECCAK_EMPTY,
            })
        },
    ) {
        Ok(()) => {
            state.make_snapshot();
            ResponseData::Success { result: true }
        }
        Err(e) => ResponseData::new_error(0, &e.to_string(), None),
    }
}

async fn handle_set_code(
    state: StateType,
    address: Address,
    code: ZeroXPrefixedBytes,
) -> ResponseData<bool> {
    event!(Level::INFO, "hardhat_setCode({address:?}, {code:?})");
    let code_1 = code.clone();
    let code_2 = code.clone();
    let mut state = state.rethnet_state.write().await;
    match state.modify_account(
        address,
        AccountModifierFn::new(Box::new(move |_, _, account_code| {
            *account_code = Some(Bytecode::new_raw(code_1.clone().into()))
        })),
        &|| {
            Ok(AccountInfo {
                balance: U256::ZERO,
                nonce: 0,
                code: Some(Bytecode::new_raw(code_2.clone().into())),
                code_hash: KECCAK_EMPTY,
            })
        },
    ) {
        Ok(()) => {
            state.make_snapshot();
            ResponseData::Success { result: true }
        }
        Err(e) => ResponseData::new_error(0, &e.to_string(), None),
    }
}

async fn handle_set_nonce(state: StateType, address: Address, nonce: U256) -> ResponseData<bool> {
    event!(Level::INFO, "hardhat_setNonce({address:?}, {nonce:?})");
    match TryInto::<u64>::try_into(nonce) {
        Ok(nonce) => {
            let mut state = state.rethnet_state.write().await;
            match state.modify_account(
                address,
                AccountModifierFn::new(Box::new(move |_, account_nonce, _| *account_nonce = nonce)),
                &|| {
                    Ok(AccountInfo {
                        balance: U256::ZERO,
                        nonce,
                        code: None,
                        code_hash: KECCAK_EMPTY,
                    })
                },
            ) {
                Ok(()) => {
                    state.make_snapshot();
                    ResponseData::Success { result: true }
                }
                Err(error) => ResponseData::new_error(0, &error.to_string(), None),
            }
        }
        Err(error) => ResponseData::new_error(0, &error.to_string(), None),
    }
}

async fn handle_set_storage_at(
    state: StateType,
    address: Address,
    position: U256,
    value: U256,
) -> ResponseData<bool> {
    event!(
        Level::INFO,
        "hardhat_setStorageAt({address:?}, {position:?}, {value:?})"
    );
    let mut state = state.rethnet_state.write().await;
    match state.set_account_storage_slot(address, position, value) {
        Ok(()) => {
            state.make_snapshot();
            ResponseData::Success { result: true }
        }
        Err(e) => ResponseData::new_error(0, &e.to_string(), None),
    }
}

fn handle_net_listening() -> ResponseData<bool> {
    event!(Level::INFO, "net_listening()");
    ResponseData::Success { result: true }
}

fn handle_net_peer_count() -> ResponseData<U64WithoutLeadingZeroes> {
    event!(Level::INFO, "net_peerCount()");
    ResponseData::Success {
        result: U64WithoutLeadingZeroes(U64::from(0)),
    }
}

fn handle_sign(
    state: StateType,
    address: &Address,
    message: &ZeroXPrefixedBytes,
) -> ResponseData<Signature> {
    event!(Level::INFO, "eth_sign({address:?}, {message:?})");
    match state.local_accounts.get(address) {
        Some(private_key) => ResponseData::Success {
            result: Signature::new(&Bytes::from(message.clone())[..], private_key),
        },
        None => ResponseData::new_error(0, "{address} is not an account owned by this node", None),
    }
}

<<<<<<< HEAD
fn handle_web3_client_version() -> ResponseData<String> {
    event!(Level::INFO, "web3_clientVersion()");
    ResponseData::Success {
        result: format!(
            "edr/{}/revm/{}",
            env!("CARGO_PKG_VERSION"),
            env!("REVM_VERSION"),
        ),
    }
}

fn handle_web3_sha3(message: ZeroXPrefixedBytes) -> ResponseData<B256> {
    event!(Level::INFO, "web3_sha3({message:?})");
    let message: Bytes = message.into();
    let hash = Keccak256::digest(&message[..]);
    ResponseData::Success {
        result: B256::from_slice(&hash[..]),
    }
=======
async fn remove_filter<const IS_SUBSCRIPTION: bool>(
    state: StateType,
    filter_id: U256,
) -> ResponseData<bool> {
    let mut filters = state.filters.write().await;
    let result = if let Some(filter) = filters.get(&filter_id) {
        filter.is_subscription == IS_SUBSCRIPTION && filters.remove(&filter_id).is_some()
    } else {
        false
    };
    ResponseData::Success { result }
}

async fn handle_uninstall_filter(state: StateType, filter_id: U256) -> ResponseData<bool> {
    event!(Level::INFO, "eth_uninstallFilter({filter_id:?})");
    remove_filter::<false>(state, filter_id).await
}

async fn handle_unsubscribe(state: StateType, filter_id: U256) -> ResponseData<bool> {
    event!(Level::INFO, "eth_unsubscribe({filter_id:?})");
    remove_filter::<true>(state, filter_id).await
>>>>>>> 2ed4dcd0
}

async fn handle_request(
    state: StateType,
    request: &RpcRequest<MethodInvocation>,
) -> Result<serde_json::Value, String> {
    fn response<T>(id: &jsonrpc::Id, data: ResponseData<T>) -> Result<serde_json::Value, String>
    where
        T: serde::Serialize,
    {
        let response: Response<T> = Response {
            jsonrpc: jsonrpc::Version::V2_0,
            id: id.clone(),
            data,
        };
        serde_json::to_value(response).map_err(|e| {
            let msg = format!("failed to serialize response data: {e}");
            event!(Level::ERROR, "{}", &msg);
            msg
        })
    }

    match request {
        RpcRequest {
            version,
            id,
            method: _,
        } if *version != jsonrpc::Version::V2_0 => response(
            id,
            error_response_data::<serde_json::Value>(
                0,
                &format!("unsupported JSON-RPC version '{version:?}'"),
            ),
        ),
        RpcRequest {
            version: _,
            id,
            method,
        } => {
            match method {
                MethodInvocation::Eth(EthMethodInvocation::Accounts()) => {
                    response(id, handle_accounts(state).await)
                }
                MethodInvocation::Eth(EthMethodInvocation::GetBalance(address, block)) => {
                    response(id, handle_get_balance(state, *address, block.clone()).await)
                }
                MethodInvocation::Eth(EthMethodInvocation::GetCode(address, block)) => {
                    response(id, handle_get_code(state, *address, block.clone()).await)
                }
                MethodInvocation::Eth(EthMethodInvocation::GetFilterChanges(filter_id)) => {
                    response(id, handle_get_filter_changes(state, *filter_id).await)
                }
                MethodInvocation::Eth(EthMethodInvocation::GetFilterLogs(filter_id)) => {
                    response(id, handle_get_filter_logs(state, *filter_id).await)
                }
                MethodInvocation::Eth(EthMethodInvocation::GetStorageAt(
                    address,
                    position,
                    block,
                )) => response(
                    id,
                    handle_get_storage_at(state, *address, *position, block.clone()).await,
                ),
                MethodInvocation::Eth(EthMethodInvocation::GetTransactionCount(address, block)) => {
                    response(
                        id,
                        handle_get_transaction_count(state, *address, block.clone()).await,
                    )
                }
<<<<<<< HEAD
                MethodInvocation::Eth(EthMethodInvocation::NetListening()) => {
                    response(id, handle_net_listening())
                }
                MethodInvocation::Eth(EthMethodInvocation::NetPeerCount()) => {
                    response(id, handle_net_peer_count())
=======
                MethodInvocation::Eth(EthMethodInvocation::NewPendingTransactionFilter()) => {
                    response(id, handle_new_pending_transaction_filter(state).await)
>>>>>>> 2ed4dcd0
                }
                MethodInvocation::Eth(EthMethodInvocation::Sign(address, message)) => {
                    response(id, handle_sign(state, address, message))
                }
<<<<<<< HEAD
                MethodInvocation::Eth(EthMethodInvocation::Web3ClientVersion()) => {
                    response(id, handle_web3_client_version())
                }
                MethodInvocation::Eth(EthMethodInvocation::Web3Sha3(message)) => {
                    response(id, handle_web3_sha3(message.clone()))
=======
                MethodInvocation::Eth(EthMethodInvocation::UninstallFilter(filter_id)) => {
                    response(id, handle_uninstall_filter(state, *filter_id).await)
                }
                MethodInvocation::Eth(EthMethodInvocation::Unsubscribe(subscription_id)) => {
                    response(id, handle_unsubscribe(state, *subscription_id).await)
>>>>>>> 2ed4dcd0
                }
                MethodInvocation::Hardhat(HardhatMethodInvocation::SetBalance(
                    address,
                    balance,
                )) => response(id, handle_set_balance(state, *address, *balance).await),
                MethodInvocation::Hardhat(HardhatMethodInvocation::SetCode(address, code)) => {
                    response(id, handle_set_code(state, *address, code.clone()).await)
                }
                MethodInvocation::Hardhat(HardhatMethodInvocation::SetNonce(address, nonce)) => {
                    response(id, handle_set_nonce(state, *address, *nonce).await)
                }
                MethodInvocation::Hardhat(HardhatMethodInvocation::SetStorageAt(
                    address,
                    position,
                    value,
                )) => response(
                    id,
                    handle_set_storage_at(state, *address, *position, *value).await,
                ),
                // TODO: after adding all the methods here, eliminate this
                // catch-all match arm:
                _ => {
                    let msg = format!("Method not found for invocation '{:?}'", method,);
                    response(
                        id,
                        ResponseData::<serde_json::Value>::new_error(-32601, &msg, None),
                    )
                }
            }
        }
    }
}

#[derive(serde::Deserialize, serde::Serialize)]
#[serde(untagged)]
pub enum Request {
    /// A single JSON-RPC request
    Single(RpcRequest<MethodInvocation>),
    /// A batch of requests
    Batch(Vec<RpcRequest<MethodInvocation>>),
}

async fn router(state: StateType) -> Router {
    Router::new()
        .route(
            "/",
            axum::routing::post(
                |State(state): State<StateType>, payload: Json<Request>| async move {
                    let requests: Vec<RpcRequest<MethodInvocation>> = match payload {
                        Json(Request::Single(request)) => vec![request],
                        Json(Request::Batch(requests)) => requests,
                    };

                    let responses = {
                        let mut responses: Vec<serde_json::Value> =
                            Vec::with_capacity(requests.len());
                        for request in requests.iter() {
                            match handle_request(Arc::clone(&state), request).await {
                                Ok(response) => responses.push(response),
                                Err(s) => {
                                    return (
                                        StatusCode::INTERNAL_SERVER_ERROR,
                                        Json(
                                            serde_json::to_value(s)
                                                .unwrap_or(serde_json::Value::Null),
                                        ),
                                    );
                                }
                            }
                        }
                        responses
                    };

                    let response = if responses.len() > 1 {
                        serde_json::to_value(responses)
                    } else {
                        serde_json::to_value(responses[0].clone())
                    };

                    match response {
                        Ok(response) => (StatusCode::OK, Json(response)),
                        Err(e) => {
                            let msg = format!("failed to serialize final response data: {e}");
                            event!(Level::ERROR, "{}", &msg);
                            (
                                StatusCode::INTERNAL_SERVER_ERROR,
                                Json(serde_json::to_value(msg).unwrap_or(serde_json::Value::Null)),
                            )
                        }
                    }
                },
            ),
        )
        .with_state(state)
}

impl Server {
    /// accepts a configuration and a set of initial accounts to initialize the state.
    pub async fn new(config: Config) -> Result<Self, Error> {
        let listener = TcpListener::bind(config.address).map_err(Error::Listen)?;
        event!(Level::INFO, "Listening on {}", config.address);

        let (local_accounts, genesis_accounts): (
            HashMap<Address, SecretKey>,
            HashMap<Address, AccountInfo>,
        ) = {
            let secp256k1 = Secp256k1::signing_only();
            config
                .accounts
                .iter()
                .enumerate()
                .map(
                    |(
                        i,
                        AccountConfig {
                            private_key,
                            balance,
                        },
                    )| {
                        let address = public_key_to_address(private_key.public_key(&secp256k1));
                        event!(Level::INFO, "Account #{}: {address:?}", i + 1);
                        event!(
                            Level::INFO,
                            "Private Key: 0x{}",
                            hex::encode(private_key.secret_bytes())
                        );
                        let local_account = (address, *private_key);
                        let genesis_account = (
                            address,
                            AccountInfo {
                                balance: *balance,
                                nonce: 0,
                                code: None,
                                code_hash: KECCAK_EMPTY,
                            },
                        );
                        (local_account, genesis_account)
                    },
                )
                .unzip()
        };

        let filters = RwLock::new(HashMap::default());
        let last_filter_id = RwLock::new(U256::ZERO);

        let rethnet_state: StateType =
            if let Some(config) = config.rpc_hardhat_network_config.forking {
                let runtime = tokio::runtime::Builder::new_multi_thread()
                    .enable_io()
                    .enable_time()
                    .build()
                    .expect("failed to construct async runtime");

                let hash_generator = rethnet_evm::RandomHashGenerator::with_seed("seed");

                let fork_block_number = match config.block_number {
                    Some(block_number) => U256::from(block_number),
                    None => RpcClient::new(&config.json_rpc_url)
                        .get_block_by_number(rethnet_eth::remote::BlockSpec::latest())
                        .await
                        .expect("should retrieve latest block from fork source")
                        .number
                        .expect("Not a pending block"),
                };

                Arc::new(AppState {
                    rethnet_state: Arc::new(RwLock::new(Box::new(ForkState::new(
                        Arc::new(runtime),
                        Arc::new(parking_lot::Mutex::new(hash_generator)),
                        &config.json_rpc_url,
                        fork_block_number,
                        genesis_accounts,
                    )))),
                    filters,
                    fork_block_number: Some(fork_block_number),
                    last_filter_id,
                    local_accounts,
                })
            } else {
                Arc::new(AppState {
                    rethnet_state: Arc::new(RwLock::new(Box::new(HybridState::with_accounts(
                        genesis_accounts,
                    )))),
                    filters,
                    fork_block_number: None,
                    last_filter_id,
                    local_accounts,
                })
            };

        Ok(Self {
            inner: axum::Server::from_tcp(listener)
                .unwrap()
                .serve(router(rethnet_state).await.into_make_service()),
        })
    }

    pub async fn serve(self) -> Result<(), Error> {
        self.inner.await.map_err(Error::Serve)
    }

    pub async fn serve_with_shutdown_signal<Signal>(self, signal: Signal) -> Result<(), Error>
    where
        Signal: std::future::Future<Output = ()>,
    {
        self.inner
            .with_graceful_shutdown(signal)
            .await
            .map_err(Error::Serve)
    }

    pub fn local_addr(&self) -> SocketAddr {
        self.inner.local_addr()
    }
}<|MERGE_RESOLUTION|>--- conflicted
+++ resolved
@@ -561,26 +561,6 @@
     }
 }
 
-<<<<<<< HEAD
-fn handle_web3_client_version() -> ResponseData<String> {
-    event!(Level::INFO, "web3_clientVersion()");
-    ResponseData::Success {
-        result: format!(
-            "edr/{}/revm/{}",
-            env!("CARGO_PKG_VERSION"),
-            env!("REVM_VERSION"),
-        ),
-    }
-}
-
-fn handle_web3_sha3(message: ZeroXPrefixedBytes) -> ResponseData<B256> {
-    event!(Level::INFO, "web3_sha3({message:?})");
-    let message: Bytes = message.into();
-    let hash = Keccak256::digest(&message[..]);
-    ResponseData::Success {
-        result: B256::from_slice(&hash[..]),
-    }
-=======
 async fn remove_filter<const IS_SUBSCRIPTION: bool>(
     state: StateType,
     filter_id: U256,
@@ -602,7 +582,26 @@
 async fn handle_unsubscribe(state: StateType, filter_id: U256) -> ResponseData<bool> {
     event!(Level::INFO, "eth_unsubscribe({filter_id:?})");
     remove_filter::<true>(state, filter_id).await
->>>>>>> 2ed4dcd0
+}
+
+fn handle_web3_client_version() -> ResponseData<String> {
+    event!(Level::INFO, "web3_clientVersion()");
+    ResponseData::Success {
+        result: format!(
+            "edr/{}/revm/{}",
+            env!("CARGO_PKG_VERSION"),
+            env!("REVM_VERSION"),
+        ),
+    }
+}
+
+fn handle_web3_sha3(message: ZeroXPrefixedBytes) -> ResponseData<B256> {
+    event!(Level::INFO, "web3_sha3({message:?})");
+    let message: Bytes = message.into();
+    let hash = Keccak256::digest(&message[..]);
+    ResponseData::Success {
+        result: B256::from_slice(&hash[..]),
+    }
 }
 
 async fn handle_request(
@@ -672,33 +671,29 @@
                         handle_get_transaction_count(state, *address, block.clone()).await,
                     )
                 }
-<<<<<<< HEAD
                 MethodInvocation::Eth(EthMethodInvocation::NetListening()) => {
                     response(id, handle_net_listening())
                 }
                 MethodInvocation::Eth(EthMethodInvocation::NetPeerCount()) => {
                     response(id, handle_net_peer_count())
-=======
+                }
                 MethodInvocation::Eth(EthMethodInvocation::NewPendingTransactionFilter()) => {
                     response(id, handle_new_pending_transaction_filter(state).await)
->>>>>>> 2ed4dcd0
                 }
                 MethodInvocation::Eth(EthMethodInvocation::Sign(address, message)) => {
                     response(id, handle_sign(state, address, message))
                 }
-<<<<<<< HEAD
                 MethodInvocation::Eth(EthMethodInvocation::Web3ClientVersion()) => {
                     response(id, handle_web3_client_version())
                 }
                 MethodInvocation::Eth(EthMethodInvocation::Web3Sha3(message)) => {
                     response(id, handle_web3_sha3(message.clone()))
-=======
+                }
                 MethodInvocation::Eth(EthMethodInvocation::UninstallFilter(filter_id)) => {
                     response(id, handle_uninstall_filter(state, *filter_id).await)
                 }
                 MethodInvocation::Eth(EthMethodInvocation::Unsubscribe(subscription_id)) => {
                     response(id, handle_unsubscribe(state, *subscription_id).await)
->>>>>>> 2ed4dcd0
                 }
                 MethodInvocation::Hardhat(HardhatMethodInvocation::SetBalance(
                     address,
