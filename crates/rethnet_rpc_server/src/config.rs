use std::net::SocketAddr;
use std::path::PathBuf;
use std::time::SystemTime;

use secp256k1::SecretKey;

<<<<<<< HEAD
use rethnet_eth::{Address, U256};
=======
use rethnet_eth::{Address, SpecId, U256};
>>>>>>> f49f5b79

pub use crate::hardhat_methods::reset::{RpcForkConfig, RpcHardhatNetworkConfig};

pub struct Config {
    pub allow_blocks_with_same_timestamp: bool,
    pub allow_unlimited_contract_size: bool,
    pub address: SocketAddr,
    pub rpc_hardhat_network_config: RpcHardhatNetworkConfig,
    pub accounts: Vec<AccountConfig>,
<<<<<<< HEAD
    pub chain_id: u64,
    pub coinbase: Address,
    pub network_id: u64,
=======
    pub block_gas_limit: U256,
    pub chain_id: u64,
    pub coinbase: Address,
    pub gas: U256,
    pub hardfork: SpecId,
    pub initial_base_fee_per_gas: Option<U256>,
    pub initial_date: Option<SystemTime>,
    pub network_id: u64,
    pub cache_dir: PathBuf,
>>>>>>> f49f5b79
}

/// configuration input for a single account
pub struct AccountConfig {
    /// the private key of the account
    pub private_key: SecretKey,
    /// the balance of the account
    pub balance: U256,
}<|MERGE_RESOLUTION|>--- conflicted
+++ resolved
@@ -4,11 +4,7 @@
 
 use secp256k1::SecretKey;
 
-<<<<<<< HEAD
-use rethnet_eth::{Address, U256};
-=======
 use rethnet_eth::{Address, SpecId, U256};
->>>>>>> f49f5b79
 
 pub use crate::hardhat_methods::reset::{RpcForkConfig, RpcHardhatNetworkConfig};
 
@@ -18,11 +14,6 @@
     pub address: SocketAddr,
     pub rpc_hardhat_network_config: RpcHardhatNetworkConfig,
     pub accounts: Vec<AccountConfig>,
-<<<<<<< HEAD
-    pub chain_id: u64,
-    pub coinbase: Address,
-    pub network_id: u64,
-=======
     pub block_gas_limit: U256,
     pub chain_id: u64,
     pub coinbase: Address,
@@ -32,7 +23,6 @@
     pub initial_date: Option<SystemTime>,
     pub network_id: u64,
     pub cache_dir: PathBuf,
->>>>>>> f49f5b79
 }
 
 /// configuration input for a single account
