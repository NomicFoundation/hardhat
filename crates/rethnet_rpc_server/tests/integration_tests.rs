use std::net::{IpAddr, Ipv4Addr, SocketAddr};
use std::str::FromStr;

use hashbrown::HashMap;
use secp256k1::{Secp256k1, SecretKey};
use tracing::Level;

use rethnet_eth::{
    remote::{
        client::Request as RpcRequest, filter::FilteredEvents, jsonrpc,
        methods::MethodInvocation as EthMethodInvocation, BlockSpec, ZeroXPrefixedBytes,
    },
    signature::{private_key_to_address, Signature},
<<<<<<< HEAD
    Address, Bytes, U256, U64,
=======
    Address, Bytes, B256, U256,
>>>>>>> 2ed4dcd0
};
use rethnet_evm::{AccountInfo, KECCAK_EMPTY};

use rethnet_rpc_server::{
    AccountConfig, Config, HardhatMethodInvocation, MethodInvocation, RpcHardhatNetworkConfig,
    Server,
};

const PRIVATE_KEY: &str = "ac0974bec39a17e36ba4a6b4d238ff944bacb478cbed5efcae784d7bf4f2ff80";

async fn start_server() -> SocketAddr {
    let mut accounts: HashMap<Address, AccountInfo> = Default::default();
    accounts.insert(
        Address::from_low_u64_ne(1),
        AccountInfo {
            code: None,
            code_hash: KECCAK_EMPTY,
            balance: U256::ZERO,
            nonce: 0,
        },
    );

    let server = Server::new(Config {
        address: SocketAddr::new(IpAddr::V4(Ipv4Addr::new(127, 0, 0, 1)), 0),
        rpc_hardhat_network_config: RpcHardhatNetworkConfig { forking: None },
        accounts: vec![AccountConfig {
            private_key: SecretKey::from_str(PRIVATE_KEY)
                .expect("should construct private key from string"),
            balance: U256::ZERO,
        }],
    })
    .await
    .unwrap();

    let address = server.local_addr();
    tokio::spawn(async move { server.serve().await.unwrap() });
    address
}

async fn submit_request(address: &SocketAddr, request: &RpcRequest<MethodInvocation>) -> String {
    tracing_subscriber::fmt::Subscriber::builder()
        .with_max_level(Level::INFO)
        .with_test_writer()
        .try_init()
        .ok();
    let url = format!("http://{address}/");
    let body = serde_json::to_string(&request).expect("should serialize request to JSON");
    reqwest::Client::new()
        .post(&url)
        .header(reqwest::header::CONTENT_TYPE, "application/json")
        .body(body.clone())
        .send()
        .await
        .unwrap_or_else(|_| panic!("should send to url '{url}' request body '{body}'"))
        .text()
        .await
        .unwrap_or_else(|_| panic!("should get full response text"))
}

async fn verify_response<ResponseT>(
    server: &SocketAddr,
    method: MethodInvocation,
    response: ResponseT,
) where
    ResponseT: serde::de::DeserializeOwned + std::fmt::Debug + std::cmp::PartialEq,
{
    let request = RpcRequest {
        version: jsonrpc::Version::V2_0,
        id: jsonrpc::Id::Num(0),
        method,
    };

    let expected_response = jsonrpc::Response::<ResponseT> {
        jsonrpc: request.version,
        id: request.id.clone(),
        data: jsonrpc::ResponseData::Success { result: response },
    };

    let unparsed_response = submit_request(server, &request).await;

    let actual_response: jsonrpc::Response<ResponseT> =
        serde_json::from_str(&unparsed_response).expect("should deserialize from JSON");

    assert_eq!(actual_response, expected_response);
}

#[tokio::test]
async fn test_accounts() {
    verify_response(
        &start_server().await,
        MethodInvocation::Eth(EthMethodInvocation::Accounts()),
        vec![private_key_to_address(&Secp256k1::signing_only(), PRIVATE_KEY).unwrap()],
    )
    .await;
}

#[tokio::test]
async fn test_get_balance_nonexistent_account() {
    verify_response(
        &start_server().await,
        MethodInvocation::Eth(EthMethodInvocation::GetBalance(
            Address::from_low_u64_ne(2),
            Some(BlockSpec::latest()),
        )),
        U256::ZERO,
    )
    .await;
}

#[tokio::test]
async fn test_get_balance_success() {
    verify_response(
        &start_server().await,
        MethodInvocation::Eth(EthMethodInvocation::GetBalance(
            Address::from_low_u64_ne(1),
            Some(BlockSpec::latest()),
        )),
        U256::ZERO,
    )
    .await;
}

#[tokio::test]
async fn test_get_code_success() {
    verify_response(
        &start_server().await,
        MethodInvocation::Eth(EthMethodInvocation::GetCode(
            Address::from_low_u64_ne(1),
            Some(BlockSpec::latest()),
        )),
        ZeroXPrefixedBytes::from(Bytes::from_static(b"")),
    )
    .await;
}

#[tokio::test]
async fn test_get_filter_changes() {
    let server = start_server().await;

    let filter_id = U256::from(1);

    // install a filter so that we can get its changes
    verify_response(
        &server,
        MethodInvocation::Eth(EthMethodInvocation::NewPendingTransactionFilter()),
        filter_id,
    )
    .await;

    verify_response(
        &server,
        MethodInvocation::Eth(EthMethodInvocation::GetFilterChanges(filter_id)),
        FilteredEvents::NewPendingTransactions(Vec::<B256>::new()),
    )
    .await;
}

#[tokio::test]
async fn test_get_filter_logs() {
    // TODO: when eth_newFilter is implemented for https://github.com/NomicFoundation/rethnet/issues/114
}

#[tokio::test]
async fn test_get_storage_success() {
    verify_response(
        &start_server().await,
        MethodInvocation::Eth(EthMethodInvocation::GetStorageAt(
            Address::from_low_u64_ne(1),
            U256::ZERO,
            Some(BlockSpec::latest()),
        )),
        U256::ZERO,
    )
    .await;
}

#[tokio::test]
async fn test_get_transaction_count_nonexistent_account() {
    verify_response(
        &start_server().await,
        MethodInvocation::Eth(EthMethodInvocation::GetTransactionCount(
            Address::from_low_u64_ne(2),
            Some(BlockSpec::latest()),
        )),
        U256::ZERO,
    )
    .await;
}

#[tokio::test]
async fn test_get_transaction_count_success() {
    verify_response(
        &start_server().await,
        MethodInvocation::Eth(EthMethodInvocation::GetTransactionCount(
            Address::from_low_u64_ne(1),
            Some(BlockSpec::latest()),
        )),
        U256::ZERO,
    )
    .await;
}

#[tokio::test]
<<<<<<< HEAD
async fn test_net_listening() {
    verify_response(
        &start_server().await,
        MethodInvocation::Eth(EthMethodInvocation::NetListening()),
        true,
    )
    .await;
}

#[tokio::test]
async fn test_net_peer_count() {
    verify_response(
        &start_server().await,
        MethodInvocation::Eth(EthMethodInvocation::NetPeerCount()),
        U64::ZERO,
=======
async fn test_new_pending_transaction_filter_success() {
    verify_response(
        &start_server().await,
        MethodInvocation::Eth(EthMethodInvocation::NewPendingTransactionFilter()),
        U256::from(1),
>>>>>>> 2ed4dcd0
    )
    .await;
}

#[tokio::test]
async fn test_set_balance_success() {
    let server_address = start_server().await;

    let address = Address::from_low_u64_ne(1);
    let new_balance = U256::from(100);

    verify_response(
        &server_address,
        MethodInvocation::Hardhat(HardhatMethodInvocation::SetBalance(address, new_balance)),
        true,
    )
    .await;

    verify_response(
        &server_address,
        MethodInvocation::Eth(EthMethodInvocation::GetBalance(
            address,
            Some(BlockSpec::latest()),
        )),
        new_balance,
    )
    .await;
}

#[tokio::test]
async fn test_set_nonce_success() {
    let server_address = start_server().await;

    let address = Address::from_low_u64_ne(1);
    let new_nonce = U256::from(100);

    verify_response(
        &server_address,
        MethodInvocation::Hardhat(HardhatMethodInvocation::SetNonce(address, new_nonce)),
        true,
    )
    .await;

    verify_response(
        &server_address,
        MethodInvocation::Eth(EthMethodInvocation::GetTransactionCount(
            address,
            Some(BlockSpec::latest()),
        )),
        new_nonce,
    )
    .await;
}

#[tokio::test]
async fn test_set_code_success() {
    let server_address = start_server().await;

    let address = Address::from_low_u64_ne(1);
    let new_code = ZeroXPrefixedBytes::from(Bytes::from_static(b"deadbeef"));

    verify_response(
        &server_address,
        MethodInvocation::Hardhat(HardhatMethodInvocation::SetCode(address, new_code.clone())),
        true,
    )
    .await;

    verify_response(
        &server_address,
        MethodInvocation::Eth(EthMethodInvocation::GetCode(
            address,
            Some(BlockSpec::latest()),
        )),
        new_code.clone(),
    )
    .await;
}

#[tokio::test]
async fn test_set_storage_at_success() {
    let server_address = start_server().await;

    let address = Address::from_low_u64_ne(1);
    let new_storage_value = U256::from(100);

    verify_response(
        &server_address,
        MethodInvocation::Hardhat(HardhatMethodInvocation::SetStorageAt(
            address,
            U256::ZERO,
            new_storage_value,
        )),
        true,
    )
    .await;

    verify_response(
        &server_address,
        MethodInvocation::Eth(EthMethodInvocation::GetStorageAt(
            address,
            U256::ZERO,
            Some(BlockSpec::latest()),
        )),
        new_storage_value,
    )
    .await;
}

#[tokio::test]
async fn test_sign() {
    // the expected response for this test case was created by submitting the same request to a
    // default-configured instance of Hardhat Network.
    verify_response(
        &start_server().await,
        MethodInvocation::Eth(EthMethodInvocation::Sign(
            Address::from_str("0xf39Fd6e51aad88F6F4ce6aB8827279cffFb92266").unwrap(),
            Bytes::from(hex::decode("deadbeef").unwrap()).into(),
        )),
        Signature::from_str("0xa114c834af73872c6c9efe918d85b0b1b34a486d10f9011e2630e28417c828c060dbd65cda67e73d52ebb7c555260621dbc1b0b4036acb61086bba091ac3f1641b").unwrap(),
    ).await;
}

#[tokio::test]
<<<<<<< HEAD
async fn test_web3_client_version() {
    verify_response(
        &start_server().await,
        MethodInvocation::Eth(EthMethodInvocation::Web3ClientVersion()),
        String::from(&format!(
            "edr/{}/revm/{}",
            env!("CARGO_PKG_VERSION"),
            env!("REVM_VERSION"),
        )),
=======
async fn test_uninstall_filter_success() {
    let server = start_server().await;

    let filter_id = U256::from(1);

    // install a filter so that we can uninstall it
    verify_response(
        &server,
        MethodInvocation::Eth(EthMethodInvocation::NewPendingTransactionFilter()),
        filter_id,
    )
    .await;

    verify_response(
        &server,
        MethodInvocation::Eth(EthMethodInvocation::UninstallFilter(filter_id)),
        true,
>>>>>>> 2ed4dcd0
    )
    .await;
}

#[tokio::test]
<<<<<<< HEAD
async fn test_web3_sha3() {
    verify_response(
        &start_server().await,
        MethodInvocation::Eth(EthMethodInvocation::Web3Sha3(
            Bytes::from_static(b"").into(),
        )),
        KECCAK_EMPTY,
    )
    .await;
=======
async fn test_uninstall_filter_nonexistent_filter() {
    let server = start_server().await;

    let filter_id = U256::from(99);

    verify_response(
        &server,
        MethodInvocation::Eth(EthMethodInvocation::UninstallFilter(filter_id)),
        false,
    )
    .await;
}

#[tokio::test]
async fn test_unsubscribe() {
    // TODO: when eth_subscribe is implemented for https://github.com/NomicFoundation/rethnet/issues/114
>>>>>>> 2ed4dcd0
}<|MERGE_RESOLUTION|>--- conflicted
+++ resolved
@@ -11,11 +11,7 @@
         methods::MethodInvocation as EthMethodInvocation, BlockSpec, ZeroXPrefixedBytes,
     },
     signature::{private_key_to_address, Signature},
-<<<<<<< HEAD
-    Address, Bytes, U256, U64,
-=======
-    Address, Bytes, B256, U256,
->>>>>>> 2ed4dcd0
+    Address, Bytes, B256, U256, U64,
 };
 use rethnet_evm::{AccountInfo, KECCAK_EMPTY};
 
@@ -219,7 +215,6 @@
 }
 
 #[tokio::test]
-<<<<<<< HEAD
 async fn test_net_listening() {
     verify_response(
         &start_server().await,
@@ -235,13 +230,16 @@
         &start_server().await,
         MethodInvocation::Eth(EthMethodInvocation::NetPeerCount()),
         U64::ZERO,
-=======
+    )
+    .await;
+}
+
+#[tokio::test]
 async fn test_new_pending_transaction_filter_success() {
     verify_response(
         &start_server().await,
         MethodInvocation::Eth(EthMethodInvocation::NewPendingTransactionFilter()),
         U256::from(1),
->>>>>>> 2ed4dcd0
     )
     .await;
 }
@@ -366,7 +364,47 @@
 }
 
 #[tokio::test]
-<<<<<<< HEAD
+async fn test_uninstall_filter_success() {
+    let server = start_server().await;
+
+    let filter_id = U256::from(1);
+
+    // install a filter so that we can uninstall it
+    verify_response(
+        &server,
+        MethodInvocation::Eth(EthMethodInvocation::NewPendingTransactionFilter()),
+        filter_id,
+    )
+    .await;
+
+    verify_response(
+        &server,
+        MethodInvocation::Eth(EthMethodInvocation::UninstallFilter(filter_id)),
+        true,
+    )
+    .await;
+}
+
+#[tokio::test]
+async fn test_uninstall_filter_nonexistent_filter() {
+    let server = start_server().await;
+
+    let filter_id = U256::from(99);
+
+    verify_response(
+        &server,
+        MethodInvocation::Eth(EthMethodInvocation::UninstallFilter(filter_id)),
+        false,
+    )
+    .await;
+}
+
+#[tokio::test]
+async fn test_unsubscribe() {
+    // TODO: when eth_subscribe is implemented for https://github.com/NomicFoundation/rethnet/issues/114
+}
+
+#[tokio::test]
 async fn test_web3_client_version() {
     verify_response(
         &start_server().await,
@@ -376,31 +414,11 @@
             env!("CARGO_PKG_VERSION"),
             env!("REVM_VERSION"),
         )),
-=======
-async fn test_uninstall_filter_success() {
-    let server = start_server().await;
-
-    let filter_id = U256::from(1);
-
-    // install a filter so that we can uninstall it
-    verify_response(
-        &server,
-        MethodInvocation::Eth(EthMethodInvocation::NewPendingTransactionFilter()),
-        filter_id,
-    )
-    .await;
-
-    verify_response(
-        &server,
-        MethodInvocation::Eth(EthMethodInvocation::UninstallFilter(filter_id)),
-        true,
->>>>>>> 2ed4dcd0
-    )
-    .await;
-}
-
-#[tokio::test]
-<<<<<<< HEAD
+    )
+    .await;
+}
+
+#[tokio::test]
 async fn test_web3_sha3() {
     verify_response(
         &start_server().await,
@@ -410,22 +428,4 @@
         KECCAK_EMPTY,
     )
     .await;
-=======
-async fn test_uninstall_filter_nonexistent_filter() {
-    let server = start_server().await;
-
-    let filter_id = U256::from(99);
-
-    verify_response(
-        &server,
-        MethodInvocation::Eth(EthMethodInvocation::UninstallFilter(filter_id)),
-        false,
-    )
-    .await;
-}
-
-#[tokio::test]
-async fn test_unsubscribe() {
-    // TODO: when eth_subscribe is implemented for https://github.com/NomicFoundation/rethnet/issues/114
->>>>>>> 2ed4dcd0
 }