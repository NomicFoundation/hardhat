--- conflicted
+++ resolved
@@ -1,30 +1,26 @@
-use std::net::{IpAddr, Ipv4Addr, SocketAddr};
-use std::str::FromStr;
-use std::time::SystemTime;
-
-use hashbrown::HashMap;
+use std::{
+    net::{IpAddr, Ipv4Addr, SocketAddr},
+    str::FromStr,
+    time::SystemTime,
+};
+
 use secp256k1::{Secp256k1, SecretKey};
 use tempfile::TempDir;
 use tracing::Level;
 
 use rethnet_eth::{
     remote::{
-<<<<<<< HEAD
-        client::Request as RpcRequest, filter::FilteredEvents, jsonrpc,
-        methods::MethodInvocation as EthMethodInvocation, BlockSpec,
-=======
         client::Request as RpcRequest,
         filter::FilteredEvents,
         jsonrpc,
         methods::{MethodInvocation as EthMethodInvocation, U256OrUsize},
         BlockSpec,
->>>>>>> f49f5b79
     },
     serde::ZeroXPrefixedBytes,
     signature::{private_key_to_address, Signature},
     Address, Bytes, SpecId, B256, U256, U64,
 };
-use rethnet_evm::{AccountInfo, KECCAK_EMPTY};
+use rethnet_evm::{AccountInfo, HashMap, KECCAK_EMPTY};
 
 use rethnet_rpc_server::{
     AccountConfig, Config, HardhatMethodInvocation, MethodInvocation, RpcHardhatNetworkConfig,
@@ -63,11 +59,6 @@
                 .expect("should construct private key from string"),
             balance: U256::ZERO,
         }],
-<<<<<<< HEAD
-        chain_id: 1,
-        coinbase: Address::from_low_u64_ne(1),
-        network_id: 123,
-=======
         block_gas_limit: U256::from(30_000_000),
         chain_id: 1,
         coinbase: Address::from_low_u64_ne(1),
@@ -77,7 +68,6 @@
         initial_date: Some(SystemTime::now()),
         network_id: 123,
         cache_dir: cache_dir.path().to_path_buf(),
->>>>>>> f49f5b79
     })
     .await
     .unwrap();
