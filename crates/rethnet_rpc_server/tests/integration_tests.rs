use std::net::{IpAddr, Ipv4Addr, SocketAddr};
use std::str::FromStr;
use std::time::SystemTime;

use hashbrown::HashMap;
use secp256k1::{Secp256k1, SecretKey};
use tracing::Level;

use rethnet_eth::{
    remote::{
<<<<<<< HEAD
        client::Request as RpcRequest,
        filter::FilteredEvents,
        jsonrpc,
        methods::{MethodInvocation as EthMethodInvocation, U256OrUsize},
        BlockSpec, ZeroXPrefixedBytes,
=======
        client::Request as RpcRequest, filter::FilteredEvents, jsonrpc,
        methods::MethodInvocation as EthMethodInvocation, BlockSpec,
>>>>>>> 8e760c31
    },
    serde::ZeroXPrefixedBytes,
    signature::{private_key_to_address, Signature},
    Address, Bytes, SpecId, B256, U256, U64,
};
use rethnet_evm::{AccountInfo, KECCAK_EMPTY};

use rethnet_rpc_server::{
    AccountConfig, Config, HardhatMethodInvocation, MethodInvocation, RpcHardhatNetworkConfig,
    Server,
};

const PRIVATE_KEY: &str = "ac0974bec39a17e36ba4a6b4d238ff944bacb478cbed5efcae784d7bf4f2ff80";

async fn start_server() -> SocketAddr {
    let mut accounts: HashMap<Address, AccountInfo> = HashMap::default();
    accounts.insert(
        Address::from_low_u64_ne(1),
        AccountInfo {
            code: None,
            code_hash: KECCAK_EMPTY,
            balance: U256::ZERO,
            nonce: 0,
        },
    );

    let server = Server::new(Config {
        address: SocketAddr::new(IpAddr::V4(Ipv4Addr::new(127, 0, 0, 1)), 0),
        allow_blocks_with_same_timestamp: false,
        rpc_hardhat_network_config: RpcHardhatNetworkConfig { forking: None },
        accounts: vec![AccountConfig {
            private_key: SecretKey::from_str(PRIVATE_KEY)
                .expect("should construct private key from string"),
            balance: U256::ZERO,
        }],
        block_gas_limit: U256::from(30_000_000),
        chain_id: 1,
        coinbase: Address::from_low_u64_ne(1),
        gas: U256::from(30_000_000),
        hardfork: SpecId::LATEST,
        initial_base_fee_per_gas: Some(U256::from(1000000000)),
<<<<<<< HEAD
        initial_date: Some(SystemTime::now()),
        network_id: U64::from(123),
=======
        initial_date: Some(U256::from(
            SystemTime::now()
                .duration_since(UNIX_EPOCH)
                .expect("current time should be after UNIX epoch")
                .as_secs(),
        )),
        network_id: 123,
>>>>>>> 8e760c31
    })
    .await
    .unwrap();

    let address = server.local_addr();
    tokio::spawn(async move { server.serve().await.unwrap() });
    address
}

async fn submit_request(address: &SocketAddr, request: &RpcRequest<MethodInvocation>) -> String {
    tracing_subscriber::fmt::Subscriber::builder()
        .with_max_level(Level::INFO)
        .with_test_writer()
        .try_init()
        .ok();
    let url = format!("http://{address}/");
    let body = serde_json::to_string(&request).expect("should serialize request to JSON");
    reqwest::Client::new()
        .post(&url)
        .header(reqwest::header::CONTENT_TYPE, "application/json")
        .body(body.clone())
        .send()
        .await
        .unwrap_or_else(|_| panic!("should send to url '{url}' request body '{body}'"))
        .text()
        .await
        .unwrap_or_else(|_| panic!("should get full response text"))
}

async fn verify_response<ResponseT>(
    server: &SocketAddr,
    method: MethodInvocation,
    response: ResponseT,
) where
    ResponseT: serde::de::DeserializeOwned + std::fmt::Debug + std::cmp::PartialEq,
{
    let request = RpcRequest {
        version: jsonrpc::Version::V2_0,
        id: jsonrpc::Id::Num(0),
        method,
    };

    let expected_response = jsonrpc::Response::<ResponseT> {
        jsonrpc: request.version,
        id: request.id.clone(),
        data: jsonrpc::ResponseData::Success { result: response },
    };

    let unparsed_response = submit_request(server, &request).await;

    let actual_response: jsonrpc::Response<ResponseT> =
        serde_json::from_str(&unparsed_response).expect("should deserialize from JSON");

    assert_eq!(actual_response, expected_response);
}

#[tokio::test]
async fn test_accounts() {
    verify_response(
        &start_server().await,
        MethodInvocation::Eth(EthMethodInvocation::Accounts()),
        vec![private_key_to_address(&Secp256k1::signing_only(), PRIVATE_KEY).unwrap()],
    )
    .await;
}

#[tokio::test]
async fn test_block_number() {
    verify_response(
        &start_server().await,
        MethodInvocation::Eth(EthMethodInvocation::BlockNumber()),
        U256::ZERO,
    )
    .await;
}

#[tokio::test]
async fn test_chain_id() {
    verify_response(
        &start_server().await,
        MethodInvocation::Eth(EthMethodInvocation::ChainId()),
        U64::from(1),
    )
    .await;
}

#[tokio::test]
async fn test_coinbase() {
    verify_response(
        &start_server().await,
        MethodInvocation::Eth(EthMethodInvocation::Coinbase()),
        Address::from_low_u64_ne(1),
    )
    .await;
}

#[tokio::test]
async fn test_evm_increase_time() {
    verify_response(
        &start_server().await,
        MethodInvocation::Eth(EthMethodInvocation::EvmIncreaseTime(U256OrUsize::U256(
            U256::from(12345),
        ))),
        String::from("12345"),
    )
    .await;
}

#[tokio::test]
async fn test_evm_set_next_block_timestamp() {
    verify_response(
        &start_server().await,
        MethodInvocation::Eth(EthMethodInvocation::EvmSetNextBlockTimestamp(
            U256OrUsize::U256(U256::from(2147483647)),
        )),
        String::from("2147483647"),
    )
    .await;
}

#[tokio::test]
async fn test_get_balance_nonexistent_account() {
    verify_response(
        &start_server().await,
        MethodInvocation::Eth(EthMethodInvocation::GetBalance(
            Address::from_low_u64_ne(2),
            Some(BlockSpec::latest()),
        )),
        U256::ZERO,
    )
    .await;
}

#[tokio::test]
async fn test_get_balance_success() {
    verify_response(
        &start_server().await,
        MethodInvocation::Eth(EthMethodInvocation::GetBalance(
            Address::from_low_u64_ne(1),
            Some(BlockSpec::latest()),
        )),
        U256::ZERO,
    )
    .await;
}

#[tokio::test]
async fn test_get_code_success() {
    verify_response(
        &start_server().await,
        MethodInvocation::Eth(EthMethodInvocation::GetCode(
            Address::from_low_u64_ne(1),
            Some(BlockSpec::latest()),
        )),
        ZeroXPrefixedBytes::from(Bytes::from_static(b"")),
    )
    .await;
}

#[tokio::test]
async fn test_get_filter_changes() {
    let server = start_server().await;

    let filter_id = U256::from(1);

    // install a filter so that we can get its changes
    verify_response(
        &server,
        MethodInvocation::Eth(EthMethodInvocation::NewPendingTransactionFilter()),
        filter_id,
    )
    .await;

    verify_response(
        &server,
        MethodInvocation::Eth(EthMethodInvocation::GetFilterChanges(filter_id)),
        FilteredEvents::NewPendingTransactions(Vec::<B256>::new()),
    )
    .await;
}

#[tokio::test]
async fn test_get_filter_logs() {
    // TODO: when eth_newFilter is implemented for https://github.com/NomicFoundation/rethnet/issues/114
}

#[tokio::test]
async fn test_get_storage_success() {
    verify_response(
        &start_server().await,
        MethodInvocation::Eth(EthMethodInvocation::GetStorageAt(
            Address::from_low_u64_ne(1),
            U256::ZERO,
            Some(BlockSpec::latest()),
        )),
        U256::ZERO,
    )
    .await;
}

#[tokio::test]
async fn test_get_transaction_count_nonexistent_account() {
    verify_response(
        &start_server().await,
        MethodInvocation::Eth(EthMethodInvocation::GetTransactionCount(
            Address::from_low_u64_ne(2),
            Some(BlockSpec::latest()),
        )),
        U256::ZERO,
    )
    .await;
}

#[tokio::test]
async fn test_get_transaction_count_success() {
    verify_response(
        &start_server().await,
        MethodInvocation::Eth(EthMethodInvocation::GetTransactionCount(
            Address::from_low_u64_ne(1),
            Some(BlockSpec::latest()),
        )),
        U256::ZERO,
    )
    .await;
}

#[tokio::test]
async fn test_net_listening() {
    verify_response(
        &start_server().await,
        MethodInvocation::Eth(EthMethodInvocation::NetListening()),
        true,
    )
    .await;
}

#[tokio::test]
async fn test_net_peer_count() {
    verify_response(
        &start_server().await,
        MethodInvocation::Eth(EthMethodInvocation::NetPeerCount()),
        U64::ZERO,
    )
    .await;
}

#[tokio::test]
async fn test_net_version() {
    verify_response(
        &start_server().await,
        MethodInvocation::Eth(EthMethodInvocation::NetVersion()),
        String::from("123"),
    )
    .await;
}

#[tokio::test]
async fn test_new_pending_transaction_filter_success() {
    verify_response(
        &start_server().await,
        MethodInvocation::Eth(EthMethodInvocation::NewPendingTransactionFilter()),
        U256::from(1),
    )
    .await;
}

#[tokio::test]
async fn test_impersonate_account() {
    verify_response(
        &start_server().await,
        MethodInvocation::Hardhat(HardhatMethodInvocation::ImpersonateAccount(
            Address::from_low_u64_ne(1),
        )),
        true,
    )
    .await;
}

#[tokio::test]
async fn test_set_balance_success() {
    let server_address = start_server().await;

    let address = Address::from_low_u64_ne(1);
    let new_balance = U256::from(100);

    verify_response(
        &server_address,
        MethodInvocation::Hardhat(HardhatMethodInvocation::SetBalance(address, new_balance)),
        true,
    )
    .await;

    verify_response(
        &server_address,
        MethodInvocation::Eth(EthMethodInvocation::GetBalance(
            address,
            Some(BlockSpec::latest()),
        )),
        new_balance,
    )
    .await;
}

#[tokio::test]
async fn test_set_nonce_success() {
    let server_address = start_server().await;

    let address = Address::from_low_u64_ne(1);
    let new_nonce = U256::from(100);

    verify_response(
        &server_address,
        MethodInvocation::Hardhat(HardhatMethodInvocation::SetNonce(address, new_nonce)),
        true,
    )
    .await;

    verify_response(
        &server_address,
        MethodInvocation::Eth(EthMethodInvocation::GetTransactionCount(
            address,
            Some(BlockSpec::latest()),
        )),
        new_nonce,
    )
    .await;
}

#[tokio::test]
async fn test_set_code_success() {
    let server_address = start_server().await;

    let address = Address::from_low_u64_ne(1);
    let new_code = ZeroXPrefixedBytes::from(Bytes::from_static(b"deadbeef"));

    verify_response(
        &server_address,
        MethodInvocation::Hardhat(HardhatMethodInvocation::SetCode(address, new_code.clone())),
        true,
    )
    .await;

    verify_response(
        &server_address,
        MethodInvocation::Eth(EthMethodInvocation::GetCode(
            address,
            Some(BlockSpec::latest()),
        )),
        new_code.clone(),
    )
    .await;
}

#[tokio::test]
async fn test_set_storage_at_success() {
    let server_address = start_server().await;

    let address = Address::from_low_u64_ne(1);
    let new_storage_value = U256::from(100);

    verify_response(
        &server_address,
        MethodInvocation::Hardhat(HardhatMethodInvocation::SetStorageAt(
            address,
            U256::ZERO,
            new_storage_value,
        )),
        true,
    )
    .await;

    verify_response(
        &server_address,
        MethodInvocation::Eth(EthMethodInvocation::GetStorageAt(
            address,
            U256::ZERO,
            Some(BlockSpec::latest()),
        )),
        new_storage_value,
    )
    .await;
}

#[tokio::test]
async fn test_sign() {
    // the expected response for this test case was created by submitting the same request to a
    // default-configured instance of Hardhat Network.
    verify_response(
        &start_server().await,
        MethodInvocation::Eth(EthMethodInvocation::Sign(
            Address::from_str("0xf39Fd6e51aad88F6F4ce6aB8827279cffFb92266").unwrap(),
            Bytes::from(hex::decode("deadbeef").unwrap()).into(),
        )),
        Signature::from_str("0xa114c834af73872c6c9efe918d85b0b1b34a486d10f9011e2630e28417c828c060dbd65cda67e73d52ebb7c555260621dbc1b0b4036acb61086bba091ac3f1641b").unwrap(),
    ).await;
}

#[tokio::test]
async fn test_stop_impersonating_account() {
    let server_address = start_server().await;

    // verify that stopping the impersonation of an account that wasn't already being impersonated
    // results in a `false` return value:
    verify_response(
        &server_address,
        MethodInvocation::Hardhat(HardhatMethodInvocation::StopImpersonatingAccount(
            Address::from_low_u64_ne(1),
        )),
        false,
    )
    .await;

    // verify that stopping the impersonation of an account that WAS already being impersonated
    // results in a `false` return value:
    verify_response(
        &server_address,
        MethodInvocation::Hardhat(HardhatMethodInvocation::ImpersonateAccount(
            Address::from_low_u64_ne(1),
        )),
        true,
    )
    .await;
    verify_response(
        &server_address,
        MethodInvocation::Hardhat(HardhatMethodInvocation::StopImpersonatingAccount(
            Address::from_low_u64_ne(1),
        )),
        true,
    )
    .await;
}

#[tokio::test]
async fn test_uninstall_filter_success() {
    let server = start_server().await;

    let filter_id = U256::from(1);

    // install a filter so that we can uninstall it
    verify_response(
        &server,
        MethodInvocation::Eth(EthMethodInvocation::NewPendingTransactionFilter()),
        filter_id,
    )
    .await;

    verify_response(
        &server,
        MethodInvocation::Eth(EthMethodInvocation::UninstallFilter(filter_id)),
        true,
    )
    .await;
}

#[tokio::test]
async fn test_uninstall_filter_nonexistent_filter() {
    let server = start_server().await;

    let filter_id = U256::from(99);

    verify_response(
        &server,
        MethodInvocation::Eth(EthMethodInvocation::UninstallFilter(filter_id)),
        false,
    )
    .await;
}

#[tokio::test]
async fn test_unsubscribe() {
    // TODO: when eth_subscribe is implemented for https://github.com/NomicFoundation/rethnet/issues/114
}

#[tokio::test]
async fn test_web3_client_version() {
    verify_response(
        &start_server().await,
        MethodInvocation::Eth(EthMethodInvocation::Web3ClientVersion()),
        String::from(&format!(
            "edr/{}/revm/{}",
            env!("CARGO_PKG_VERSION"),
            env!("REVM_VERSION"),
        )),
    )
    .await;
}

#[tokio::test]
async fn test_web3_sha3() {
    verify_response(
        &start_server().await,
        MethodInvocation::Eth(EthMethodInvocation::Web3Sha3(
            Bytes::from_static(b"").into(),
        )),
        KECCAK_EMPTY,
    )
    .await;
}<|MERGE_RESOLUTION|>--- conflicted
+++ resolved
@@ -8,16 +8,11 @@
 
 use rethnet_eth::{
     remote::{
-<<<<<<< HEAD
         client::Request as RpcRequest,
         filter::FilteredEvents,
         jsonrpc,
         methods::{MethodInvocation as EthMethodInvocation, U256OrUsize},
-        BlockSpec, ZeroXPrefixedBytes,
-=======
-        client::Request as RpcRequest, filter::FilteredEvents, jsonrpc,
-        methods::MethodInvocation as EthMethodInvocation, BlockSpec,
->>>>>>> 8e760c31
+        BlockSpec,
     },
     serde::ZeroXPrefixedBytes,
     signature::{private_key_to_address, Signature},
@@ -59,18 +54,8 @@
         gas: U256::from(30_000_000),
         hardfork: SpecId::LATEST,
         initial_base_fee_per_gas: Some(U256::from(1000000000)),
-<<<<<<< HEAD
         initial_date: Some(SystemTime::now()),
-        network_id: U64::from(123),
-=======
-        initial_date: Some(U256::from(
-            SystemTime::now()
-                .duration_since(UNIX_EPOCH)
-                .expect("current time should be after UNIX epoch")
-                .as_secs(),
-        )),
         network_id: 123,
->>>>>>> 8e760c31
     })
     .await
     .unwrap();
