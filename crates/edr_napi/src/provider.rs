--- conflicted
+++ resolved
@@ -130,7 +130,6 @@
             }
         };
 
-<<<<<<< HEAD
         if let Some(scenario_dir) = scenario_directory(&self.id) {
             let count = self
                 .request_counter
@@ -143,10 +142,7 @@
             std::fs::write(request_path, serde_json::to_string_pretty(&request)?)?;
         }
 
-        let response = runtime::Handle::current()
-=======
         let mut response = runtime::Handle::current()
->>>>>>> 5ffb64bc
             .spawn_blocking(move || provider.handle_request(request))
             .await
             .map_err(|e| napi::Error::new(Status::GenericFailure, e.to_string()))?;
