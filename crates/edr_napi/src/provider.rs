mod config;

use std::sync::Arc;

use edr_eth::{remote::jsonrpc, Bytes};
use edr_provider::InspectorCallbacks;
use napi::{tokio::runtime, Env, JsFunction, JsObject, NapiRaw, Status};
use napi_derive::napi;

use self::config::ProviderConfig;
use crate::threadsafe_function::{
    ThreadSafeCallContext, ThreadsafeFunction, ThreadsafeFunctionCallMode,
};

/// A JSON-RPC provider for Ethereum.
#[napi]
pub struct Provider {
    provider: Arc<edr_provider::Provider>,
}

#[napi]
impl Provider {
    #[doc = "Constructs a new provider with the provided configuration."]
    #[napi(ts_return_type = "Promise<Provider>")]
    pub fn with_config(
        env: Env,
        config: ProviderConfig,
        #[napi(ts_arg_type = "(message: Buffer) => void")] console_log_callback: JsFunction,
    ) -> napi::Result<JsObject> {
        let config = edr_provider::ProviderConfig::try_from(config)?;
        let runtime = runtime::Handle::current();

        let callbacks = Box::new(InspectorCallback::new(&env, console_log_callback)?);

        let (deferred, promise) = env.create_deferred()?;
        runtime.clone().spawn(async move {
<<<<<<< HEAD
            let result = edr_provider::Provider::new(runtime, config)
=======
            let result = edr_provider::Provider::new(&runtime, callbacks, &config)
>>>>>>> 2aba7ccb
                .await
                .map_or_else(
                    |error| Err(napi::Error::new(Status::GenericFailure, error.to_string())),
                    |provider| {
                        Ok(Provider {
                            provider: Arc::new(provider),
                        })
                    },
                );

            deferred.resolve(|_env| result);
        });

        Ok(promise)
    }

    #[doc = "Handles a JSON-RPC request and returns a JSON-RPC response."]
    #[napi]
    pub async fn handle_request(&self, json_request: String) -> napi::Result<String> {
        let request = serde_json::from_str(&json_request).map_err(|error| {
            napi::Error::new(
                Status::InvalidArg,
                format!("Invalid JSON `{json_request}` due to: {error}"),
            )
        })?;

        let provider = self.provider.clone();
        let response = runtime::Handle::current()
            .spawn_blocking(move || provider.handle_request(request))
            .await
            .map_err(|e| napi::Error::new(Status::GenericFailure, e.to_string()))?;

        let response = jsonrpc::ResponseData::from(response);

        serde_json::to_string(&response)
            .map_err(|e| napi::Error::new(Status::GenericFailure, e.to_string()))
    }
}

#[derive(Debug)]
struct InspectorCallback {
    console_log_callback: ThreadsafeFunction<Bytes>,
}

impl InspectorCallback {
    fn new(env: &Env, console_log_callback_js: JsFunction) -> napi::Result<Self> {
        let console_log_callback = ThreadsafeFunction::create(
            env.raw(),
            // SAFETY: The callback is guaranteed to be valid for the lifetime of the inspector.
            unsafe { console_log_callback_js.raw() },
            0,
            |ctx: ThreadSafeCallContext<Bytes>| {
                let call_input = ctx
                    .env
                    .create_buffer_with_data(ctx.value.to_vec())?
                    .into_raw();
                ctx.callback.call(None, &[call_input])?;
                Ok(())
            },
        )?;

        Ok(Self {
            console_log_callback,
        })
    }
}

impl InspectorCallbacks for InspectorCallback {
    fn console(&self, call_input: Bytes) {
        // This is blocking because it's important that the console log messages are
        // passed on in the order they're received.
        self.console_log_callback
            .call(call_input, ThreadsafeFunctionCallMode::Blocking);
    }
}<|MERGE_RESOLUTION|>--- conflicted
+++ resolved
@@ -34,11 +34,7 @@
 
         let (deferred, promise) = env.create_deferred()?;
         runtime.clone().spawn(async move {
-<<<<<<< HEAD
-            let result = edr_provider::Provider::new(runtime, config)
-=======
-            let result = edr_provider::Provider::new(&runtime, callbacks, &config)
->>>>>>> 2aba7ccb
+            let result = edr_provider::Provider::new(runtime, callbacks, config)
                 .await
                 .map_or_else(
                     |error| Err(napi::Error::new(Status::GenericFailure, error.to_string())),
