--- conflicted
+++ resolved
@@ -172,15 +172,11 @@
                     napi::Result::Ok(SystemTime::UNIX_EPOCH + elapsed_since_epoch)
                 })
                 .transpose()?,
-<<<<<<< HEAD
-            mining: value.mining.try_into()?,
-=======
             initial_parent_beacon_block_root: value
                 .initial_parent_beacon_block_root
                 .map(TryCast::try_cast)
                 .transpose()?,
-            mining: value.mining.into(),
->>>>>>> 355814e9
+            mining: value.mining.try_into()?,
             network_id: value.network_id.try_cast()?,
         })
     }
