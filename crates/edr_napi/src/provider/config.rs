use std::{
    path::PathBuf,
    time::{Duration, SystemTime},
};

use edr_eth::{Address, HashMap};
use edr_provider::AccountConfig;
use napi::{
    bindgen_prelude::{BigInt, Buffer},
    Either,
};
use napi_derive::napi;

<<<<<<< HEAD
use crate::{account::GenesisAccount, block::BlobGas, cast::TryCast, config::SpecId};
=======
use crate::{account::GenesisAccount, cast::TryCast, config::SpecId, miner::MineOrdering};
>>>>>>> 79f26ee5

/// Configuration for forking a blockchain
#[napi(object)]
pub struct ForkConfig {
    /// The URL of the JSON-RPC endpoint to fork from
    pub json_rpc_url: String,
    /// The block number to fork from. If not provided, the latest safe block is
    /// used.
    pub block_number: Option<BigInt>,
    // TODO: add http_headers,
}

/// Configuration for the provider's mempool.
#[napi(object)]
pub struct MemPoolConfig {
    pub order: MineOrdering,
}

#[napi(object)]
pub struct IntervalRange {
    pub min: i64,
    pub max: i64,
}

/// Configuration for the provider's miner.
#[napi(object)]
pub struct MiningConfig {
    pub auto_mine: bool,
    pub interval: Either<i64, IntervalRange>,
    pub mem_pool: MemPoolConfig,
}

/// Configuration for a provider
#[napi(object)]
pub struct ProviderConfig {
    /// Whether to allow blocks with the same timestamp
    pub allow_blocks_with_same_timestamp: bool,
    /// Whether to allow unlimited contract size
    pub allow_unlimited_contract_size: bool,
    /// The gas limit of each block
    pub block_gas_limit: BigInt,
    /// The directory to cache remote JSON-RPC responses
    pub cache_dir: Option<String>,
    /// The chain ID of the blockchain
    pub chain_id: BigInt,
    /// The address of the coinbase
    pub coinbase: Buffer,
    /// The configuration for forking a blockchain. If not provided, a local
    /// blockchain will be created
    pub fork: Option<ForkConfig>,
    /// The genesis accounts of the blockchain
    pub genesis_accounts: Vec<GenesisAccount>,
    /// The hardfork of the blockchain
    pub hardfork: SpecId,
    /// The initial base fee per gas of the blockchain. Required for EIP-1559
    /// transactions and later
    pub initial_base_fee_per_gas: Option<BigInt>,
    /// The initial blob gas of the blockchain. Required for EIP-4844
    pub initial_blob_gas: Option<BlobGas>,
    /// The initial date of the blockchain, in seconds since the Unix epoch
    pub initial_date: Option<BigInt>,
<<<<<<< HEAD
    /// The initial parent beacon block root of the blockchain. Required for
    /// EIP-4788
    pub initial_parent_beacon_block_root: Option<Buffer>,
=======
    /// The configuration for the miner
    pub mining: MiningConfig,
>>>>>>> 79f26ee5
    /// The network ID of the blockchain
    pub network_id: BigInt,
}

impl TryFrom<ForkConfig> for edr_rpc_hardhat::config::ForkConfig {
    type Error = napi::Error;

    fn try_from(value: ForkConfig) -> Result<Self, Self::Error> {
        let block_number: Option<u64> = value.block_number.map(TryCast::try_cast).transpose()?;

        Ok(Self {
            json_rpc_url: value.json_rpc_url,
            block_number,
            http_headers: None,
        })
    }
}

impl From<MemPoolConfig> for edr_provider::MemPoolConfig {
    fn from(value: MemPoolConfig) -> Self {
        Self {
            order: value.order.into(),
        }
    }
}

impl From<MiningConfig> for edr_provider::MiningConfig {
    fn from(value: MiningConfig) -> Self {
        let mem_pool = value.mem_pool.into();

        let interval = match value.interval {
            Either::A(interval) => edr_provider::IntervalConfig::Fixed(interval),
            Either::B(IntervalRange { min, max }) => {
                edr_provider::IntervalConfig::Range { min, max }
            }
        };

        Self {
            auto_mine: value.auto_mine,
            interval,
            mem_pool,
        }
    }
}

impl TryFrom<ProviderConfig> for edr_provider::ProviderConfig {
    type Error = napi::Error;

    fn try_from(value: ProviderConfig) -> Result<Self, Self::Error> {
        Ok(Self {
            accounts: value
                .genesis_accounts
                .into_iter()
                .map(AccountConfig::try_from)
                .collect::<napi::Result<Vec<_>>>()?,
            allow_blocks_with_same_timestamp: value.allow_blocks_with_same_timestamp,
            allow_unlimited_contract_size: value.allow_unlimited_contract_size,
            block_gas_limit: value.block_gas_limit.try_cast()?,
            cache_dir: PathBuf::from(
                value
                    .cache_dir
                    .unwrap_or(String::from(edr_defaults::CACHE_DIR)),
            ),
            chain_id: value.chain_id.try_cast()?,
            coinbase: Address::from_slice(value.coinbase.as_ref()),
            fork: value.fork.map(TryInto::try_into).transpose()?,
            genesis_accounts: HashMap::new(),
            hardfork: value.hardfork.try_into()?,
            initial_base_fee_per_gas: value
                .initial_base_fee_per_gas
                .map(TryCast::try_cast)
                .transpose()?,
            initial_blob_gas: value.initial_blob_gas.map(TryInto::try_into).transpose()?,
            initial_date: value
                .initial_date
                .map(|date| {
                    let elapsed_since_epoch = Duration::from_secs(date.try_cast()?);
                    napi::Result::Ok(SystemTime::UNIX_EPOCH + elapsed_since_epoch)
                })
                .transpose()?,
<<<<<<< HEAD
            initial_parent_beacon_block_root: value
                .initial_parent_beacon_block_root
                .map(TryCast::try_cast)
                .transpose()?,
=======
            mining: value.mining.into(),
>>>>>>> 79f26ee5
            network_id: value.network_id.try_cast()?,
        })
    }
}<|MERGE_RESOLUTION|>--- conflicted
+++ resolved
@@ -11,11 +11,9 @@
 };
 use napi_derive::napi;
 
-<<<<<<< HEAD
-use crate::{account::GenesisAccount, block::BlobGas, cast::TryCast, config::SpecId};
-=======
-use crate::{account::GenesisAccount, cast::TryCast, config::SpecId, miner::MineOrdering};
->>>>>>> 79f26ee5
+use crate::{
+    account::GenesisAccount, block::BlobGas, cast::TryCast, config::SpecId, miner::MineOrdering,
+};
 
 /// Configuration for forking a blockchain
 #[napi(object)]
@@ -77,14 +75,11 @@
     pub initial_blob_gas: Option<BlobGas>,
     /// The initial date of the blockchain, in seconds since the Unix epoch
     pub initial_date: Option<BigInt>,
-<<<<<<< HEAD
     /// The initial parent beacon block root of the blockchain. Required for
     /// EIP-4788
     pub initial_parent_beacon_block_root: Option<Buffer>,
-=======
     /// The configuration for the miner
     pub mining: MiningConfig,
->>>>>>> 79f26ee5
     /// The network ID of the blockchain
     pub network_id: BigInt,
 }
@@ -165,14 +160,11 @@
                     napi::Result::Ok(SystemTime::UNIX_EPOCH + elapsed_since_epoch)
                 })
                 .transpose()?,
-<<<<<<< HEAD
             initial_parent_beacon_block_root: value
                 .initial_parent_beacon_block_root
                 .map(TryCast::try_cast)
                 .transpose()?,
-=======
             mining: value.mining.into(),
->>>>>>> 79f26ee5
             network_id: value.network_id.try_cast()?,
         })
     }
