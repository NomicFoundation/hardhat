--- conflicted
+++ resolved
@@ -7,7 +7,7 @@
 };
 use napi_derive::napi;
 
-use edr_eth::{remote::RpcClient, spec::HardforkActivations, B256};
+use edr_eth::{remote::RpcClient, spec::HardforkActivations, B256, U256};
 use edr_evm::{
     blockchain::{BlockchainError, SyncBlockchain},
     state::StateError,
@@ -75,8 +75,8 @@
     ) -> napi::Result<Self> {
         let chain_id: u64 = chain_id.try_cast()?;
         let spec_id = edr_evm::SpecId::from(spec_id);
-        let gas_limit: U256 = BigInt::try_cast(gas_limit)?;
-        let timestamp: Option<U256> = timestamp.map(TryCast::<U256>::try_cast).transpose()?;
+        let gas_limit: u64 = BigInt::try_cast(gas_limit)?;
+        let timestamp: Option<u64> = timestamp.map(TryCast::<u64>::try_cast).transpose()?;
         let prev_randao: Option<B256> = prev_randao.map(TryCast::<B256>::try_cast).transpose()?;
         let base_fee: Option<U256> = base_fee.map(TryCast::<U256>::try_cast).transpose()?;
 
@@ -119,10 +119,10 @@
         env: Env,
         context: &EdrContext,
         spec_id: SpecId,
+        hardfork_activation_overrides: Vec<(BigInt, Vec<(BigInt, SpecId)>)>,
         remote_url: String,
         fork_block_number: Option<BigInt>,
         cache_dir: Option<String>,
-        hardfork_activation_overrides: Vec<(BigInt, Vec<(BigInt, SpecId)>)>,
     ) -> napi::Result<JsObject> {
         let spec_id = edr_evm::SpecId::from(spec_id);
         let fork_block_number: Option<u64> = fork_block_number.map(BigInt::try_cast).transpose()?;
@@ -329,26 +329,17 @@
     #[doc = "Retrieves the state at the block with the provided number."]
     #[napi]
     #[cfg_attr(feature = "tracing", tracing::instrument(skip_all))]
-<<<<<<< HEAD
     pub async fn state_at_block_number(
         &self,
         block_number: BigInt,
         irregular_state: &IrregularState,
     ) -> napi::Result<State> {
-        let block_number: U256 = BigInt::try_cast(block_number)?;
+        let block_number: u64 = BigInt::try_cast(block_number)?;
         let irregular_state = irregular_state.as_inner().read().await;
 
         self.read()
             .await
-            .state_at_block_number(&block_number, irregular_state.state_overrides())
-=======
-    pub async fn state_at_block_number(&self, block_number: BigInt) -> napi::Result<State> {
-        let block_number: u64 = BigInt::try_cast(block_number)?;
-
-        self.read()
-            .await
-            .state_at_block_number(block_number)
->>>>>>> 480c32a2
+            .state_at_block_number(block_number, irregular_state.state_overrides())
             .await
             .map_or_else(
                 |e| Err(napi::Error::new(Status::GenericFailure, e.to_string())),
