mod irregular;
mod overrides;

use std::{
    mem,
    ops::Deref,
    sync::{
        mpsc::{channel, Sender},
        Arc,
    },
};

<<<<<<< HEAD
use edr_eth::{Address, Bytes, U256};
=======
use edr_eth::{
    remote::{BlockSpec, RpcClient},
    Address, Bytes, U256,
};
>>>>>>> 6045373c
use edr_evm::{
    state::{AccountModifierFn, AccountTrie, StateError, SyncState, TrieState},
    AccountInfo, Bytecode, HashMap, KECCAK_EMPTY,
};
use napi::{
    bindgen_prelude::{BigInt, Buffer, ObjectFinalize},
    tokio::{runtime, sync::RwLock},
    Env, JsFunction, JsObject, NapiRaw, Status,
};
use napi_derive::napi;
pub use overrides::*;

use crate::{
    account::{add_precompiles, genesis_accounts, Account, GenesisAccount},
    cast::TryCast,
    sync::{await_promise, handle_error},
    threadsafe_function::{ThreadSafeCallContext, ThreadsafeFunction, ThreadsafeFunctionCallMode},
};

<<<<<<< HEAD
pub use self::{irregular::IrregularState, overrides::*};

// An arbitrarily large amount of memory to signal to the javascript garbage collector that it needs to
// attempt to free the state object's memory.
=======
// An arbitrarily large amount of memory to signal to the javascript garbage
// collector that it needs to attempt to free the state object's memory.
>>>>>>> 6045373c
const STATE_MEMORY_SIZE: i64 = 10_000;

struct ModifyAccountCall {
    pub balance: U256,
    pub nonce: u64,
    pub code: Option<Bytecode>,
    pub sender: Sender<napi::Result<AccountInfo>>,
}

/// The EDR state
#[napi(custom_finalize)]
#[derive(Debug)]
pub struct State {
    state: Arc<RwLock<Box<dyn SyncState<StateError>>>>,
}

impl From<Box<dyn SyncState<StateError>>> for State {
    fn from(state: Box<dyn SyncState<StateError>>) -> Self {
        Self {
            state: Arc::new(RwLock::new(state)),
        }
    }
}

impl State {
    #[cfg_attr(feature = "tracing", tracing::instrument(skip_all))]
    fn with_state<S>(env: &mut Env, state: S) -> napi::Result<Self>
    where
        S: SyncState<StateError>,
    {
        // Signal that memory was externally allocated
        env.adjust_external_memory(STATE_MEMORY_SIZE)?;

        Ok(Self {
            state: Arc::new(RwLock::new(Box::new(state))),
        })
    }
}

impl Deref for State {
    type Target = Arc<RwLock<Box<dyn SyncState<StateError>>>>;

    fn deref(&self) -> &Self::Target {
        &self.state
    }
}

#[napi]
impl State {
    /// Constructs a [`State`] with an empty state.
    #[napi(constructor)]
    #[cfg_attr(feature = "tracing", tracing::instrument(skip_all))]
    pub fn new(mut env: Env) -> napi::Result<Self> {
        let mut accounts = HashMap::new();
        add_precompiles(&mut accounts);

        let state = TrieState::with_accounts(AccountTrie::with_accounts(&accounts));
        Self::with_state(&mut env, state)
    }

    /// Constructs a [`State`] with the provided accounts present in the genesis
    /// state.
    #[napi(factory)]
    #[cfg_attr(feature = "tracing", tracing::instrument(skip_all))]
    pub fn with_genesis_accounts(
        mut env: Env,
        accounts: Vec<GenesisAccount>,
    ) -> napi::Result<Self> {
        let mut accounts = genesis_accounts(accounts)?;
        add_precompiles(&mut accounts);

        let state = TrieState::with_accounts(AccountTrie::with_accounts(&accounts));
        Self::with_state(&mut env, state)
    }

<<<<<<< HEAD
=======
    /// Constructs a [`State`] that uses the remote node and block number as the
    /// basis for its state.
    #[napi]
    #[napi(ts_return_type = "Promise<State>")]
    #[cfg_attr(feature = "tracing", tracing::instrument(skip_all))]
    pub fn fork_remote(
        env: Env,
        context: &EdrContext,
        remote_node_url: String,
        fork_block_number: BigInt,
        account_overrides: Vec<GenesisAccount>,
        cache_dir: Option<String>,
    ) -> napi::Result<JsObject> {
        let fork_block_number: u64 = BigInt::try_cast(fork_block_number)?;
        let cache_dir: PathBuf = cache_dir
            .unwrap_or_else(|| edr_defaults::CACHE_DIR.into())
            .into();

        let account_overrides = genesis_accounts(account_overrides)?;

        let runtime = runtime::Handle::current();
        let state_root_generator = context.state_root_generator.clone();

        let (deferred, promise) = env.create_deferred()?;
        runtime.clone().spawn(async move {
            let rpc_client = RpcClient::new(&remote_node_url, cache_dir);

            let block = rpc_client
                .get_block_by_number(BlockSpec::Number(fork_block_number))
                .await
                .map_or_else(
                    |e| Err(napi::Error::new(Status::GenericFailure, e.to_string())),
                    |block| {
                        block.ok_or_else(|| {
                            napi::Error::new(Status::InvalidArg, "Block does not exist")
                        })
                    },
                );

            let result = match block {
                Ok(block) => ForkState::new(
                    runtime.clone(),
                    Arc::new(rpc_client),
                    state_root_generator,
                    fork_block_number,
                    block.state_root,
                    account_overrides,
                )
                .await
                .map_err(|e| napi::Error::new(Status::GenericFailure, e.to_string())),
                Err(e) => Err(e),
            };

            deferred.resolve(|mut env| result.map(|state| Self::with_state(&mut env, state)));
        });

        Ok(promise)
    }

>>>>>>> 6045373c
    #[doc = "Clones the state"]
    #[napi]
    #[cfg_attr(feature = "tracing", tracing::instrument(skip_all))]
    pub async fn deep_clone(&self) -> Self {
        let state = self.state.read().await.clone();

        Self {
            state: Arc::new(RwLock::new(state)),
        }
    }

    /// Retrieves the account corresponding to the specified address.
    #[napi]
    #[cfg_attr(feature = "tracing", tracing::instrument(skip_all))]
    pub async fn get_account_by_address(&self, address: Buffer) -> napi::Result<Option<Account>> {
        let address = Address::from_slice(&address);

        let state = self.state.clone();
        runtime::Handle::current()
            .spawn(async move {
                let state = state.read().await;

                state.basic(address).and_then(|account_info| {
                    account_info.map_or(Ok(None), |mut account_info| {
                        if account_info.code_hash != KECCAK_EMPTY {
                            account_info.code = Some(state.code_by_hash(account_info.code_hash)?);
                        }

                        Ok(Some(account_info))
                    })
                })
            })
            .await
            .unwrap()
            .map_or_else(
                |e| Err(napi::Error::new(Status::GenericFailure, e.to_string())),
                |account_info| Ok(account_info.map(Account::from)),
            )
    }

    /// Retrieves the storage root of the account at the specified address.
    #[napi]
    #[cfg_attr(feature = "tracing", tracing::instrument(skip_all))]
    pub async fn get_account_storage_root(&self, address: Buffer) -> napi::Result<Option<Buffer>> {
        let address = Address::from_slice(&address);

        let state = self.state.clone();
        runtime::Handle::current()
            .spawn(async move {
                let state = state.read().await;
                state.account_storage_root(&address)
            })
            .await
            .unwrap()
            .map_or_else(
                |e| Err(napi::Error::new(Status::GenericFailure, e.to_string())),
                |root| Ok(root.map(|root| Buffer::from(root.as_ref()))),
            )
    }

    /// Retrieves the storage slot at the specified address and index.
    #[napi]
    #[cfg_attr(feature = "tracing", tracing::instrument(skip_all))]
    pub async fn get_account_storage_slot(
        &self,
        address: Buffer,
        index: BigInt,
    ) -> napi::Result<BigInt> {
        let address = Address::from_slice(&address);
        let index: U256 = BigInt::try_cast(index)?;

        let state = self.state.clone();
        runtime::Handle::current()
            .spawn(async move {
                let state = state.read().await;
                state.storage(address, index)
            })
            .await
            .unwrap()
            .map_or_else(
                |e| Err(napi::Error::new(Status::GenericFailure, e.to_string())),
                |value| {
                    Ok(BigInt {
                        sign_bit: false,
                        words: value.into_limbs().to_vec(),
                    })
                },
            )
    }

    /// Retrieves the storage root of the database.
    #[napi]
    #[cfg_attr(feature = "tracing", tracing::instrument)]
    pub async fn get_state_root(&self) -> napi::Result<Buffer> {
        let state = self.state.clone();
        runtime::Handle::current()
            .spawn(async move {
                let state = state.read().await;
                state.state_root()
            })
            .await
            .unwrap()
            .map_or_else(
                |e| Err(napi::Error::new(Status::GenericFailure, e.to_string())),
                |root| Ok(Buffer::from(root.as_ref())),
            )
    }

    /// Inserts the provided account at the specified address.
    #[napi]
    #[cfg_attr(feature = "tracing", tracing::instrument(skip_all))]
    pub async fn insert_account(&self, address: Buffer, account: Account) -> napi::Result<()> {
        let address = Address::from_slice(&address);
        let account_info: AccountInfo = account.try_cast()?;

        let state = self.state.clone();
        runtime::Handle::current()
            .spawn(async move {
                let mut state = state.write().await;
                state.insert_account(address, account_info)
            })
            .await
            .unwrap()
            .map_err(|e| napi::Error::new(Status::GenericFailure, e.to_string()))
    }

<<<<<<< HEAD
    /// Modifies the account with the provided address using the specified modifier function.
    /// The modifier function receives the current values as individual parameters and will update the account's values
    /// to the returned `Account` values.
    #[napi(ts_return_type = "Promise<Account>")]
=======
    /// Modifies the account with the provided address using the specified
    /// modifier function. The modifier function receives the current values
    /// as individual parameters and will update the account's values to the
    /// returned `Account` values.
    #[napi(ts_return_type = "Promise<void>")]
>>>>>>> 6045373c
    #[cfg_attr(feature = "tracing", tracing::instrument(skip_all))]
    pub fn modify_account(
        &self,
        env: Env,
        address: Buffer,
        #[napi(
            ts_arg_type = "(balance: bigint, nonce: bigint, code: Bytecode | undefined) => Promise<Account>"
        )]
        modify_account_fn: JsFunction,
    ) -> napi::Result<JsObject> {
        let address = Address::from_slice(&address);

        let modify_account_fn = ThreadsafeFunction::create(
            env.raw(),
            unsafe { modify_account_fn.raw() },
            0,
            |mut ctx: ThreadSafeCallContext<ModifyAccountCall>| {
                #[cfg(feature = "tracing")]
                let span = tracing::span!(
                    tracing::Level::TRACE,
                    "modify_account_threadsafe_function_call"
                );

                #[cfg(feature = "tracing")]
                let _span_guard = span.enter();

                let sender = ctx.value.sender.clone();

                let balance = ctx
                    .env
                    .create_bigint_from_words(false, ctx.value.balance.into_limbs().to_vec())?
                    .into_unknown()?;

                let nonce = ctx
                    .env
                    .create_bigint_from_u64(ctx.value.nonce)?
                    .into_unknown()?;

                let code = if let Some(code) = ctx.value.code {
                    let mut bytecode = ctx.env.create_object()?;

                    ctx.env
                        .create_buffer_copy(code.hash_slow())
                        .and_then(|hash| bytecode.set_named_property("hash", hash.into_raw()))?;

                    let code = code.original_bytes();

                    ctx.env
                        .adjust_external_memory(code.len() as i64)
                        .expect("Failed to adjust external memory");

                    unsafe {
                        ctx.env.create_buffer_with_borrowed_data(
                            code.as_ptr(),
                            code.len(),
                            code,
                            |code: Bytes, mut env| {
                                env.adjust_external_memory(-(code.len() as i64))
                                    .expect("Failed to adjust external memory");

                                mem::drop(code);
                            },
                        )
                    }
                    .and_then(|code| bytecode.set_named_property("code", code.into_raw()))?;

                    bytecode.into_unknown()
                } else {
                    ctx.env.get_undefined()?.into_unknown()
                };

                let promise = ctx.callback.call(None, &[balance, nonce, code])?;
                let result =
                    await_promise::<Account, AccountInfo>(ctx.env, promise, ctx.value.sender);

                handle_error(sender, result)
            },
        )?;

        let (deferred, promise) = env.create_deferred()?;
        let state = self.state.clone();
        runtime::Handle::current().spawn(async move {
            let mut state = state.write().await;

            let result = state
                .modify_account(
                    address,
                    AccountModifierFn::new(Box::new(
                        move |balance: &mut U256, nonce: &mut u64, code: &mut Option<Bytecode>| {
                            let (sender, receiver) = channel();

                            let status = modify_account_fn.call(
                                ModifyAccountCall {
                                    sender,
                                    balance: *balance,
                                    nonce: *nonce,
                                    code: code.clone(),
                                },
                                ThreadsafeFunctionCallMode::Blocking,
                            );
                            assert_eq!(status, Status::Ok);

                            let new_account = receiver.recv().unwrap().expect("Failed to commit");

                            *balance = new_account.balance;
                            *nonce = new_account.nonce;
                            *code = new_account.code;
                        },
                    )),
                    &|| {
                        Ok(AccountInfo {
                            code: None,
                            ..AccountInfo::default()
                        })
                    },
                )
                .map_or_else(
                    |e| Err(napi::Error::new(Status::GenericFailure, e.to_string())),
                    |mut account_info| {
                        // Add the code to the account info if it exists
                        if account_info.code_hash != KECCAK_EMPTY {
                            account_info.code = Some(
                                state
                                    .code_by_hash(account_info.code_hash)
                                    .expect("Code must exist"),
                            );
                        }

                        Ok(Account::from(account_info))
                    },
                );

            deferred.resolve(|_| result);
        });

        Ok(promise)
    }

    /// Removes and returns the account at the specified address, if it exists.
    #[napi]
    #[cfg_attr(feature = "tracing", tracing::instrument(skip_all))]
    pub async fn remove_account(&self, address: Buffer) -> napi::Result<Option<Account>> {
        let address = Address::from_slice(&address);

        let state = self.state.clone();
        runtime::Handle::current()
            .spawn(async move {
                let mut state = state.write().await;
                state.remove_account(address)
            })
            .await
            .unwrap()
            .map_or_else(
                |e| Err(napi::Error::new(Status::GenericFailure, e.to_string())),
                |account| Ok(account.map(Account::from)),
            )
    }

    /// Serializes the state using ordering of addresses and storage indices.
    #[napi]
    #[cfg_attr(feature = "tracing", tracing::instrument)]
    pub async fn serialize(&self) -> String {
        let state = self.state.clone();
        runtime::Handle::current()
            .spawn(async move {
                let state = state.read().await;
                state.serialize()
            })
            .await
            .unwrap()
    }

    /// Sets the storage slot at the specified address and index to the provided
    /// value.
    #[napi]
    #[cfg_attr(feature = "tracing", tracing::instrument(skip_all))]
    pub async fn set_account_storage_slot(
        &self,
        address: Buffer,
        index: BigInt,
        value: BigInt,
    ) -> napi::Result<BigInt> {
        let address = Address::from_slice(&address);
        let index: U256 = BigInt::try_cast(index)?;
        let value: U256 = BigInt::try_cast(value)?;

        let state = self.state.clone();
        runtime::Handle::current()
            .spawn(async move {
                let mut state = state.write().await;
                state.set_account_storage_slot(address, index, value)
            })
            .await
            .unwrap()
            .map_or_else(
                |e| Err(napi::Error::new(Status::GenericFailure, e.to_string())),
                |value| {
                    Ok(BigInt {
                        sign_bit: false,
                        words: value.into_limbs().to_vec(),
                    })
                },
            )
    }
}

impl ObjectFinalize for State {
    #[cfg_attr(feature = "tracing", tracing::instrument(skip_all))]
    fn finalize(self, mut env: Env) -> napi::Result<()> {
        // Signal that the externally allocated memory has been freed
        env.adjust_external_memory(-STATE_MEMORY_SIZE)?;

        Ok(())
    }
}<|MERGE_RESOLUTION|>--- conflicted
+++ resolved
@@ -10,14 +10,7 @@
     },
 };
 
-<<<<<<< HEAD
 use edr_eth::{Address, Bytes, U256};
-=======
-use edr_eth::{
-    remote::{BlockSpec, RpcClient},
-    Address, Bytes, U256,
-};
->>>>>>> 6045373c
 use edr_evm::{
     state::{AccountModifierFn, AccountTrie, StateError, SyncState, TrieState},
     AccountInfo, Bytecode, HashMap, KECCAK_EMPTY,
@@ -30,6 +23,7 @@
 use napi_derive::napi;
 pub use overrides::*;
 
+pub use self::{irregular::IrregularState, overrides::*};
 use crate::{
     account::{add_precompiles, genesis_accounts, Account, GenesisAccount},
     cast::TryCast,
@@ -37,15 +31,8 @@
     threadsafe_function::{ThreadSafeCallContext, ThreadsafeFunction, ThreadsafeFunctionCallMode},
 };
 
-<<<<<<< HEAD
-pub use self::{irregular::IrregularState, overrides::*};
-
-// An arbitrarily large amount of memory to signal to the javascript garbage collector that it needs to
-// attempt to free the state object's memory.
-=======
 // An arbitrarily large amount of memory to signal to the javascript garbage
 // collector that it needs to attempt to free the state object's memory.
->>>>>>> 6045373c
 const STATE_MEMORY_SIZE: i64 = 10_000;
 
 struct ModifyAccountCall {
@@ -121,68 +108,6 @@
         Self::with_state(&mut env, state)
     }
 
-<<<<<<< HEAD
-=======
-    /// Constructs a [`State`] that uses the remote node and block number as the
-    /// basis for its state.
-    #[napi]
-    #[napi(ts_return_type = "Promise<State>")]
-    #[cfg_attr(feature = "tracing", tracing::instrument(skip_all))]
-    pub fn fork_remote(
-        env: Env,
-        context: &EdrContext,
-        remote_node_url: String,
-        fork_block_number: BigInt,
-        account_overrides: Vec<GenesisAccount>,
-        cache_dir: Option<String>,
-    ) -> napi::Result<JsObject> {
-        let fork_block_number: u64 = BigInt::try_cast(fork_block_number)?;
-        let cache_dir: PathBuf = cache_dir
-            .unwrap_or_else(|| edr_defaults::CACHE_DIR.into())
-            .into();
-
-        let account_overrides = genesis_accounts(account_overrides)?;
-
-        let runtime = runtime::Handle::current();
-        let state_root_generator = context.state_root_generator.clone();
-
-        let (deferred, promise) = env.create_deferred()?;
-        runtime.clone().spawn(async move {
-            let rpc_client = RpcClient::new(&remote_node_url, cache_dir);
-
-            let block = rpc_client
-                .get_block_by_number(BlockSpec::Number(fork_block_number))
-                .await
-                .map_or_else(
-                    |e| Err(napi::Error::new(Status::GenericFailure, e.to_string())),
-                    |block| {
-                        block.ok_or_else(|| {
-                            napi::Error::new(Status::InvalidArg, "Block does not exist")
-                        })
-                    },
-                );
-
-            let result = match block {
-                Ok(block) => ForkState::new(
-                    runtime.clone(),
-                    Arc::new(rpc_client),
-                    state_root_generator,
-                    fork_block_number,
-                    block.state_root,
-                    account_overrides,
-                )
-                .await
-                .map_err(|e| napi::Error::new(Status::GenericFailure, e.to_string())),
-                Err(e) => Err(e),
-            };
-
-            deferred.resolve(|mut env| result.map(|state| Self::with_state(&mut env, state)));
-        });
-
-        Ok(promise)
-    }
-
->>>>>>> 6045373c
     #[doc = "Clones the state"]
     #[napi]
     #[cfg_attr(feature = "tracing", tracing::instrument(skip_all))]
@@ -309,18 +234,11 @@
             .map_err(|e| napi::Error::new(Status::GenericFailure, e.to_string()))
     }
 
-<<<<<<< HEAD
-    /// Modifies the account with the provided address using the specified modifier function.
-    /// The modifier function receives the current values as individual parameters and will update the account's values
-    /// to the returned `Account` values.
-    #[napi(ts_return_type = "Promise<Account>")]
-=======
     /// Modifies the account with the provided address using the specified
     /// modifier function. The modifier function receives the current values
     /// as individual parameters and will update the account's values to the
     /// returned `Account` values.
-    #[napi(ts_return_type = "Promise<void>")]
->>>>>>> 6045373c
+    #[napi(ts_return_type = "Promise<Account>")]
     #[cfg_attr(feature = "tracing", tracing::instrument(skip_all))]
     pub fn modify_account(
         &self,
