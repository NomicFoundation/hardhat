use bytes::Bytes;

use rethnet_eth::{
    remote::{
        eth::eip712,
        methods::{
            FilterOptions, GetLogsInput, MethodInvocation, SubscriptionType, TransactionInput,
        },
        BlockSpec, BlockTag,
    },
    Address, B256, U256,
};
use rethnet_test_utils::{
    help_test_method_invocation_serde, help_test_method_invocation_serde_with_expected,
};

#[test]
fn test_serde_eth_accounts() {
    help_test_method_invocation_serde(MethodInvocation::Accounts());
}

#[test]
fn test_serde_eth_block_number() {
    help_test_method_invocation_serde(MethodInvocation::BlockNumber());
}

#[test]
fn test_serde_eth_call() {
    let tx = TransactionInput {
        from: Some(Address::from_low_u64_ne(1)),
        to: Some(Address::from_low_u64_ne(2)),
        gas: Some(U256::from(3)),
        gas_price: Some(U256::from(4)),
        value: Some(U256::from(123568919)),
        data: Some(Bytes::from(&b"whatever"[..]).into()),
    };
    help_test_method_invocation_serde(MethodInvocation::Call(
        tx.clone(),
        Some(BlockSpec::latest()),
    ));
    help_test_method_invocation_serde_with_expected(
        MethodInvocation::Call(tx.clone(), None),
        MethodInvocation::Call(tx, Some(BlockSpec::latest())),
    );
}

#[test]
fn test_serde_eth_chain_id() {
    help_test_method_invocation_serde(MethodInvocation::ChainId());
}

#[test]
fn test_serde_eth_coinbase() {
    help_test_method_invocation_serde(MethodInvocation::Coinbase());
}

#[test]
fn test_serde_eth_estimate_gas() {
    let tx = TransactionInput {
        from: Some(Address::from_low_u64_ne(1)),
        to: Some(Address::from_low_u64_ne(2)),
        gas: Some(U256::from(3)),
        gas_price: Some(U256::from(4)),
        value: Some(U256::from(123568919)),
        data: Some(Bytes::from(&b"whatever"[..]).into()),
    };
    help_test_method_invocation_serde(MethodInvocation::EstimateGas(
        tx.clone(),
        Some(BlockSpec::latest()),
    ));
    help_test_method_invocation_serde_with_expected(
        MethodInvocation::EstimateGas(tx.clone(), None),
        MethodInvocation::EstimateGas(tx, Some(BlockSpec::pending())),
    );
}

#[test]
fn test_serde_eth_fee_history() {
    help_test_method_invocation_serde(MethodInvocation::FeeHistory(
        U256::from(3),
        BlockSpec::Number(U256::from(100)),
        vec![0.5_f64, 10_f64, 80_f64, 90_f64, 99.5_f64],
    ));
}

#[test]
fn test_serde_eth_gas_price() {
    help_test_method_invocation_serde(MethodInvocation::GasPrice());
}

#[test]
fn test_serde_eth_get_balance() {
    help_test_method_invocation_serde(MethodInvocation::GetBalance(
        Address::from_low_u64_ne(1),
        Some(BlockSpec::latest()),
    ));
    help_test_method_invocation_serde_with_expected(
        MethodInvocation::GetBalance(Address::from_low_u64_ne(1), None),
        MethodInvocation::GetBalance(Address::from_low_u64_ne(1), Some(BlockSpec::latest())),
    );
}

#[test]
fn test_serde_eth_get_block_by_number() {
    help_test_method_invocation_serde(MethodInvocation::GetBlockByNumber(
        BlockSpec::Number(U256::from(100)),
        true,
    ));
}

#[test]
fn test_serde_eth_get_block_by_tag() {
    help_test_method_invocation_serde(MethodInvocation::GetBlockByNumber(
        BlockSpec::latest(),
        true,
    ));
}

#[test]
fn test_serde_eth_get_block_by_hash() {
    help_test_method_invocation_serde(MethodInvocation::GetBlockByHash(
        B256::from_low_u64_ne(1),
        true,
    ));
}

#[test]
fn test_serde_eth_get_transaction_count() {
    help_test_method_invocation_serde(MethodInvocation::GetTransactionCount(
        Address::from_low_u64_ne(1),
        Some(BlockSpec::latest()),
    ));
    help_test_method_invocation_serde_with_expected(
        MethodInvocation::GetTransactionCount(Address::from_low_u64_ne(1), None),
        MethodInvocation::GetTransactionCount(
            Address::from_low_u64_ne(1),
            Some(BlockSpec::latest()),
        ),
    );
}

#[test]
fn test_serde_eth_get_transaction() {
    help_test_method_invocation_serde(MethodInvocation::GetBlockTransactionCountByHash(
        B256::from_low_u64_ne(1),
    ));
}

#[test]
fn test_serde_eth_get_transaction_count_by_number() {
    help_test_method_invocation_serde(MethodInvocation::GetBlockTransactionCountByNumber(
        BlockSpec::Number(U256::from(100)),
    ));
}

#[test]
fn test_serde_eth_get_code() {
    help_test_method_invocation_serde(MethodInvocation::GetCode(
        Address::from_low_u64_ne(1),
        Some(BlockSpec::latest()),
    ));
    help_test_method_invocation_serde_with_expected(
        MethodInvocation::GetCode(Address::from_low_u64_ne(1), None),
        MethodInvocation::GetCode(Address::from_low_u64_ne(1), Some(BlockSpec::latest())),
    );
}

#[test]
fn test_serde_eth_get_filter_changes() {
    help_test_method_invocation_serde(MethodInvocation::GetFilterChanges(U256::from(100)));
}

#[test]
fn test_serde_eth_get_filter_logs() {
    help_test_method_invocation_serde(MethodInvocation::GetFilterLogs(U256::from(100)));
}

#[test]
fn test_serde_eth_get_logs_by_block_numbers() {
    help_test_method_invocation_serde(MethodInvocation::GetLogs(GetLogsInput {
        address: Address::from_low_u64_ne(1),
        from_block: BlockSpec::Number(U256::from(100)),
        to_block: BlockSpec::Number(U256::from(102)),
    }));
}

#[test]
fn test_serde_eth_get_logs_by_block_tags() {
    help_test_method_invocation_serde(MethodInvocation::GetLogs(GetLogsInput {
        address: Address::from_low_u64_ne(1),
        from_block: BlockSpec::Tag(BlockTag::Safe),
        to_block: BlockSpec::latest(),
    }));
}

#[test]
fn test_serde_eth_get_storage_at() {
    help_test_method_invocation_serde(MethodInvocation::GetStorageAt(
        Address::from_low_u64_ne(1),
        U256::ZERO,
        Some(BlockSpec::latest()),
    ));
    help_test_method_invocation_serde_with_expected(
        MethodInvocation::GetStorageAt(Address::from_low_u64_ne(1), U256::ZERO, None),
        MethodInvocation::GetStorageAt(
            Address::from_low_u64_ne(1),
            U256::ZERO,
            Some(BlockSpec::latest()),
        ),
    );
}

#[test]
fn test_serde_eth_get_tx_by_block_hash_and_index() {
    help_test_method_invocation_serde(MethodInvocation::GetTransactionByBlockHashAndIndex(
        B256::from_low_u64_ne(1),
        U256::from(1),
    ));
}

#[test]
fn test_serde_eth_get_tx_by_block_number_and_index() {
    help_test_method_invocation_serde(MethodInvocation::GetTransactionByBlockNumberAndIndex(
        U256::from(100),
        U256::from(1),
    ));
}

#[test]
fn test_serde_eth_get_tx_by_hash() {
    help_test_method_invocation_serde(MethodInvocation::GetTransactionByHash(
        B256::from_low_u64_ne(1),
    ));
}

#[test]
fn test_serde_eth_get_tx_count_by_block_number() {
    help_test_method_invocation_serde(MethodInvocation::GetTransactionCount(
        Address::from_low_u64_ne(1),
        Some(BlockSpec::Number(U256::from(100))),
    ));
}

#[test]
fn test_serde_eth_get_tx_count_by_block_tag() {
    help_test_method_invocation_serde(MethodInvocation::GetTransactionCount(
        Address::from_low_u64_ne(1),
        Some(BlockSpec::latest()),
    ));
}

#[test]
fn test_serde_eth_get_tx_receipt() {
    help_test_method_invocation_serde(MethodInvocation::GetTransactionReceipt(
        B256::from_low_u64_ne(1),
    ));
}

#[test]
fn test_serde_eth_mining() {
    help_test_method_invocation_serde(MethodInvocation::Mining());
}

#[test]
fn test_serde_eth_new_block_filter() {
    help_test_method_invocation_serde(MethodInvocation::NewBlockFilter());
}

#[test]
fn test_serde_eth_new_filter() {
    help_test_method_invocation_serde(MethodInvocation::NewFilter(FilterOptions {
        from_block: Some(BlockSpec::Number(U256::from(1000))),
        to_block: Some(BlockSpec::latest()),
        address: Some(Address::from_low_u64_ne(1)),
        topics: Some(vec![Bytes::from(&b"some topic"[..]).into()]),
    }));
}

#[test]
fn test_serde_eth_new_pending_transaction_filter() {
    help_test_method_invocation_serde(MethodInvocation::NewPendingTransactionFilter());
}

#[test]
fn test_serde_eth_pending_transactions() {
    help_test_method_invocation_serde(MethodInvocation::PendingTransactions());
}

#[test]
fn test_serde_eth_send_raw_transaction() {
    help_test_method_invocation_serde(MethodInvocation::SendRawTransaction(
        Bytes::from(&b"whatever"[..]).into(),
    ));
}

#[test]
fn test_serde_eth_send_transaction() {
    help_test_method_invocation_serde(MethodInvocation::SendTransaction(TransactionInput {
        from: Some(Address::from_low_u64_ne(1)),
        to: Some(Address::from_low_u64_ne(2)),
        gas: Some(U256::from(3)),
        gas_price: Some(U256::from(4)),
        value: Some(U256::from(123568919)),
        data: Some(Bytes::from(&b"whatever"[..]).into()),
    }));
}

#[test]
fn test_serde_eth_sign() {
    help_test_method_invocation_serde(MethodInvocation::Sign(
        Address::from_low_u64_ne(1),
        Bytes::from(&b"whatever"[..]).into(),
    ));
}

#[test]
fn test_serde_eth_sign_typed_data_v4() {
    help_test_method_invocation_serde(MethodInvocation::SignTypedDataV4(
        Address::from_low_u64_ne(1),
        eip712::Message {
            types: hashbrown::HashMap::from([(
                String::from("typeA"),
                vec![eip712::FieldType {
                    name: String::from("A"),
                    type_: String::from("whatever"),
                }],
            )]),
            primary_type: String::from("whatever"),
            message: serde_json::Value::from(String::from("a message body")),
            domain: eip712::Domain {
                name: Some(String::from("my domain")),
                version: Some(String::from("1.0.0")),
                chain_id: Some(U256::from(1)),
                verifying_contract: Some(Address::from_low_u64_ne(1)),
                salt: Some(B256::from_low_u64_ne(1)),
            },
        },
    ));
}

#[test]
fn test_serde_eth_subscribe() {
    help_test_method_invocation_serde(MethodInvocation::Subscribe(vec![
        SubscriptionType::Logs,
        SubscriptionType::NewPendingTransactions,
        SubscriptionType::NewHeads,
    ]));
}

#[test]
fn test_serde_eth_syncing() {
    help_test_method_invocation_serde(MethodInvocation::Syncing());
}

#[test]
fn test_serde_eth_uninstall_filter() {
    help_test_method_invocation_serde(MethodInvocation::UninstallFilter(U256::from(100)));
}

#[test]
fn test_serde_eth_unsubscribe() {
    help_test_method_invocation_serde(MethodInvocation::Unsubscribe(vec![Bytes::from(
        &b"some subscription ID"[..],
    )
    .into()]));
}

#[test]
fn test_serde_web3_client_version() {
    help_test_method_invocation_serde(MethodInvocation::Web3ClientVersion());
}

#[test]
fn test_serde_web3_sha3() {
    help_test_method_invocation_serde(MethodInvocation::Web3Sha3(
        Bytes::from(&b"whatever"[..]).into(),
    ));
}

#[test]
fn test_evm_set_automine() {
    help_test_method_invocation_serde(MethodInvocation::EvmSetAutomine(false));
}

#[test]
fn test_evm_snapshot() {
    help_test_method_invocation_serde(MethodInvocation::EvmSnapshot());
}

#[test]
<<<<<<< HEAD
fn test_net_listening() {
    help_test_method_invocation_serde(MethodInvocation::NetListening());
}

#[test]
fn test_net_peer_count() {
    help_test_method_invocation_serde(MethodInvocation::NetPeerCount());
=======
fn test_personal_sign() {
    let call = MethodInvocation::Sign(
        Address::from_low_u64_ne(1),
        Bytes::from(&b"whatever"[..]).into(),
    );

    let serialized = serde_json::json!(call)
        .to_string()
        .replace("eth_sign", "personal_sign");

    let call_deserialized: MethodInvocation = serde_json::from_str(&serialized)
        .unwrap_or_else(|_| panic!("should have successfully deserialized json {serialized}"));

    assert_eq!(call, call_deserialized);
>>>>>>> 3414aabb
}<|MERGE_RESOLUTION|>--- conflicted
+++ resolved
@@ -388,7 +388,6 @@
 }
 
 #[test]
-<<<<<<< HEAD
 fn test_net_listening() {
     help_test_method_invocation_serde(MethodInvocation::NetListening());
 }
@@ -396,7 +395,9 @@
 #[test]
 fn test_net_peer_count() {
     help_test_method_invocation_serde(MethodInvocation::NetPeerCount());
-=======
+}
+
+#[test]
 fn test_personal_sign() {
     let call = MethodInvocation::Sign(
         Address::from_low_u64_ne(1),
@@ -411,5 +412,4 @@
         .unwrap_or_else(|_| panic!("should have successfully deserialized json {serialized}"));
 
     assert_eq!(call, call_deserialized);
->>>>>>> 3414aabb
 }