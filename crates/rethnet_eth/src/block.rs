// Part of this code was adapted from foundry and is distributed under their licenss:
// - https://github.com/foundry-rs/foundry/blob/01b16238ff87dc7ca8ee3f5f13e389888c2a2ee4/LICENSE-APACHE
// - https://github.com/foundry-rs/foundry/blob/01b16238ff87dc7ca8ee3f5f13e389888c2a2ee4/LICENSE-MIT
// For the original context see: https://github.com/foundry-rs/foundry/blob/01b16238ff87dc7ca8ee3f5f13e389888c2a2ee4/anvil/core/src/eth/block.rs

mod detailed;
mod difficulty;
mod options;
mod reorg;

use std::sync::OnceLock;

use revm_primitives::{
    keccak256,
    ruint::{self, aliases::U160},
<<<<<<< HEAD
    SpecId,
=======
    SpecId, B160,
>>>>>>> db287b44
};
use rlp::Decodable;

use crate::{
    remote::eth::{self, TransactionConversionError},
    transaction::SignedTransaction,
    trie::{self, KECCAK_NULL_RLP},
    withdrawal::Withdrawal,
    Address, Bloom, Bytes, B256, B64, U256,
};

use self::difficulty::calculate_ethash_canonical_difficulty;
pub use self::{
    detailed::DetailedBlock,
    options::BlockOptions,
    reorg::{
        block_time, is_safe_block_number, largest_safe_block_number, safe_block_depth,
        IsSafeBlockNumberArgs, LargestSafeBlockNumberArgs,
    },
};

/// Ethereum block
#[derive(Clone, Debug, Eq)]
#[cfg_attr(
    feature = "fastrlp",
    derive(open_fastrlp::RlpEncodable, open_fastrlp::RlpDecodable)
)]
#[cfg_attr(feature = "serde", derive(serde::Serialize, serde::Deserialize))]
pub struct Block {
    /// The block's header
    pub header: Header,
    /// The block's transactions
    pub transactions: Vec<SignedTransaction>,
    /// The block's ommers' headers
    pub ommers: Vec<Header>,
    /// The block's withdrawals
    pub withdrawals: Option<Vec<Withdrawal>>,
    #[cfg_attr(feature = "serde", serde(skip))]
    /// The cached block hash
    hash: OnceLock<B256>,
}

impl Block {
    /// Constructs a new block from the provided partial header, transactions, and ommers.
    pub fn new(
        partial_header: PartialHeader,
        transactions: Vec<SignedTransaction>,
        ommers: Vec<Header>,
        withdrawals: Option<Vec<Withdrawal>>,
    ) -> Self {
        let ommers_hash = keccak256(&rlp::encode_list(&ommers)[..]);
        let transactions_root =
            trie::ordered_trie_root(transactions.iter().map(|r| rlp::encode(r).freeze()));

        let withdrawals_root = withdrawals.as_ref().map(|withdrawals| {
            trie::ordered_trie_root(withdrawals.iter().map(|r| rlp::encode(r).freeze()))
        });

        Self {
            header: Header::new(
                partial_header,
                ommers_hash,
                transactions_root,
                withdrawals_root,
            ),
            transactions,
            ommers,
            withdrawals,
            hash: OnceLock::new(),
        }
    }

    /// Retrieves the block's hash.
    pub fn hash(&self) -> &B256 {
        self.hash.get_or_init(|| self.header.hash())
    }
}

impl PartialEq for Block {
    fn eq(&self, other: &Self) -> bool {
        self.header == other.header
            && self.transactions == other.transactions
            && self.ommers == other.ommers
            && self.withdrawals == other.withdrawals
    }
}

/// Error that occurs when trying to convert the JSON-RPC `Block` type.
#[derive(Debug, thiserror::Error)]
pub enum BlockConversionError {
    /// Missing miner
    #[error("Missing miner")]
    MissingMiner,
    /// Missing nonce
    #[error("Missing nonce")]
    MissingNonce,
    /// Missing number
    #[error("Missing numbeer")]
    MissingNumber,
    /// Transaction conversion error
    #[error(transparent)]
    TransactionConversionError(#[from] TransactionConversionError),
}

impl TryFrom<eth::Block<eth::Transaction>> for BlockAndCallers {
    type Error = BlockConversionError;

    fn try_from(value: eth::Block<eth::Transaction>) -> Result<Self, Self::Error> {
        let (transactions, transaction_callers): (Vec<SignedTransaction>, Vec<Address>) =
            itertools::process_results(
                value.transactions.into_iter().map(TryInto::try_into),
                #[allow(clippy::redundant_closure_for_method_calls)]
                |iter| iter.unzip(),
            )?;

        let block = Block {
            header: Header {
                parent_hash: value.parent_hash,
                ommers_hash: value.sha3_uncles,
                beneficiary: value.miner.ok_or(BlockConversionError::MissingMiner)?,
                state_root: value.state_root,
                transactions_root: value.transactions_root,
                receipts_root: value.receipts_root,
                logs_bloom: value.logs_bloom,
                difficulty: value.difficulty,
                number: value.number.ok_or(BlockConversionError::MissingNumber)?,
                gas_limit: value.gas_limit,
                gas_used: value.gas_used,
                timestamp: value.timestamp,
                extra_data: value.extra_data,
                mix_hash: value.mix_hash,
                nonce: B64::from_limbs([value
                    .nonce
                    .ok_or(BlockConversionError::MissingNonce)?
                    .to_be()]),
                base_fee_per_gas: value.base_fee_per_gas,
                withdrawals_root: value.withdrawals_root,
            },
            transactions,
            // TODO: Include headers
            ommers: Vec::new(),
            withdrawals: value.withdrawals,
            hash: OnceLock::new(),
        };

        Ok(Self {
            block,
            transaction_callers,
        })
    }
}

/// ethereum block header
#[derive(Clone, Debug, Default, PartialEq, Eq)]
#[cfg_attr(feature = "serde", derive(serde::Serialize, serde::Deserialize))]
#[cfg_attr(feature = "serde", serde(rename_all = "camelCase"))]
pub struct Header {
    /// The parent block's hash
    pub parent_hash: B256,
    /// The ommers' root hash
    pub ommers_hash: B256,
    /// The block's beneficiary address
    pub beneficiary: Address,
    /// The state's root hash
    pub state_root: B256,
    /// The transactions' root hash
    pub transactions_root: B256,
    /// The receipts' root hash
    pub receipts_root: B256,
    /// The logs' bloom
    pub logs_bloom: Bloom,
    /// The block's difficulty
    pub difficulty: U256,
    /// The block's number
    pub number: U256,
    /// The block's gas limit
    pub gas_limit: U256,
    /// The amount of gas used by the block
    pub gas_used: U256,
    /// The block's timestamp
    pub timestamp: U256,
    /// The block's extra data
    pub extra_data: Bytes,
    /// The block's mix hash
    pub mix_hash: B256,
    /// The block's nonce
    #[cfg_attr(feature = "serde", serde(with = "B64Def"))]
    pub nonce: B64,
    /// BaseFee was added by EIP-1559 and is ignored in legacy headers.
    pub base_fee_per_gas: Option<U256>,
    /// WithdrawalsHash was added by EIP-4895 and is ignored in legacy headers.
    pub withdrawals_root: Option<B256>,
}

#[cfg(feature = "serde")]
#[derive(serde::Serialize, serde::Deserialize)]
#[serde(remote = "B64")]
struct B64Def(#[serde(getter = "B64::as_uint")] ruint::aliases::U64);

#[cfg(feature = "serde")]
impl From<B64Def> for B64 {
    fn from(def: B64Def) -> Self {
        def.0.into()
    }
}

impl Header {
    /// Constructs a [`Header`] from the provided [`PartialHeader`], ommers' root hash, transactions' root hash, and withdrawals' root hash.
    pub fn new(
        partial_header: PartialHeader,
        ommers_hash: B256,
        transactions_root: B256,
        withdrawals_root: Option<B256>,
    ) -> Self {
        Self {
            parent_hash: partial_header.parent_hash,
            ommers_hash,
            beneficiary: partial_header.beneficiary,
            state_root: partial_header.state_root,
            transactions_root,
            receipts_root: partial_header.receipts_root,
            logs_bloom: partial_header.logs_bloom,
            difficulty: partial_header.difficulty,
            number: partial_header.number,
            gas_limit: partial_header.gas_limit,
            gas_used: partial_header.gas_used,
            timestamp: partial_header.timestamp,
            extra_data: partial_header.extra_data,
            mix_hash: partial_header.mix_hash,
            nonce: partial_header.nonce,
            base_fee_per_gas: partial_header.base_fee,
            withdrawals_root,
        }
    }

    /// Calculates the block's hash.
    pub fn hash(&self) -> B256 {
        let encoded = rlp::encode(self);
        keccak256(&encoded)
    }

    /// Returns the rlp length of the Header body, _not including_ trailing EIP155 fields or the
    /// rlp list header
    /// To get the length including the rlp list header, refer to the Encodable implementation.
    #[cfg(feature = "fastrlp")]
    pub(crate) fn header_payload_length(&self) -> usize {
        use open_fastrlp::Encodable;

        let mut length = 0;
        length += self.parent_hash.length();
        length += self.ommers_hash.length();
        length += self.beneficiary.length();
        length += self.state_root.length();
        length += self.transactions_root.length();
        length += self.receipts_root.length();
        length += self.logs_bloom.length();
        length += self.difficulty.length();
        length += self.number.length();
        length += self.gas_limit.length();
        length += self.gas_used.length();
        length += self.timestamp.length();
        length += self.extra_data.length();
        length += self.mix_hash.length();
        length += self.nonce.length();
        length += self
            .base_fee_per_gas
            .map(|fee| fee.length())
            .unwrap_or_default();
        length += self
            .withdrawals_root
            .map(|root| root.length())
            .unwrap_or_default();
        length
    }
}

impl rlp::Encodable for Header {
    fn rlp_append(&self, s: &mut rlp::RlpStream) {
        s.begin_list(if self.base_fee_per_gas.is_none() {
            15
        } else if self.withdrawals_root.is_none() {
            16
        } else {
            17
        });

        s.append(&self.parent_hash.as_bytes());
        s.append(&self.ommers_hash.as_bytes());
        s.append(&self.beneficiary.as_bytes());
        s.append(&self.state_root.as_bytes());
        s.append(&self.transactions_root.as_bytes());
        s.append(&self.receipts_root.as_bytes());
        s.append(&self.logs_bloom);
        s.append(&self.difficulty);
        s.append(&self.number);
        s.append(&self.gas_limit);
        s.append(&self.gas_used);
        s.append(&self.timestamp);
        s.append(&self.extra_data);
        s.append(&self.mix_hash.as_bytes());
        s.append(&self.nonce.to_le_bytes::<8>().as_ref());
        if let Some(ref base_fee) = self.base_fee_per_gas {
            s.append(base_fee);
        }
        if let Some(ref root) = self.withdrawals_root {
            s.append(&root.as_bytes());
        }
    }
}

impl rlp::Decodable for Header {
    fn decode(rlp: &rlp::Rlp<'_>) -> Result<Self, rlp::DecoderError> {
        let result = Header {
            parent_hash: B256::from(rlp.val_at::<U256>(0)?.to_be_bytes()),
            ommers_hash: B256::from(rlp.val_at::<U256>(1)?.to_be_bytes()),
            beneficiary: Address::from(rlp.val_at::<U160>(2)?.to_be_bytes()),
            state_root: B256::from(rlp.val_at::<U256>(3)?.to_be_bytes()),
            transactions_root: B256::from(rlp.val_at::<U256>(4)?.to_be_bytes()),
            receipts_root: B256::from(rlp.val_at::<U256>(5)?.to_be_bytes()),
            logs_bloom: rlp.val_at(6)?,
            difficulty: rlp.val_at(7)?,
            number: rlp.val_at(8)?,
            gas_limit: rlp.val_at(9)?,
            gas_used: rlp.val_at(10)?,
            timestamp: rlp.val_at(11)?,
            extra_data: rlp.val_at::<Vec<u8>>(12)?.into(),
            mix_hash: B256::from(rlp.val_at::<U256>(13)?.to_be_bytes()),
            nonce: B64::try_from_le_slice(&rlp.val_at::<Vec<u8>>(14)?)
                .ok_or(rlp::DecoderError::Custom("Invalid nonce byte length"))?,
            base_fee_per_gas: if let Ok(base_fee) = rlp.at(15) {
                Some(<U256 as Decodable>::decode(&base_fee)?)
            } else {
                None
            },
            withdrawals_root: if let Ok(root) = rlp.at(16) {
                Some(B256::from(
                    <U256 as Decodable>::decode(&root)?.to_be_bytes(),
                ))
            } else {
                None
            },
        };
        Ok(result)
    }
}

#[cfg(feature = "fastrlp")]
impl open_fastrlp::Encodable for Header {
    fn length(&self) -> usize {
        // add each of the fields' rlp encoded lengths
        let mut length = 0;
        length += self.header_payload_length();
        length += open_fastrlp::length_of_length(length);

        length
    }

    fn encode(&self, out: &mut dyn open_fastrlp::BufMut) {
        let list_header = open_fastrlp::Header {
            list: true,
            payload_length: self.header_payload_length(),
        };
        list_header.encode(out);
        self.parent_hash.encode(out);
        self.ommers_hash.encode(out);
        self.beneficiary.encode(out);
        self.state_root.encode(out);
        self.transactions_root.encode(out);
        self.receipts_root.encode(out);
        self.logs_bloom.encode(out);
        self.difficulty.encode(out);
        self.number.encode(out);
        self.gas_limit.encode(out);
        self.gas_used.encode(out);
        self.timestamp.encode(out);
        self.extra_data.encode(out);
        self.mix_hash.encode(out);
        self.nonce.encode(out);
        if let Some(base_fee_per_gas) = self.base_fee_per_gas {
            base_fee_per_gas.encode(out);
        }
    }
}

#[cfg(feature = "fastrlp")]
impl open_fastrlp::Decodable for Header {
    fn decode(buf: &mut &[u8]) -> Result<Self, open_fastrlp::DecodeError> {
        // slice out the rlp list header
        let header = open_fastrlp::Header::decode(buf)?;
        let start_len = buf.len();

        Ok(Header {
            parent_hash: <B256 as open_fastrlp::Decodable>::decode(buf)?,
            ommers_hash: <B256 as open_fastrlp::Decodable>::decode(buf)?,
            beneficiary: <Address as open_fastrlp::Decodable>::decode(buf)?,
            state_root: <B256 as open_fastrlp::Decodable>::decode(buf)?,
            transactions_root: <B256 as open_fastrlp::Decodable>::decode(buf)?,
            receipts_root: <B256 as open_fastrlp::Decodable>::decode(buf)?,
            logs_bloom: <Bloom as open_fastrlp::Decodable>::decode(buf)?,
            difficulty: <U256 as open_fastrlp::Decodable>::decode(buf)?,
            number: <U256 as open_fastrlp::Decodable>::decode(buf)?,
            gas_limit: <U256 as open_fastrlp::Decodable>::decode(buf)?,
            gas_used: <U256 as open_fastrlp::Decodable>::decode(buf)?,
            timestamp: <u64 as open_fastrlp::Decodable>::decode(buf)?,
            extra_data: <Bytes as open_fastrlp::Decodable>::decode(buf)?,
            mix_hash: <B256 as open_fastrlp::Decodable>::decode(buf)?,
            nonce: <H64 as open_fastrlp::Decodable>::decode(buf)?,
            base_fee_per_gas: if start_len - header.payload_length < buf.len() {
                // if there is leftover data in the payload, decode the base fee
                Some(<U256 as open_fastrlp::Decodable>::decode(buf)?)
            } else {
                None
            },
        })
    }
}

/// Partial header definition without ommers hash and transactions root
#[derive(Clone, Debug, PartialEq, Eq)]
pub struct PartialHeader {
    /// The parent block's hash
    pub parent_hash: B256,
    /// The block's beneficiary address
    pub beneficiary: Address,
    /// The state's root hash
    pub state_root: B256,
    /// The receipts' root hash
    pub receipts_root: B256,
    /// The logs' bloom
    pub logs_bloom: Bloom,
    /// The block's difficulty
    pub difficulty: U256,
    /// The block's number
    pub number: U256,
    /// The block's gas limit
    pub gas_limit: U256,
    /// The amount of gas used by the block
    pub gas_used: U256,
    /// The block's timestamp
    pub timestamp: U256,
    /// The block's extra data
    pub extra_data: Bytes,
    /// The block's mix hash
    pub mix_hash: B256,
    /// The block's nonce
    pub nonce: B64,
    /// BaseFee was added by EIP-1559 and is ignored in legacy headers.
    pub base_fee: Option<U256>,
}

impl PartialHeader {
    /// Constructs a new instance based on the provided [`BlockOptions`] and parent [`Header`] for the given [`SpecId`].
    pub fn new(spec_id: SpecId, options: BlockOptions, parent: Option<&Header>) -> Self {
        let timestamp = options.timestamp.unwrap_or_default();
        let number = options.number.unwrap_or_else(|| {
            if let Some(parent) = &parent {
                parent.number + U256::from(1)
            } else {
                U256::ZERO
            }
        });

        let parent_hash = options.parent_hash.unwrap_or_else(|| {
            if let Some(parent) = parent {
                parent.hash()
            } else {
                B256::zero()
            }
        });

        Self {
            parent_hash,
            beneficiary: options.beneficiary.unwrap_or_default(),
            state_root: options.state_root.unwrap_or(KECCAK_NULL_RLP),
            receipts_root: options.receipts_root.unwrap_or(KECCAK_NULL_RLP),
            logs_bloom: options.logs_bloom.unwrap_or_default(),
            difficulty: options.difficulty.unwrap_or_else(|| {
                if spec_id >= SpecId::MERGE {
                    U256::ZERO
                } else if let Some(parent) = parent {
                    calculate_ethash_canonical_difficulty(spec_id, parent, &number, &timestamp)
                } else {
                    U256::from(1)
                }
            }),
            number,
            gas_limit: options.gas_limit.unwrap_or(U256::from(1_000_000)),
            gas_used: U256::ZERO,
            timestamp,
            extra_data: options.extra_data.unwrap_or_default(),
            mix_hash: options.mix_hash.unwrap_or_default(),
            nonce: options.nonce.unwrap_or_default(),
            base_fee: options.base_fee.or_else(|| {
                if spec_id >= SpecId::LONDON {
                    Some(U256::from(7))
                } else {
                    None
                }
            }),
        }
    }
}

impl Default for PartialHeader {
    fn default() -> Self {
        const DEFAULT_GAS: u64 = 0xffffffffffffff;

        Self {
<<<<<<< HEAD
            parent_hash: Default::default(),
            beneficiary: Default::default(),
            state_root: Default::default(),
            receipts_root: KECCAK_NULL_RLP,
            logs_bloom: Default::default(),
            difficulty: Default::default(),
            number: Default::default(),
            gas_limit: U256::from(DEFAULT_GAS),
            gas_used: Default::default(),
            timestamp: Default::default(),
            extra_data: Default::default(),
            mix_hash: Default::default(),
            nonce: Default::default(),
            base_fee: Default::default(),
=======
            parent_hash: B256::default(),
            beneficiary: B160::default(),
            state_root: B256::default(),
            receipts_root: KECCAK_NULL_RLP,
            logs_bloom: Bloom::default(),
            difficulty: U256::default(),
            number: U256::default(),
            gas_limit: U256::from(DEFAULT_GAS),
            gas_used: U256::default(),
            timestamp: U256::default(),
            extra_data: Bytes::default(),
            mix_hash: B256::default(),
            nonce: B64::default(),
            base_fee: Option::default(),
>>>>>>> db287b44
        }
    }
}

impl From<Header> for PartialHeader {
    fn from(header: Header) -> PartialHeader {
        Self {
            parent_hash: header.parent_hash,
            beneficiary: header.beneficiary,
            state_root: header.state_root,
            receipts_root: header.receipts_root,
            logs_bloom: header.logs_bloom,
            difficulty: header.difficulty,
            number: header.number,
            gas_limit: header.gas_limit,
            gas_used: header.gas_used,
            timestamp: header.timestamp,
            extra_data: header.extra_data,
            mix_hash: header.mix_hash,
            nonce: header.nonce,
            base_fee: header.base_fee_per_gas,
        }
    }
}

/// Type that combines a block and the addresses of its transactions' callers
pub struct BlockAndCallers {
    /// Ethereum block
    pub block: Block,
    /// Block transactions' callers
    pub transaction_callers: Vec<Address>,
}

#[cfg(test)]
mod tests {
    use std::str::FromStr;

    use revm_primitives::ruint::aliases::U64;

    use super::*;

    #[test]
    fn header_rlp_roundtrip() {
        let mut header = Header {
            parent_hash: B256::default(),
            ommers_hash: B256::default(),
            beneficiary: Address::default(),
            state_root: B256::default(),
            transactions_root: B256::default(),
            receipts_root: B256::default(),
            logs_bloom: Bloom::default(),
            difficulty: U256::default(),
            number: U256::from(124),
            gas_limit: U256::default(),
            gas_used: U256::from(1337),
            timestamp: U256::ZERO,
            extra_data: Bytes::default(),
            mix_hash: B256::default(),
            nonce: B64::from_limbs([99u64.to_be()]),
            base_fee_per_gas: None,
            withdrawals_root: None,
        };

        let encoded = rlp::encode(&header);
        let decoded: Header = rlp::decode(encoded.as_ref()).unwrap();
        assert_eq!(header, decoded);

        header.base_fee_per_gas = Some(U256::from(12345));

        let encoded = rlp::encode(&header);
        let decoded: Header = rlp::decode(encoded.as_ref()).unwrap();
        assert_eq!(header, decoded);
    }

    #[test]
    #[cfg(feature = "fastrlp")]
    fn header_fastrlp_roundtrip() {
        let mut header = Header {
            parent_hash: Default::default(),
            ommers_hash: Default::default(),
            beneficiary: Default::default(),
            state_root: Default::default(),
            transactions_root: Default::default(),
            receipts_root: Default::default(),
            logs_bloom: Default::default(),
            difficulty: Default::default(),
            number: 124u64.into(),
            gas_limit: Default::default(),
            gas_used: 1337u64.into(),
            timestamp: 0,
            extra_data: Default::default(),
            mix_hash: Default::default(),
            nonce: H64::from_low_u64_be(99u64),
            base_fee_per_gas: None,
        };

        let mut encoded = vec![];
        <Header as open_fastrlp::Encodable>::encode(&header, &mut encoded);
        let decoded: Header =
            <Header as open_fastrlp::Decodable>::decode(&mut encoded.as_slice()).unwrap();
        assert_eq!(header, decoded);

        header.base_fee_per_gas = Some(12345u64.into());

        encoded.clear();
        <Header as open_fastrlp::Encodable>::encode(&header, &mut encoded);
        let decoded: Header =
            <Header as open_fastrlp::Decodable>::decode(&mut encoded.as_slice()).unwrap();
        assert_eq!(header, decoded);
    }

    #[test]
    #[cfg(feature = "fastrlp")]
    // Test vector from: https://eips.ethereum.org/EIPS/eip-2481
    fn test_encode_block_header() {
        use open_fastrlp::Encodable;

        let expected = hex::decode("f901f9a00000000000000000000000000000000000000000000000000000000000000000a00000000000000000000000000000000000000000000000000000000000000000940000000000000000000000000000000000000000a00000000000000000000000000000000000000000000000000000000000000000a00000000000000000000000000000000000000000000000000000000000000000a00000000000000000000000000000000000000000000000000000000000000000b90100000000000000000000000000000000000000000000000000000000000000000000000000000000000000000000000000000000000000000000000000000000000000000000000000000000000000000000000000000000000000000000000000000000000000000000000000000000000000000000000000000000000000000000000000000000000000000000000000000000000000000000000000000000000000000000000000000000000000000000000000000000000000000000000000000000000000000000000000000000000000000000000000000000000000000000000000000000000000000000000000000000000000000000000000000000008208ae820d0582115c8215b3821a0a827788a00000000000000000000000000000000000000000000000000000000000000000880000000000000000").unwrap();
        let mut data = vec![];
        let header = Header {
            parent_hash: B256::from_str("0000000000000000000000000000000000000000000000000000000000000000").unwrap(),
            ommers_hash: B256::from_str("0000000000000000000000000000000000000000000000000000000000000000").unwrap(),
            beneficiary: H160::from_str("0000000000000000000000000000000000000000").unwrap(),
            state_root: B256::from_str("0000000000000000000000000000000000000000000000000000000000000000").unwrap(),
            transactions_root: B256::from_str("0000000000000000000000000000000000000000000000000000000000000000").unwrap(),
            receipts_root: B256::from_str("0000000000000000000000000000000000000000000000000000000000000000").unwrap(),
            logs_bloom: <[u8; 256]>::from_hex("00000000000000000000000000000000000000000000000000000000000000000000000000000000000000000000000000000000000000000000000000000000000000000000000000000000000000000000000000000000000000000000000000000000000000000000000000000000000000000000000000000000000000000000000000000000000000000000000000000000000000000000000000000000000000000000000000000000000000000000000000000000000000000000000000000000000000000000000000000000000000000000000000000000000000000000000000000000000000000000000000000000000000000000000000000000").unwrap().into(),
            difficulty: 0x8aeu64.into(),
            number: 0xd05u64.into(),
            gas_limit: 0x115cu64.into(),
            gas_used: 0x15b3u64.into(),
            timestamp: 0x1a0au64,
            extra_data: hex::decode("7788").unwrap().into(),
            mix_hash: B256::from_str("0000000000000000000000000000000000000000000000000000000000000000").unwrap(),
            nonce: U64::from(0x0),
            base_fee_per_gas: None,
        };
        header.encode(&mut data);
        assert_eq!(hex::encode(&data), hex::encode(expected));
        assert_eq!(header.length(), data.len());
    }

    #[test]
    // Test vector from: https://github.com/ethereum/tests/blob/f47bbef4da376a49c8fc3166f09ab8a6d182f765/BlockchainTests/ValidBlocks/bcEIP1559/baseFee.json#L15-L36
    fn test_eip1559_block_header_hash() {
        use hex::FromHex;

        let expected_hash =
            B256::from_str("0x6a251c7c3c5dca7b42407a3752ff48f3bbca1fab7f9868371d9918daf1988d1f")
                .unwrap();
        let header = Header {
            parent_hash: B256::from_str(
                "0xe0a94a7a3c9617401586b1a27025d2d9671332d22d540e0af72b069170380f2a",
            )
            .unwrap(),
            ommers_hash: B256::from_str(
                "0x1dcc4de8dec75d7aab85b567b6ccd41ad312451b948a7413f0a142fd40d49347",
            )
            .unwrap(),
            beneficiary: Address::from_str("0xba5e000000000000000000000000000000000000").unwrap(),
            state_root: B256::from_str(
                "0xec3c94b18b8a1cff7d60f8d258ec723312932928626b4c9355eb4ab3568ec7f7",
            )
            .unwrap(),
            transactions_root: B256::from_str(
                "0x50f738580ed699f0469702c7ccc63ed2e51bc034be9479b7bff4e68dee84accf",
            )
            .unwrap(),
            receipts_root: B256::from_str(
                "0x29b0562f7140574dd0d50dee8a271b22e1a0a7b78fca58f7c60370d8317ba2a9",
            )
            .unwrap(),
            logs_bloom: <[u8; 256]>::from_hex("00000000000000000000000000000000000000000000000000000000000000000000000000000000000000000000000000000000000000000000000000000000000000000000000000000000000000000000000000000000000000000000000000000000000000000000000000000000000000000000000000000000000000000000000000000000000000000000000000000000000000000000000000000000000000000000000000000000000000000000000000000000000000000000000000000000000000000000000000000000000000000000000000000000000000000000000000000000000000000000000000000000000000000000000000000000").unwrap().into(),
            difficulty: U256::from(0x020000u64),
            number: U256::from(0x01u64),
            gas_limit: U256::from_str("0x016345785d8a0000").unwrap(),
            gas_used: U256::from(0x015534u64),
            timestamp: U256::from(0x079eu64),
            extra_data: hex::decode("42").unwrap().into(),
            mix_hash: B256::from_str(
                "0000000000000000000000000000000000000000000000000000000000000000",
            )
            .unwrap(),
            nonce: B64::from(U64::ZERO),
            base_fee_per_gas: Some(U256::from(0x036bu64)),
            withdrawals_root: None,
        };
        assert_eq!(header.hash(), expected_hash);
    }

    #[test]
    #[cfg(feature = "fastrlp")]
    // Test vector from: https://eips.ethereum.org/EIPS/eip-2481
    fn test_decode_block_header() {
        let data = hex::decode("f901f9a00000000000000000000000000000000000000000000000000000000000000000a00000000000000000000000000000000000000000000000000000000000000000940000000000000000000000000000000000000000a00000000000000000000000000000000000000000000000000000000000000000a00000000000000000000000000000000000000000000000000000000000000000a00000000000000000000000000000000000000000000000000000000000000000b90100000000000000000000000000000000000000000000000000000000000000000000000000000000000000000000000000000000000000000000000000000000000000000000000000000000000000000000000000000000000000000000000000000000000000000000000000000000000000000000000000000000000000000000000000000000000000000000000000000000000000000000000000000000000000000000000000000000000000000000000000000000000000000000000000000000000000000000000000000000000000000000000000000000000000000000000000000000000000000000000000000000000000000000000000000000008208ae820d0582115c8215b3821a0a827788a00000000000000000000000000000000000000000000000000000000000000000880000000000000000").unwrap();
        let expected = Header {
            parent_hash: B256::from_str("0000000000000000000000000000000000000000000000000000000000000000").unwrap(),
            ommers_hash: B256::from_str("0000000000000000000000000000000000000000000000000000000000000000").unwrap(),
            beneficiary: H160::from_str("0000000000000000000000000000000000000000").unwrap(),
            state_root: B256::from_str("0000000000000000000000000000000000000000000000000000000000000000").unwrap(),
            transactions_root: B256::from_str("0000000000000000000000000000000000000000000000000000000000000000").unwrap(),
            receipts_root: B256::from_str("0000000000000000000000000000000000000000000000000000000000000000").unwrap(),
            logs_bloom: <[u8; 256]>::from_hex("00000000000000000000000000000000000000000000000000000000000000000000000000000000000000000000000000000000000000000000000000000000000000000000000000000000000000000000000000000000000000000000000000000000000000000000000000000000000000000000000000000000000000000000000000000000000000000000000000000000000000000000000000000000000000000000000000000000000000000000000000000000000000000000000000000000000000000000000000000000000000000000000000000000000000000000000000000000000000000000000000000000000000000000000000000000").unwrap().into(),
            difficulty: 0x8aeu64.into(),
            number: 0xd05u64.into(),
            gas_limit: 0x115cu64.into(),
            gas_used: 0x15b3u64.into(),
            timestamp: 0x1a0au64,
            extra_data: hex::decode("7788").unwrap().into(),
            mix_hash: B256::from_str("0000000000000000000000000000000000000000000000000000000000000000").unwrap(),
            nonce: U64::from(0x0),
            base_fee_per_gas: None,
        };
        let header = <Header as open_fastrlp::Decodable>::decode(&mut data.as_slice()).unwrap();
        assert_eq!(header, expected);
    }

    #[test]
    #[cfg(feature = "fastrlp")]
    // Test vector from network
    fn block_network_fastrlp_roundtrip() {
        use open_fastrlp::Encodable;

        let data = hex::decode("f9034df90348a0fbdbd8d2d0ac5f14bd5fa90e547fe6f1d15019c724f8e7b60972d381cd5d9cf8a01dcc4de8dec75d7aab85b567b6ccd41ad312451b948a7413f0a142fd40d4934794c9577e7945db22e38fc060909f2278c7746b0f9ba05017cfa3b0247e35197215ae8d610265ffebc8edca8ea66d6567eb0adecda867a056e81f171bcc55a6ff8345e692c0f86e5b48e01b996cadc001622fb5e363b421a056e81f171bcc55a6ff8345e692c0f86e5b48e01b996cadc001622fb5e363b421b9010000000000000000000000000000000000000000000000000000000000000000000000000000000000000000000000000000000000000000000000000000000000000000000000000000000000000000000000000000000000000000000000000000000000000000000000000000000000000000000000000000000000000000000000000000000000000000000000000000000000000000000000000000000000000000000000000000000000000000000000000000000000000000000000000000000000000000000000000000000000000000000000000000000000000000000000000000000000000000000000000000000000000000000000000000000000018355bb7b871fffffffffffff808462bd0e1ab9014bf90148a00000000000000000000000000000000000000000000000000000000000000000f85494319fa8f1bc4e53410e92d10d918659b16540e60a945a573efb304d04c1224cd012313e827eca5dce5d94a9c831c5a268031176ebf5f3de5051e8cba0dbfe94c9577e7945db22e38fc060909f2278c7746b0f9b808400000000f8c9b841a6946f2d16f68338cbcbd8b117374ab421128ce422467088456bceba9d70c34106128e6d4564659cf6776c08a4186063c0a05f7cffd695c10cf26a6f301b67f800b8412b782100c18c35102dc0a37ece1a152544f04ad7dc1868d18a9570f744ace60870f822f53d35e89a2ea9709ccbf1f4a25ee5003944faa845d02dde0a41d5704601b841d53caebd6c8a82456e85c2806a9e08381f959a31fb94a77e58f00e38ad97b2e0355b8519ab2122662cbe022f2a4ef7ff16adc0b2d5dcd123181ec79705116db300a063746963616c2062797a616e74696e65206661756c7420746f6c6572616e6365880000000000000000c0c0").unwrap();

        let block = <Block as open_fastrlp::Decodable>::decode(&mut data.as_slice()).unwrap();

        // encode and check that it matches the original data
        let mut encoded = Vec::new();
        block.encode(&mut encoded);
        assert_eq!(data, encoded);

        // check that length of encoding is the same as the output of `length`
        assert_eq!(block.length(), encoded.len());
    }
}<|MERGE_RESOLUTION|>--- conflicted
+++ resolved
@@ -13,11 +13,7 @@
 use revm_primitives::{
     keccak256,
     ruint::{self, aliases::U160},
-<<<<<<< HEAD
     SpecId,
-=======
-    SpecId, B160,
->>>>>>> db287b44
 };
 use rlp::Decodable;
 
@@ -526,24 +522,8 @@
         const DEFAULT_GAS: u64 = 0xffffffffffffff;
 
         Self {
-<<<<<<< HEAD
-            parent_hash: Default::default(),
-            beneficiary: Default::default(),
-            state_root: Default::default(),
-            receipts_root: KECCAK_NULL_RLP,
-            logs_bloom: Default::default(),
-            difficulty: Default::default(),
-            number: Default::default(),
-            gas_limit: U256::from(DEFAULT_GAS),
-            gas_used: Default::default(),
-            timestamp: Default::default(),
-            extra_data: Default::default(),
-            mix_hash: Default::default(),
-            nonce: Default::default(),
-            base_fee: Default::default(),
-=======
             parent_hash: B256::default(),
-            beneficiary: B160::default(),
+            beneficiary: Address::default(),
             state_root: B256::default(),
             receipts_root: KECCAK_NULL_RLP,
             logs_bloom: Bloom::default(),
@@ -556,7 +536,6 @@
             mix_hash: B256::default(),
             nonce: B64::default(),
             base_fee: Option::default(),
->>>>>>> db287b44
         }
     }
 }
