// Part of this code was adapted from foundry and is distributed under their licenss:
// - https://github.com/foundry-rs/foundry/blob/01b16238ff87dc7ca8ee3f5f13e389888c2a2ee4/LICENSE-APACHE
// - https://github.com/foundry-rs/foundry/blob/01b16238ff87dc7ca8ee3f5f13e389888c2a2ee4/LICENSE-MIT
// For the original context see: https://github.com/foundry-rs/foundry/blob/01b16238ff87dc7ca8ee3f5f13e389888c2a2ee4/anvil/core/src/eth/block.rs

mod detailed;
<<<<<<< HEAD
mod difficulty;
mod options;
=======
>>>>>>> bae73bc0

use revm_primitives::{
    keccak256,
    ruint::{
        self,
        aliases::{U160, U64},
    },
<<<<<<< HEAD
    SpecId,
=======
>>>>>>> bae73bc0
};
use rlp::{Decodable, DecoderError, Encodable, Rlp, RlpStream};

use crate::{
    transaction::SignedTransaction,
    trie::{self, KECCAK_NULL_RLP},
    Address, Bloom, Bytes, B256, B64, U256,
};

use self::difficulty::calculate_ethash_canonical_difficulty;
pub use self::{detailed::DetailedBlock, options::BlockOptions};

pub use self::detailed::DetailedBlock;

/// Ethereum block
#[derive(Clone, Debug, PartialEq, Eq)]
#[cfg_attr(
    feature = "fastrlp",
    derive(open_fastrlp::RlpEncodable, open_fastrlp::RlpDecodable)
)]
#[cfg_attr(feature = "serde", derive(serde::Serialize, serde::Deserialize))]
pub struct Block {
    /// The block's header
    pub header: Header,
    /// The block's transactions
    pub transactions: Vec<SignedTransaction>,
    /// The block's ommers' headers
    pub ommers: Vec<Header>,
}

impl Block {
    /// Constructs a new block from the provided partial header, transactions, and ommers.
    pub fn new(
        partial_header: PartialHeader,
        transactions: Vec<SignedTransaction>,
        ommers: Vec<Header>,
    ) -> Self {
        let ommers_hash = keccak256(&rlp::encode_list(&ommers)[..]);
        let transactions_root =
            trie::ordered_trie_root(transactions.iter().map(|r| rlp::encode(r).freeze()));

        Self {
            header: Header::new(partial_header, ommers_hash, transactions_root, None),
            transactions,
            ommers,
        }
    }
}

impl Encodable for Block {
    fn rlp_append(&self, s: &mut RlpStream) {
        s.begin_list(3);
        s.append(&self.header);
        s.append_list(&self.transactions);
        s.append_list(&self.ommers);
    }
}

impl Decodable for Block {
    fn decode(rlp: &Rlp) -> Result<Self, DecoderError> {
        Ok(Self {
            header: rlp.val_at(0)?,
            transactions: rlp.list_at(1)?,
            ommers: rlp.list_at(2)?,
        })
    }
}

/// ethereum block header
#[derive(Clone, Debug, PartialEq, Eq)]
#[cfg_attr(feature = "serde", derive(serde::Serialize, serde::Deserialize))]
#[cfg_attr(feature = "serde", serde(rename_all = "camelCase"))]
pub struct Header {
    /// The parent block's hash
    pub parent_hash: B256,
    /// The ommers' root hash
    pub ommers_hash: B256,
    /// The block's beneficiary address
    pub beneficiary: Address,
    /// The state's root hash
    pub state_root: B256,
    /// The transactions' root hash
    pub transactions_root: B256,
    /// The receipts' root hash
    pub receipts_root: B256,
    /// The logs' bloom
    pub logs_bloom: Bloom,
    /// The block's difficulty
    pub difficulty: U256,
    /// The block's number
    pub number: U256,
    /// The block's gas limit
    pub gas_limit: U256,
    /// The amount of gas used by the block
    pub gas_used: U256,
    /// The block's timestamp
    pub timestamp: U256,
    /// The block's extra data
    pub extra_data: Bytes,
    /// The block's mix hash
    pub mix_hash: B256,
    /// The block's nonce
    #[cfg_attr(feature = "serde", serde(with = "B64Def"))]
    pub nonce: B64,
    /// BaseFee was added by EIP-1559 and is ignored in legacy headers.
    pub base_fee_per_gas: Option<U256>,
    /// WithdrawalsHash was added by EIP-4895 and is ignored in legacy headers.
    pub withdrawals_root: Option<B256>,
}

#[cfg(feature = "serde")]
#[derive(serde::Serialize, serde::Deserialize)]
#[serde(remote = "B64")]
struct B64Def(#[serde(getter = "B64::as_uint")] ruint::aliases::U64);

#[cfg(feature = "serde")]
impl From<B64Def> for B64 {
    fn from(def: B64Def) -> Self {
        def.0.into()
    }
}

impl Header {
    /// Constructs a [`Header`] from the provided [`PartialHeader`], ommers' root hash, transactions' root hash, and withdrawals' root hash.
    pub fn new(
        partial_header: PartialHeader,
        ommers_hash: B256,
        transactions_root: B256,
        withdrawals_root: Option<B256>,
    ) -> Self {
        Self {
            parent_hash: partial_header.parent_hash,
            ommers_hash,
            beneficiary: partial_header.beneficiary,
            state_root: partial_header.state_root,
            transactions_root,
            receipts_root: partial_header.receipts_root,
            logs_bloom: partial_header.logs_bloom,
            difficulty: partial_header.difficulty,
            number: partial_header.number,
            gas_limit: partial_header.gas_limit,
            gas_used: partial_header.gas_used,
            timestamp: partial_header.timestamp,
            extra_data: partial_header.extra_data,
            mix_hash: partial_header.mix_hash,
            nonce: partial_header.nonce,
            base_fee_per_gas: partial_header.base_fee,
            withdrawals_root,
        }
    }

    /// Calculates the block's hash.
    pub fn hash(&self) -> B256 {
        let encoded = rlp::encode(self);
        keccak256(&encoded)
    }

    /// Returns the rlp length of the Header body, _not including_ trailing EIP155 fields or the
    /// rlp list header
    /// To get the length including the rlp list header, refer to the Encodable implementation.
    #[cfg(feature = "fastrlp")]
    pub(crate) fn header_payload_length(&self) -> usize {
        use open_fastrlp::Encodable;

        let mut length = 0;
        length += self.parent_hash.length();
        length += self.ommers_hash.length();
        length += self.beneficiary.length();
        length += self.state_root.length();
        length += self.transactions_root.length();
        length += self.receipts_root.length();
        length += self.logs_bloom.length();
        length += self.difficulty.length();
        length += self.number.length();
        length += self.gas_limit.length();
        length += self.gas_used.length();
        length += self.timestamp.length();
        length += self.extra_data.length();
        length += self.mix_hash.length();
        length += self.nonce.length();
        length += self
            .base_fee_per_gas
            .map(|fee| fee.length())
            .unwrap_or_default();
        length += self
            .withdrawals_root
            .map(|root| root.length())
            .unwrap_or_default();
        length
    }
}

impl rlp::Encodable for Header {
    fn rlp_append(&self, s: &mut rlp::RlpStream) {
        s.begin_list(if self.base_fee_per_gas.is_none() {
            15
        } else if self.withdrawals_root.is_none() {
            16
        } else {
            17
        });

        s.append(&ruint::aliases::B256::from_be_bytes(self.parent_hash.0));
        s.append(&ruint::aliases::B256::from_be_bytes(self.ommers_hash.0));
        s.append(&ruint::aliases::B160::from_be_bytes(self.beneficiary.0));
        s.append(&ruint::aliases::B256::from_be_bytes(self.state_root.0));
        s.append(&ruint::aliases::B256::from_be_bytes(
            self.transactions_root.0,
        ));
        s.append(&ruint::aliases::B256::from_be_bytes(self.receipts_root.0));
        s.append(&self.logs_bloom);
        s.append(&self.difficulty);
        s.append(&self.number);
        s.append(&self.gas_limit);
        s.append(&self.gas_used);
        s.append(&self.timestamp);
        s.append(&self.extra_data);
        s.append(&ruint::aliases::B256::from_be_bytes(self.mix_hash.0));
        s.append(&self.nonce.to_le_bytes::<8>().as_ref());
        if let Some(ref base_fee) = self.base_fee_per_gas {
            s.append(base_fee);
        }
        if let Some(ref root) = self.withdrawals_root {
            s.append(&ruint::aliases::B256::from_be_bytes(root.0));
        }
    }
}

impl rlp::Decodable for Header {
    fn decode(rlp: &rlp::Rlp) -> Result<Self, rlp::DecoderError> {
        let result = Header {
            parent_hash: B256::from(rlp.val_at::<U256>(0)?.to_be_bytes()),
            ommers_hash: B256::from(rlp.val_at::<U256>(1)?.to_be_bytes()),
            beneficiary: Address::from(rlp.val_at::<U160>(2)?.to_be_bytes()),
            state_root: B256::from(rlp.val_at::<U256>(3)?.to_be_bytes()),
            transactions_root: B256::from(rlp.val_at::<U256>(4)?.to_be_bytes()),
            receipts_root: B256::from(rlp.val_at::<U256>(5)?.to_be_bytes()),
            logs_bloom: rlp.val_at(6)?,
            difficulty: rlp.val_at(7)?,
            number: rlp.val_at(8)?,
            gas_limit: rlp.val_at(9)?,
            gas_used: rlp.val_at(10)?,
            timestamp: rlp.val_at(11)?,
            extra_data: rlp.val_at::<Vec<u8>>(12)?.into(),
            mix_hash: B256::from(rlp.val_at::<U256>(13)?.to_be_bytes()),
            nonce: B64::from_le_bytes(rlp.val_at::<U64>(14)?.to_be_bytes::<8>()),
            base_fee_per_gas: if let Ok(base_fee) = rlp.at(15) {
                Some(<U256 as Decodable>::decode(&base_fee)?)
            } else {
                None
            },
            withdrawals_root: if let Ok(root) = rlp.at(16) {
                Some(B256::from(
                    <U256 as Decodable>::decode(&root)?.to_be_bytes(),
                ))
            } else {
                None
            },
        };
        Ok(result)
    }
}

#[cfg(feature = "fastrlp")]
impl open_fastrlp::Encodable for Header {
    fn length(&self) -> usize {
        // add each of the fields' rlp encoded lengths
        let mut length = 0;
        length += self.header_payload_length();
        length += open_fastrlp::length_of_length(length);

        length
    }

    fn encode(&self, out: &mut dyn open_fastrlp::BufMut) {
        let list_header = open_fastrlp::Header {
            list: true,
            payload_length: self.header_payload_length(),
        };
        list_header.encode(out);
        self.parent_hash.encode(out);
        self.ommers_hash.encode(out);
        self.beneficiary.encode(out);
        self.state_root.encode(out);
        self.transactions_root.encode(out);
        self.receipts_root.encode(out);
        self.logs_bloom.encode(out);
        self.difficulty.encode(out);
        self.number.encode(out);
        self.gas_limit.encode(out);
        self.gas_used.encode(out);
        self.timestamp.encode(out);
        self.extra_data.encode(out);
        self.mix_hash.encode(out);
        self.nonce.encode(out);
        if let Some(base_fee_per_gas) = self.base_fee_per_gas {
            base_fee_per_gas.encode(out);
        }
    }
}

#[cfg(feature = "fastrlp")]
impl open_fastrlp::Decodable for Header {
    fn decode(buf: &mut &[u8]) -> Result<Self, open_fastrlp::DecodeError> {
        // slice out the rlp list header
        let header = open_fastrlp::Header::decode(buf)?;
        let start_len = buf.len();

        Ok(Header {
            parent_hash: <B256 as open_fastrlp::Decodable>::decode(buf)?,
            ommers_hash: <B256 as open_fastrlp::Decodable>::decode(buf)?,
            beneficiary: <Address as open_fastrlp::Decodable>::decode(buf)?,
            state_root: <B256 as open_fastrlp::Decodable>::decode(buf)?,
            transactions_root: <B256 as open_fastrlp::Decodable>::decode(buf)?,
            receipts_root: <B256 as open_fastrlp::Decodable>::decode(buf)?,
            logs_bloom: <Bloom as open_fastrlp::Decodable>::decode(buf)?,
            difficulty: <U256 as open_fastrlp::Decodable>::decode(buf)?,
            number: <U256 as open_fastrlp::Decodable>::decode(buf)?,
            gas_limit: <U256 as open_fastrlp::Decodable>::decode(buf)?,
            gas_used: <U256 as open_fastrlp::Decodable>::decode(buf)?,
            timestamp: <u64 as open_fastrlp::Decodable>::decode(buf)?,
            extra_data: <Bytes as open_fastrlp::Decodable>::decode(buf)?,
            mix_hash: <B256 as open_fastrlp::Decodable>::decode(buf)?,
            nonce: <H64 as open_fastrlp::Decodable>::decode(buf)?,
            base_fee_per_gas: if start_len - header.payload_length < buf.len() {
                // if there is leftover data in the payload, decode the base fee
                Some(<U256 as open_fastrlp::Decodable>::decode(buf)?)
            } else {
                None
            },
        })
    }
}

/// Partial header definition without ommers hash and transactions root
#[derive(Clone, Debug, PartialEq, Eq, Default)]
pub struct PartialHeader {
    /// The parent block's hash
    pub parent_hash: B256,
    /// The block's beneficiary address
    pub beneficiary: Address,
    /// The state's root hash
    pub state_root: B256,
    /// The receipts' root hash
    pub receipts_root: B256,
    /// The logs' bloom
    pub logs_bloom: Bloom,
    /// The block's difficulty
    pub difficulty: U256,
    /// The block's number
    pub number: U256,
    /// The block's gas limit
    pub gas_limit: U256,
    /// The amount of gas used by the block
    pub gas_used: U256,
    /// The block's timestamp
    pub timestamp: U256,
    /// The block's extra data
    pub extra_data: Bytes,
    /// The block's mix hash
    pub mix_hash: B256,
    /// The block's nonce
    pub nonce: B64,
    /// BaseFee was added by EIP-1559 and is ignored in legacy headers.
    pub base_fee: Option<U256>,
}

impl PartialHeader {
    /// Constructs a new instance based on the provided [`BlockOptions`] and parent [`Header`] for the given [`CfgEnv`].
    pub fn new(spec_id: SpecId, options: BlockOptions, parent: Option<&Header>) -> Self {
        let timestamp = options.timestamp.unwrap_or_default();
        let number = options.number.unwrap_or_else(|| {
            if let Some(parent) = parent {
                parent.number + U256::from(1)
            } else {
                U256::ZERO
            }
        });

        let parent_hash = options.parent_hash.unwrap_or_else(|| {
            if let Some(parent) = parent {
                parent.hash()
            } else {
                B256::zero()
            }
        });

        Self {
            parent_hash,
            beneficiary: options.beneficiary.unwrap_or_default(),
            state_root: options.state_root.unwrap_or(KECCAK_NULL_RLP),
            receipts_root: options.receipts_root.unwrap_or(KECCAK_NULL_RLP),
            logs_bloom: options.logs_bloom.unwrap_or_default(),
            difficulty: if spec_id < SpecId::MERGE {
                if let Some(parent) = parent {
                    calculate_ethash_canonical_difficulty(spec_id, parent, &number, &timestamp)
                } else {
                    U256::ZERO
                }
            } else {
                options.difficulty.unwrap_or_default()
            },
            number,
            gas_limit: options.gas_limit.unwrap_or(U256::from(1_000_000)),
            gas_used: U256::ZERO,
            timestamp,
            extra_data: options.extra_data.unwrap_or_default(),
            mix_hash: options.mix_hash.unwrap_or_default(),
            nonce: options.nonce.unwrap_or_default(),
            base_fee: options.base_fee.or_else(|| {
                if spec_id >= SpecId::LONDON {
                    Some(U256::from(7))
                } else {
                    None
                }
            }),
        }
    }
}

impl From<Header> for PartialHeader {
    fn from(header: Header) -> PartialHeader {
        Self {
            parent_hash: header.parent_hash,
            beneficiary: header.beneficiary,
            state_root: header.state_root,
            receipts_root: header.receipts_root,
            logs_bloom: header.logs_bloom,
            difficulty: header.difficulty,
            number: header.number,
            gas_limit: header.gas_limit,
            gas_used: header.gas_used,
            timestamp: header.timestamp,
            extra_data: header.extra_data,
            mix_hash: header.mix_hash,
            nonce: header.nonce,
            base_fee: header.base_fee_per_gas,
        }
    }
}

/// Type that combines a block and the addresses of its transactions' callers
pub struct BlockAndCallers {
    /// Ethereum block
    pub block: Block,
    /// Block transactions' callers
    pub transaction_callers: Vec<Address>,
}

#[cfg(test)]
mod tests {
    use std::str::FromStr;

    use super::*;

    #[test]
    fn header_rlp_roundtrip() {
        let mut header = Header {
            parent_hash: Default::default(),
            ommers_hash: Default::default(),
            beneficiary: Default::default(),
            state_root: Default::default(),
            transactions_root: Default::default(),
            receipts_root: Default::default(),
            logs_bloom: Default::default(),
            difficulty: Default::default(),
            number: U256::from(124),
            gas_limit: Default::default(),
            gas_used: U256::from(1337),
            timestamp: U256::ZERO,
            extra_data: Default::default(),
            mix_hash: Default::default(),
            nonce: B64::from(U64::from(99)),
            base_fee_per_gas: None,
            withdrawals_root: None,
        };

        let encoded = rlp::encode(&header);
        let decoded: Header = rlp::decode(encoded.as_ref()).unwrap();
        assert_eq!(header, decoded);

        header.base_fee_per_gas = Some(U256::from(12345));

        let encoded = rlp::encode(&header);
        let decoded: Header = rlp::decode(encoded.as_ref()).unwrap();
        assert_eq!(header, decoded);
    }

    #[test]
    #[cfg(feature = "fastrlp")]
    fn header_fastrlp_roundtrip() {
        let mut header = Header {
            parent_hash: Default::default(),
            ommers_hash: Default::default(),
            beneficiary: Default::default(),
            state_root: Default::default(),
            transactions_root: Default::default(),
            receipts_root: Default::default(),
            logs_bloom: Default::default(),
            difficulty: Default::default(),
            number: 124u64.into(),
            gas_limit: Default::default(),
            gas_used: 1337u64.into(),
            timestamp: 0,
            extra_data: Default::default(),
            mix_hash: Default::default(),
            nonce: H64::from_low_u64_be(99u64),
            base_fee_per_gas: None,
        };

        let mut encoded = vec![];
        <Header as open_fastrlp::Encodable>::encode(&header, &mut encoded);
        let decoded: Header =
            <Header as open_fastrlp::Decodable>::decode(&mut encoded.as_slice()).unwrap();
        assert_eq!(header, decoded);

        header.base_fee_per_gas = Some(12345u64.into());

        encoded.clear();
        <Header as open_fastrlp::Encodable>::encode(&header, &mut encoded);
        let decoded: Header =
            <Header as open_fastrlp::Decodable>::decode(&mut encoded.as_slice()).unwrap();
        assert_eq!(header, decoded);
    }

    #[test]
    #[cfg(feature = "fastrlp")]
    // Test vector from: https://eips.ethereum.org/EIPS/eip-2481
    fn test_encode_block_header() {
        use open_fastrlp::Encodable;

        let expected = hex::decode("f901f9a00000000000000000000000000000000000000000000000000000000000000000a00000000000000000000000000000000000000000000000000000000000000000940000000000000000000000000000000000000000a00000000000000000000000000000000000000000000000000000000000000000a00000000000000000000000000000000000000000000000000000000000000000a00000000000000000000000000000000000000000000000000000000000000000b90100000000000000000000000000000000000000000000000000000000000000000000000000000000000000000000000000000000000000000000000000000000000000000000000000000000000000000000000000000000000000000000000000000000000000000000000000000000000000000000000000000000000000000000000000000000000000000000000000000000000000000000000000000000000000000000000000000000000000000000000000000000000000000000000000000000000000000000000000000000000000000000000000000000000000000000000000000000000000000000000000000000000000000000000000000000008208ae820d0582115c8215b3821a0a827788a00000000000000000000000000000000000000000000000000000000000000000880000000000000000").unwrap();
        let mut data = vec![];
        let header = Header {
            parent_hash: B256::from_str("0000000000000000000000000000000000000000000000000000000000000000").unwrap(),
            ommers_hash: B256::from_str("0000000000000000000000000000000000000000000000000000000000000000").unwrap(),
            beneficiary: H160::from_str("0000000000000000000000000000000000000000").unwrap(),
            state_root: B256::from_str("0000000000000000000000000000000000000000000000000000000000000000").unwrap(),
            transactions_root: B256::from_str("0000000000000000000000000000000000000000000000000000000000000000").unwrap(),
            receipts_root: B256::from_str("0000000000000000000000000000000000000000000000000000000000000000").unwrap(),
            logs_bloom: <[u8; 256]>::from_hex("00000000000000000000000000000000000000000000000000000000000000000000000000000000000000000000000000000000000000000000000000000000000000000000000000000000000000000000000000000000000000000000000000000000000000000000000000000000000000000000000000000000000000000000000000000000000000000000000000000000000000000000000000000000000000000000000000000000000000000000000000000000000000000000000000000000000000000000000000000000000000000000000000000000000000000000000000000000000000000000000000000000000000000000000000000000").unwrap().into(),
            difficulty: 0x8aeu64.into(),
            number: 0xd05u64.into(),
            gas_limit: 0x115cu64.into(),
            gas_used: 0x15b3u64.into(),
            timestamp: 0x1a0au64,
            extra_data: hex::decode("7788").unwrap().into(),
            mix_hash: B256::from_str("0000000000000000000000000000000000000000000000000000000000000000").unwrap(),
            nonce: U64::from(0x0),
            base_fee_per_gas: None,
        };
        header.encode(&mut data);
        assert_eq!(hex::encode(&data), hex::encode(expected));
        assert_eq!(header.length(), data.len());
    }

    #[test]
    // Test vector from: https://github.com/ethereum/tests/blob/f47bbef4da376a49c8fc3166f09ab8a6d182f765/BlockchainTests/ValidBlocks/bcEIP1559/baseFee.json#L15-L36
    fn test_eip1559_block_header_hash() {
        use hex::FromHex;

        let expected_hash =
            B256::from_str("0x6a251c7c3c5dca7b42407a3752ff48f3bbca1fab7f9868371d9918daf1988d1f")
                .unwrap();
        let header = Header {
            parent_hash: B256::from_str(
                "0xe0a94a7a3c9617401586b1a27025d2d9671332d22d540e0af72b069170380f2a",
            )
            .unwrap(),
            ommers_hash: B256::from_str(
                "0x1dcc4de8dec75d7aab85b567b6ccd41ad312451b948a7413f0a142fd40d49347",
            )
            .unwrap(),
            beneficiary: Address::from_str("0xba5e000000000000000000000000000000000000").unwrap(),
            state_root: B256::from_str(
                "0xec3c94b18b8a1cff7d60f8d258ec723312932928626b4c9355eb4ab3568ec7f7",
            )
            .unwrap(),
            transactions_root: B256::from_str(
                "0x50f738580ed699f0469702c7ccc63ed2e51bc034be9479b7bff4e68dee84accf",
            )
            .unwrap(),
            receipts_root: B256::from_str(
                "0x29b0562f7140574dd0d50dee8a271b22e1a0a7b78fca58f7c60370d8317ba2a9",
            )
            .unwrap(),
            logs_bloom: <[u8; 256]>::from_hex("00000000000000000000000000000000000000000000000000000000000000000000000000000000000000000000000000000000000000000000000000000000000000000000000000000000000000000000000000000000000000000000000000000000000000000000000000000000000000000000000000000000000000000000000000000000000000000000000000000000000000000000000000000000000000000000000000000000000000000000000000000000000000000000000000000000000000000000000000000000000000000000000000000000000000000000000000000000000000000000000000000000000000000000000000000000").unwrap().into(),
            difficulty: U256::from(0x020000u64),
            number: U256::from(0x01u64),
            gas_limit: U256::from_str("0x016345785d8a0000").unwrap(),
            gas_used: U256::from(0x015534u64),
            timestamp: U256::from(0x079eu64),
            extra_data: hex::decode("42").unwrap().into(),
            mix_hash: B256::from_str(
                "0000000000000000000000000000000000000000000000000000000000000000",
            )
            .unwrap(),
            nonce: B64::from(U64::ZERO),
            base_fee_per_gas: Some(U256::from(0x036bu64)),
            withdrawals_root: None,
        };
        assert_eq!(header.hash(), expected_hash);
    }

    #[test]
    #[cfg(feature = "fastrlp")]
    // Test vector from: https://eips.ethereum.org/EIPS/eip-2481
    fn test_decode_block_header() {
        let data = hex::decode("f901f9a00000000000000000000000000000000000000000000000000000000000000000a00000000000000000000000000000000000000000000000000000000000000000940000000000000000000000000000000000000000a00000000000000000000000000000000000000000000000000000000000000000a00000000000000000000000000000000000000000000000000000000000000000a00000000000000000000000000000000000000000000000000000000000000000b90100000000000000000000000000000000000000000000000000000000000000000000000000000000000000000000000000000000000000000000000000000000000000000000000000000000000000000000000000000000000000000000000000000000000000000000000000000000000000000000000000000000000000000000000000000000000000000000000000000000000000000000000000000000000000000000000000000000000000000000000000000000000000000000000000000000000000000000000000000000000000000000000000000000000000000000000000000000000000000000000000000000000000000000000000000000008208ae820d0582115c8215b3821a0a827788a00000000000000000000000000000000000000000000000000000000000000000880000000000000000").unwrap();
        let expected = Header {
            parent_hash: B256::from_str("0000000000000000000000000000000000000000000000000000000000000000").unwrap(),
            ommers_hash: B256::from_str("0000000000000000000000000000000000000000000000000000000000000000").unwrap(),
            beneficiary: H160::from_str("0000000000000000000000000000000000000000").unwrap(),
            state_root: B256::from_str("0000000000000000000000000000000000000000000000000000000000000000").unwrap(),
            transactions_root: B256::from_str("0000000000000000000000000000000000000000000000000000000000000000").unwrap(),
            receipts_root: B256::from_str("0000000000000000000000000000000000000000000000000000000000000000").unwrap(),
            logs_bloom: <[u8; 256]>::from_hex("00000000000000000000000000000000000000000000000000000000000000000000000000000000000000000000000000000000000000000000000000000000000000000000000000000000000000000000000000000000000000000000000000000000000000000000000000000000000000000000000000000000000000000000000000000000000000000000000000000000000000000000000000000000000000000000000000000000000000000000000000000000000000000000000000000000000000000000000000000000000000000000000000000000000000000000000000000000000000000000000000000000000000000000000000000000").unwrap().into(),
            difficulty: 0x8aeu64.into(),
            number: 0xd05u64.into(),
            gas_limit: 0x115cu64.into(),
            gas_used: 0x15b3u64.into(),
            timestamp: 0x1a0au64,
            extra_data: hex::decode("7788").unwrap().into(),
            mix_hash: B256::from_str("0000000000000000000000000000000000000000000000000000000000000000").unwrap(),
            nonce: U64::from(0x0),
            base_fee_per_gas: None,
        };
        let header = <Header as open_fastrlp::Decodable>::decode(&mut data.as_slice()).unwrap();
        assert_eq!(header, expected);
    }

    #[test]
    #[cfg(feature = "fastrlp")]
    // Test vector from network
    fn block_network_fastrlp_roundtrip() {
        use open_fastrlp::Encodable;

        let data = hex::decode("f9034df90348a0fbdbd8d2d0ac5f14bd5fa90e547fe6f1d15019c724f8e7b60972d381cd5d9cf8a01dcc4de8dec75d7aab85b567b6ccd41ad312451b948a7413f0a142fd40d4934794c9577e7945db22e38fc060909f2278c7746b0f9ba05017cfa3b0247e35197215ae8d610265ffebc8edca8ea66d6567eb0adecda867a056e81f171bcc55a6ff8345e692c0f86e5b48e01b996cadc001622fb5e363b421a056e81f171bcc55a6ff8345e692c0f86e5b48e01b996cadc001622fb5e363b421b9010000000000000000000000000000000000000000000000000000000000000000000000000000000000000000000000000000000000000000000000000000000000000000000000000000000000000000000000000000000000000000000000000000000000000000000000000000000000000000000000000000000000000000000000000000000000000000000000000000000000000000000000000000000000000000000000000000000000000000000000000000000000000000000000000000000000000000000000000000000000000000000000000000000000000000000000000000000000000000000000000000000000000000000000000000000000018355bb7b871fffffffffffff808462bd0e1ab9014bf90148a00000000000000000000000000000000000000000000000000000000000000000f85494319fa8f1bc4e53410e92d10d918659b16540e60a945a573efb304d04c1224cd012313e827eca5dce5d94a9c831c5a268031176ebf5f3de5051e8cba0dbfe94c9577e7945db22e38fc060909f2278c7746b0f9b808400000000f8c9b841a6946f2d16f68338cbcbd8b117374ab421128ce422467088456bceba9d70c34106128e6d4564659cf6776c08a4186063c0a05f7cffd695c10cf26a6f301b67f800b8412b782100c18c35102dc0a37ece1a152544f04ad7dc1868d18a9570f744ace60870f822f53d35e89a2ea9709ccbf1f4a25ee5003944faa845d02dde0a41d5704601b841d53caebd6c8a82456e85c2806a9e08381f959a31fb94a77e58f00e38ad97b2e0355b8519ab2122662cbe022f2a4ef7ff16adc0b2d5dcd123181ec79705116db300a063746963616c2062797a616e74696e65206661756c7420746f6c6572616e6365880000000000000000c0c0").unwrap();

        let block = <Block as open_fastrlp::Decodable>::decode(&mut data.as_slice()).unwrap();

        // encode and check that it matches the original data
        let mut encoded = Vec::new();
        block.encode(&mut encoded);
        assert_eq!(data, encoded);

        // check that length of encoding is the same as the output of `length`
        assert_eq!(block.length(), encoded.len());
    }
}<|MERGE_RESOLUTION|>--- conflicted
+++ resolved
@@ -4,11 +4,8 @@
 // For the original context see: https://github.com/foundry-rs/foundry/blob/01b16238ff87dc7ca8ee3f5f13e389888c2a2ee4/anvil/core/src/eth/block.rs
 
 mod detailed;
-<<<<<<< HEAD
 mod difficulty;
 mod options;
-=======
->>>>>>> bae73bc0
 
 use revm_primitives::{
     keccak256,
@@ -16,10 +13,7 @@
         self,
         aliases::{U160, U64},
     },
-<<<<<<< HEAD
     SpecId,
-=======
->>>>>>> bae73bc0
 };
 use rlp::{Decodable, DecoderError, Encodable, Rlp, RlpStream};
 
@@ -31,8 +25,6 @@
 
 use self::difficulty::calculate_ethash_canonical_difficulty;
 pub use self::{detailed::DetailedBlock, options::BlockOptions};
-
-pub use self::detailed::DetailedBlock;
 
 /// Ethereum block
 #[derive(Clone, Debug, PartialEq, Eq)]
