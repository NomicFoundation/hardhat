use std::path::{Path, PathBuf};
use std::{
    io,
    sync::atomic::{AtomicU64, Ordering},
};

use itertools::Itertools;
use revm_primitives::{AccountInfo, Address, Bytecode, B256, KECCAK_EMPTY, U256};
<<<<<<< HEAD
use tokio::sync::OnceCell;
=======
use sha3::digest::FixedOutput;
use sha3::{Digest, Sha3_256};
>>>>>>> 60081dd1

use crate::remote::cacheable_method_invocation::{
    CacheKey, CacheableMethodInvocation, CacheableMethodInvocations,
};
use crate::{log::FilterLog, receipt::BlockReceipt, serde::ZeroXPrefixedBytes};

use super::{
    eth, jsonrpc,
    methods::{GetLogsInput, MethodInvocation},
    BlockSpec,
};

const RPC_CACHE_DIR: &str = "rpc_cache";

/// Specialized error types
#[derive(thiserror::Error, Debug)]
pub enum RpcClientError {
    /// The message could not be sent to the remote node
    #[error(transparent)]
    FailedToSend(reqwest::Error),

    /// The remote node failed to reply with the body of the response
    #[error("The response text was corrupted: {0}.")]
    CorruptedResponse(reqwest::Error),

    /// The server returned an error code.
    #[error("The Http server returned error status code: {0}")]
    HttpStatus(reqwest::Error),

    /// The server returned an invalid JSON-RPC response.
    #[error("Response '{response}' failed to parse with expected type '{expected_type}', due to error: '{error}'")]
    InvalidResponse {
        /// The response text
        response: String,
        /// The expected type of the response
        expected_type: &'static str,
        /// The parse error
        error: serde_json::Error,
    },

    /// The JSON-RPC returned an error.
    #[error("{error}. Request: {request}")]
    JsonRpcError {
        /// The JSON-RPC error
        error: jsonrpc::Error,
        /// The request JSON
        request: String,
    },

    /// There was a problem with the local cache.
    #[error("{message} with error: '{error}'")]
    CacheError {
        /// Description of the cache error
        message: String,
        /// The underlying error
        error: io::Error,
    },
}

/// a JSON-RPC method invocation request
#[derive(serde::Deserialize, serde::Serialize)]
pub struct Request<MethodInvocation> {
    /// JSON-RPC version
    #[serde(rename = "jsonrpc")]
    pub version: jsonrpc::Version,
    /// the method to invoke, with its parameters
    #[serde(flatten)]
    pub method: MethodInvocation,
    /// the request ID, to be correlated via the response's ID
    pub id: jsonrpc::Id,
}

#[derive(Debug)]
struct BatchResponse {
    text: String,
    request_strings: Vec<String>,
}

/// A client for executing RPC methods on a remote Ethereum node.
/// The client caches responses based on chain id, so it's important to not use it with local nodes.
#[derive(Debug)]
pub struct RpcClient {
    url: String,
    chain_id: OnceCell<U256>,
    client: reqwest::Client,
    next_id: AtomicU64,
    rpc_cache_dir: PathBuf,
}

impl RpcClient {
    fn extract_response<T>(
        request: SerializedRequest,
        response: String,
    ) -> Result<T, RpcClientError>
    where
        T: for<'a> serde::Deserialize<'a>,
    {
        let response: jsonrpc::Response<T> =
            serde_json::from_str(&response).map_err(|error| RpcClientError::InvalidResponse {
                response,
                expected_type: std::any::type_name::<T>(),
                error,
            })?;

        debug_assert_eq!(response.id, request.id);

        response
            .data
            .into_result()
            .map_err(|error| RpcClientError::JsonRpcError {
                error,
                request: request.request,
            })
    }

    fn hash_string(input: &str) -> String {
<<<<<<< HEAD
        Self::hash_bytes(input.as_bytes())
    }

    fn hash_bytes(input: &[u8]) -> String {
        use std::hash::Hasher;
        let mut hasher = std::collections::hash_map::DefaultHasher::new();
        hasher.write(input);
        hasher.finish().to_string()
    }

    async fn make_cache_path(
        &self,
        request_body: &str,
    ) -> Result<std::path::PathBuf, RpcClientError> {
        let chain_id = self.chain_id().await?;

        // TODO: consider using a better path for this directory. currently, for test runs,
        // it's going to crates/rethnet_eth/remote_node_cache. shouldn't it be rooted somewhere
        // more accessible/convenient?
        let directory = format!(
            "remote_node_cache/{}",
            Self::hash_bytes(chain_id.as_le_bytes().as_ref())
        );
=======
        let hasher = Sha3_256::new_with_prefix(input.as_bytes());
        hex::encode(hasher.finalize_fixed())
    }

    fn make_cache_path(&self, cache_key: &CacheKey) -> PathBuf {
        let directory = self.rpc_cache_dir.join(Self::hash_string(&self.url));
>>>>>>> 60081dd1

        // ensure directory exists
        tokio::fs::DirBuilder::new()
            .recursive(true)
            .create(directory.clone())
            .await
            .map_err(|error| RpcClientError::CacheError {
                message: "failed to create on-disk RPC response cache".to_string(),
                error,
            })?;

<<<<<<< HEAD
        let path = std::path::Path::new(&directory)
            .join(format!("{}.json", Self::hash_string(request_body)));
        Ok(path)
    }

    async fn read_response_from_cache(
        &self,
        request_body: &str,
    ) -> Result<Option<String>, RpcClientError> {
        let path = self.make_cache_path(request_body).await?;
        match tokio::fs::read_to_string(path).await {
            Ok(response) => Ok(Some(response)),
            Err(error) => {
                let cache_error = RpcClientError::CacheError {
                    message: "failed to read from on-disk RPC response cache".to_string(),
                    error,
                };
                log::error!("{cache_error}");
                Ok(None)
=======
        Path::new(&directory).join(format!("{}.json", cache_key))
    }

    fn read_response_from_cache(&self, cache_key: Option<&CacheKey>) -> Option<String> {
        if let Ok(mut file) = std::fs::File::open(self.make_cache_path(cache_key?)) {
            let mut response = String::new();
            if io::Read::read_to_string(&mut file, &mut response).is_ok() {
                Some(response)
            } else {
                None
>>>>>>> 60081dd1
            }
        }
    }

<<<<<<< HEAD
    async fn write_response_to_cache(
        &self,
        request_body: &str,
        response: &str,
    ) -> Result<(), RpcClientError> {
        let cache_path = self.make_cache_path(request_body).await?;
        tokio::fs::write(cache_path, response.as_bytes())
            .await
            .map_err(|error| RpcClientError::CacheError {
                message: "failed to write to on-disk RPC response cache".to_string(),
                error,
            })?;
        Ok(())
    }

    /// returns response text
    async fn send_request_body_with_cache(
        &self,
        request_body: &str,
    ) -> Result<String, RpcClientError> {
        if let Some(cached_response) = self.read_response_from_cache(request_body).await? {
=======
    fn write_response_to_cache(&self, cache_key: Option<&CacheKey>, response: &str) {
        if let Some(cache_key) = cache_key {
            std::fs::write(self.make_cache_path(cache_key), response.as_bytes())
                .expect("failed to write to on-disk RPC response cache");
        }
    }

    /// returns response text
    async fn send_request_body(
        &self,
        request_body: &str,
        cache_key: Option<CacheKey>,
    ) -> Result<String, RpcClientError> {
        if let Some(cached_response) = self.read_response_from_cache(cache_key.as_ref()) {
>>>>>>> 60081dd1
            Ok(cached_response)
        } else {
            let response = self.send_request_body(request_body).await?;

            self.write_response_to_cache(request_body, &response)
                .await?;

<<<<<<< HEAD
=======
            self.write_response_to_cache(cache_key.as_ref(), &response);
>>>>>>> 60081dd1
            Ok(response)
        }
    }

<<<<<<< HEAD
    async fn send_request_body(&self, request_body: &str) -> Result<String, RpcClientError> {
        self.client
            .post(self.url.clone())
            .body(request_body.to_owned())
            .send()
            .await
            .map_err(RpcClientError::FailedToSend)?
            .error_for_status()
            .map_err(RpcClientError::HttpStatus)?
            .text()
            .await
            .map_err(RpcClientError::CorruptedResponse)
    }

    fn serialize_request(&self, input: &MethodInvocation) -> SerializedRequest {
        let id = jsonrpc::Id::Num(self.next_id.fetch_add(1, Ordering::Relaxed));
=======
    async fn call<T>(&self, input: &MethodInvocation) -> Result<T, RpcClientError>
    where
        T: for<'a> serde::Deserialize<'a>,
    {
        let cache_key = CacheableMethodInvocation::try_from(input)
            .ok()
            .and_then(|v| v.cache_key());

        let request_id = jsonrpc::Id::Num(self.next_id.fetch_add(1, Ordering::Relaxed));
>>>>>>> 60081dd1
        let request = serde_json::json!(Request {
            version: crate::remote::jsonrpc::Version::V2_0,
            id: id.clone(),
            method: input.clone(),
        })
        .to_string();

<<<<<<< HEAD
        SerializedRequest { id, request }
    }

    async fn call<T>(&self, input: &MethodInvocation) -> Result<T, RpcClientError>
    where
        T: for<'a> serde::Deserialize<'a>,
    {
        let request = self.serialize_request(input);

        self.send_request_body_with_cache(&request.request)
            .await
            .and_then(|response| Self::extract_response(request, response))
    }

    // We have two different `call` methods to avoid creating recursive async functions as the
    // cached path calls `eth_chainId` without caching.
    async fn call_without_cache<T>(&self, input: &MethodInvocation) -> Result<T, RpcClientError>
    where
        T: for<'a> serde::Deserialize<'a>,
    {
        let request = self.serialize_request(input);

        self.send_request_body(&request.request)
            .await
            .and_then(|response| Self::extract_response(request, response))
=======
        self.send_request_body(&request, cache_key)
            .await
            .and_then(|response| {
                Self::extract_response(&response, &request_id)
                    .map_err(|error| RpcClientError::JsonRpcError { error, request })
            })
>>>>>>> 60081dd1
    }

    async fn batch_call(
        &self,
        inputs: &[MethodInvocation],
    ) -> Result<BatchResponse, RpcClientError> {
        let cache_key = CacheableMethodInvocations::try_from(inputs)
            .ok()
            .and_then(|v| v.cache_key());

        let request_strings: Vec<String> = inputs
            .iter()
            .map(|i| self.serialize_request(i).request)
            .collect();

        let request_body = format!("[{}]", request_strings.join(","));

<<<<<<< HEAD
        self.send_request_body_with_cache(&request_body)
=======
        self.send_request_body(&request_body, cache_key)
>>>>>>> 60081dd1
            .await
            .map(|response| BatchResponse {
                text: response,
                request_strings,
            })
    }

    /// Create a new instance, given a remote node URL.
    /// The cache directory is the global EDR cache directory configured by the user.
    pub fn new(url: &str, cache_dir: PathBuf) -> Self {
        RpcClient {
            url: url.to_string(),
            chain_id: OnceCell::new(),
            client: reqwest::Client::new(),
            next_id: AtomicU64::new(0),
            rpc_cache_dir: cache_dir.join(RPC_CACHE_DIR),
        }
    }

    /// Calls `eth_blockNumber` and returns the block number.
    pub async fn block_number(&self) -> Result<U256, RpcClientError> {
        self.call(&MethodInvocation::BlockNumber()).await
    }

    /// Calls `eth_chainId` and returns the chain ID.
    pub async fn chain_id(&self) -> Result<U256, RpcClientError> {
        let chain_id = *self
            .chain_id
            .get_or_try_init(|| async {
                self.call_without_cache(&MethodInvocation::ChainId()).await
            })
            .await?;
        Ok(chain_id)
    }

    /// Submit a consolidated batch of RPC method invocations in order to obtain the set of data
    /// contained in [`AccountInfo`].
    pub async fn get_account_info(
        &self,
        address: &Address,
        block: Option<BlockSpec>,
    ) -> Result<AccountInfo, RpcClientError> {
        let inputs = Vec::from([
            MethodInvocation::GetBalance(*address, block.clone()),
            MethodInvocation::GetTransactionCount(*address, block.clone()),
            MethodInvocation::GetCode(*address, block),
        ]);

        let response = self.batch_call(&inputs).await?;

        let responses: Vec<serde_json::Value> = serde_json::from_str(&response.text)
            .unwrap_or_else(|error| {
                panic!("Batch response `{response:?}` failed to parse due to error: {error}")
            });

        let response_ids: Vec<u64> = responses
            .iter()
            .map(|value| {
                value
                    .get("id")
                    .expect("Response must have ID")
                    .as_u64()
                    .expect("Response ID must be a `u64`")
            })
            .collect();

        let (balance_response, nonce_response, code_response) = responses
            .into_iter()
            .zip(response_ids.into_iter())
            .sorted_by(|(_, id1), (_, id2)| id1.cmp(id2))
            .map(|(response, _)| response)
            .tuples()
            .next()
            .unwrap_or_else(|| {
                panic!(
                    "Batch response must contain 3 elements. Response: {}",
                    response.text.clone(),
                )
            });

        let (balance_request, nonce_request, code_request) = response
            .request_strings
            .into_iter()
            .tuples()
            .next()
            .expect("request strings must contain 3 elements");

        let balance = serde_json::from_value::<jsonrpc::Response<U256>>(balance_response)
            .map_err(|err| {
                panic!(
                    "Failed to deserialize balance due to error: {:?}. Response: {}",
                    err,
                    response.text.clone()
                )
            })
            .and_then(|response| {
                response
                    .data
                    .into_result()
                    .map_err(|error| RpcClientError::JsonRpcError {
                        error,
                        request: balance_request,
                    })
            })?;

        let nonce = serde_json::from_value::<jsonrpc::Response<U256>>(nonce_response)
            .map_err(|err| {
                panic!(
                    "Failed to deserialize nonce due to error: {:?}. Response: {}",
                    err,
                    response.text.clone()
                )
            })
            .and_then(|response| {
                response.data.into_result().map_or_else(
                    |error| {
                        Err(RpcClientError::JsonRpcError {
                            error,
                            request: nonce_request,
                        })
                    },
                    |nonce| Ok(nonce.to()),
                )
            })?;

        let code = serde_json::from_value::<jsonrpc::Response<ZeroXPrefixedBytes>>(code_response)
            .map_err(|err| {
                panic!(
                    "Failed to deserialize code due to error: {:?}. Response: {}",
                    err,
                    response.text.clone(),
                )
            })
            .and_then(|response| {
                response.data.into_result().map_or_else(
                    |error| {
                        Err(RpcClientError::JsonRpcError {
                            error,
                            request: code_request,
                        })
                    },
                    |bytes| {
                        Ok(if bytes.is_empty() {
                            None
                        } else {
                            Some(Bytecode::new_raw(bytes.into()))
                        })
                    },
                )
            })?;

        Ok(AccountInfo {
            balance,
            code_hash: code.as_ref().map_or(KECCAK_EMPTY, Bytecode::hash),
            code,
            nonce,
        })
    }

    /// Calls `eth_getBlockByHash` and returns the transaction's hash.
    pub async fn get_block_by_hash(
        &self,
        hash: &B256,
    ) -> Result<Option<eth::Block<B256>>, RpcClientError> {
        self.call(&MethodInvocation::GetBlockByHash(*hash, false))
            .await
    }

    /// Calls `eth_getBlockByHash` and returns the transaction's data.
    pub async fn get_block_by_hash_with_transaction_data(
        &self,
        hash: &B256,
    ) -> Result<Option<eth::Block<eth::Transaction>>, RpcClientError> {
        self.call(&MethodInvocation::GetBlockByHash(*hash, true))
            .await
    }

    /// Calls `eth_getBlockByNumber` and returns the transaction's hash.
    pub async fn get_block_by_number(
        &self,
        spec: BlockSpec,
    ) -> Result<eth::Block<B256>, RpcClientError> {
        self.call(&MethodInvocation::GetBlockByNumber(spec, false))
            .await
    }

    /// Calls `eth_getBlockByNumber` and returns the transaction's data.
    pub async fn get_block_by_number_with_transaction_data(
        &self,
        spec: BlockSpec,
    ) -> Result<eth::Block<eth::Transaction>, RpcClientError> {
        self.call(&MethodInvocation::GetBlockByNumber(spec, true))
            .await
    }

    /// Calls `eth_getLogs`.
    pub async fn get_logs(
        &self,
        from_block: BlockSpec,
        to_block: BlockSpec,
        address: &Address,
    ) -> Result<Vec<FilterLog>, RpcClientError> {
        self.call(&MethodInvocation::GetLogs(GetLogsInput {
            from_block,
            to_block,
            address: *address,
        }))
        .await
    }

    /// Calls `eth_getTransactionByHash`.
    pub async fn get_transaction_by_hash(
        &self,
        tx_hash: &B256,
    ) -> Result<Option<eth::Transaction>, RpcClientError> {
        self.call(&MethodInvocation::GetTransactionByHash(*tx_hash))
            .await
    }

    /// Calls `eth_getTransactionCount`.
    pub async fn get_transaction_count(
        &self,
        address: &Address,
        block: Option<BlockSpec>,
    ) -> Result<U256, RpcClientError> {
        self.call(&MethodInvocation::GetTransactionCount(*address, block))
            .await
    }

    /// Calls `eth_getTransactionReceipt`.
    pub async fn get_transaction_receipt(
        &self,
        tx_hash: &B256,
    ) -> Result<Option<BlockReceipt>, RpcClientError> {
        self.call(&MethodInvocation::GetTransactionReceipt(*tx_hash))
            .await
    }

    /// Calls `eth_getStorageAt`.
    pub async fn get_storage_at(
        &self,
        address: &Address,
        position: U256,
        block: Option<BlockSpec>,
    ) -> Result<U256, RpcClientError> {
        self.call(&MethodInvocation::GetStorageAt(*address, position, block))
            .await
    }

    /// Calls `net_version`.
    pub async fn network_id(&self) -> Result<U256, RpcClientError> {
        self.call(&MethodInvocation::NetVersion()).await
    }
}

#[derive(Debug)]
struct SerializedRequest {
    id: jsonrpc::Id,
    request: String,
}

#[cfg(test)]
mod tests {
    use std::ops::Deref;
    use std::str::FromStr;

    use reqwest::StatusCode;
    use tempfile::TempDir;

    use super::*;

    struct TestRpcClient {
        client: RpcClient,

        // Need to keep the tempdir around to prevent it from being deleted
        _cache_dir: TempDir,
    }

    impl TestRpcClient {
        fn new(url: &str) -> Self {
            let tempdir = TempDir::new().unwrap();
            Self {
                client: RpcClient::new(url, tempdir.path().into()),
                _cache_dir: tempdir,
            }
        }
    }

    impl Deref for TestRpcClient {
        type Target = RpcClient;

        fn deref(&self) -> &Self::Target {
            &self.client
        }
    }

    #[tokio::test]
    async fn send_request_body_500_status() {
        const STATUS_CODE: u16 = 500;

        let mut server = mockito::Server::new_async().await;

        let mock = server
            .mock("POST", "/")
            .with_status(STATUS_CODE.into())
            .with_header("content-type", "text/plain")
            .create_async()
            .await;

        let hash =
            B256::from_str("0xc008e9f9bb92057dd0035496fbf4fb54f66b4b18b370928e46d6603933022222")
                .expect("failed to parse hash from string");

        let error = TestRpcClient::new(&server.url())
            .call::<Option<eth::Transaction>>(&MethodInvocation::GetTransactionByHash(hash))
            .await
            .expect_err("should have failed to interpret response as a Transaction");

        if let RpcClientError::HttpStatus(error) = error {
            assert_eq!(
                error.status(),
                Some(StatusCode::from_u16(STATUS_CODE).unwrap())
            );
        } else {
            unreachable!("Invalid error: {error}");
        }

        mock.assert_async().await;
    }

    #[cfg(feature = "test-remote")]
    mod alchemy {
        use rethnet_test_utils::env::get_alchemy_url;

        use crate::Bytes;

        use super::*;

        #[tokio::test]
        async fn call_bad_api_key() {
            let alchemy_url = "https://eth-mainnet.g.alchemy.com/v2/abcdefg";

            let hash = B256::from_str(
                "0xc008e9f9bb92057dd0035496fbf4fb54f66b4b18b370928e46d6603933022222",
            )
            .expect("failed to parse hash from string");

            let error = TestRpcClient::new(alchemy_url)
                .call::<Option<eth::Transaction>>(&MethodInvocation::GetTransactionByHash(hash))
                .await
                .expect_err("should have failed to interpret response as a Transaction");

            if let RpcClientError::HttpStatus(error) = error {
                assert_eq!(error.status(), Some(StatusCode::from_u16(401).unwrap()));
            } else {
                unreachable!("Invalid error: {error}");
            }
        }

        #[tokio::test]
        async fn call_failed_to_send_error() {
            let alchemy_url = "https://xxxeth-mainnet.g.alchemy.com/";

            let hash = B256::from_str(
                "0xc008e9f9bb92057dd0035496fbf4fb54f66b4b18b370928e46d6603933051111",
            )
            .expect("failed to parse hash from string");

            let error = TestRpcClient::new(alchemy_url)
                .call::<Option<eth::Transaction>>(&MethodInvocation::GetTransactionByHash(hash))
                .await
                .expect_err("should have failed to connect due to a garbage domain name");

            if let RpcClientError::FailedToSend(error) = error {
                assert!(error.to_string().contains(&format!("error sending request for url ({alchemy_url}): error trying to connect: dns error: ")));
            } else {
                unreachable!("Invalid error: {error}");
            }
        }

        #[tokio::test]
        async fn get_account_info_contract() {
            let alchemy_url = get_alchemy_url();

            let dai_address = Address::from_str("0x6b175474e89094c44da98b954eedeac495271d0f")
                .expect("failed to parse address");

            let account_info = TestRpcClient::new(&alchemy_url)
                .get_account_info(&dai_address, Some(BlockSpec::Number(U256::from(16220843))))
                .await
                .expect("should have succeeded");

            assert_eq!(account_info.balance, U256::ZERO);
            assert_eq!(account_info.nonce, 1);
            assert_ne!(account_info.code_hash, KECCAK_EMPTY);
            assert!(account_info.code.is_some());
        }

        #[tokio::test]
        async fn get_account_info_empty_account() {
            let alchemy_url = get_alchemy_url();

            let empty_address = Address::from_str("0xffffffffffffffffffffffffffffffffffffffff")
                .expect("failed to parse address");

            let account_info = TestRpcClient::new(&alchemy_url)
                .get_account_info(&empty_address, Some(BlockSpec::Number(U256::from(1))))
                .await
                .expect("should have succeeded");

            assert_eq!(account_info.balance, U256::ZERO);
            assert_eq!(account_info.nonce, 0);
            assert_eq!(account_info.code_hash, KECCAK_EMPTY);
            assert!(account_info.code.is_none());
        }

        #[tokio::test]
        async fn get_account_info_future_block() {
            let alchemy_url = get_alchemy_url();

            let dai_address = Address::from_str("0x6b175474e89094c44da98b954eedeac495271d0f")
                .expect("failed to parse address");

            let error = TestRpcClient::new(&alchemy_url)
                .get_account_info(&dai_address, Some(BlockSpec::Number(U256::MAX)))
                .await
                .expect_err("should have failed");

            if let RpcClientError::JsonRpcError { error, .. } = error {
                assert_eq!(error.code, -32000);
                assert_eq!(error.message, "header for hash not found");
                assert!(error.data.is_none());
            } else {
                unreachable!("Invalid error: {error}");
            }
        }

        #[tokio::test]
        async fn get_account_info_latest_contract() {
            let alchemy_url = get_alchemy_url();

            let dai_address = Address::from_str("0x6b175474e89094c44da98b954eedeac495271d0f")
                .expect("failed to parse address");

            let account_info = TestRpcClient::new(&alchemy_url)
                .get_account_info(&dai_address, Some(BlockSpec::latest()))
                .await
                .expect("should have succeeded");

            assert_ne!(account_info.code_hash, KECCAK_EMPTY);
            assert!(account_info.code.is_some());
        }

        #[tokio::test]
        async fn get_block_by_hash_some() {
            let alchemy_url = get_alchemy_url();

            let hash = B256::from_str(
                "0x71d5e7c8ff9ea737034c16e333a75575a4a94d29482e0c2b88f0a6a8369c1812",
            )
            .expect("failed to parse hash from string");

            let block = TestRpcClient::new(&alchemy_url)
                .get_block_by_hash(&hash)
                .await
                .expect("should have succeeded");

            assert!(block.is_some());
            let block = block.unwrap();

            assert_eq!(block.hash, Some(hash));
            assert_eq!(block.transactions.len(), 192);
        }

        #[tokio::test]
        async fn get_block_by_hash_none() {
            let alchemy_url = get_alchemy_url();

            let hash = B256::from_str(
                "0xffffffffffffffffffffffffffffffffffffffffffffffffffffffffffffffff",
            )
            .expect("failed to parse hash from string");

            let block = TestRpcClient::new(&alchemy_url)
                .get_block_by_hash(&hash)
                .await
                .expect("should have succeeded");

            assert!(block.is_none());
        }

        #[tokio::test]
        async fn get_block_by_hash_with_transaction_data_some() {
            let alchemy_url = get_alchemy_url();

            let hash = B256::from_str(
                "0x71d5e7c8ff9ea737034c16e333a75575a4a94d29482e0c2b88f0a6a8369c1812",
            )
            .expect("failed to parse hash from string");

            let block = TestRpcClient::new(&alchemy_url)
                .get_block_by_hash_with_transaction_data(&hash)
                .await
                .expect("should have succeeded");

            assert!(block.is_some());
            let block = block.unwrap();

            assert_eq!(block.hash, Some(hash));
            assert_eq!(block.transactions.len(), 192);
        }

        #[tokio::test]
        async fn get_block_by_hash_with_transaction_data_none() {
            let alchemy_url = get_alchemy_url();

            let hash = B256::from_str(
                "0xffffffffffffffffffffffffffffffffffffffffffffffffffffffffffffffff",
            )
            .expect("failed to parse hash from string");

            let block = TestRpcClient::new(&alchemy_url)
                .get_block_by_hash_with_transaction_data(&hash)
                .await
                .expect("should have succeeded");

            assert!(block.is_none());
        }

        #[tokio::test]
        async fn get_block_by_number_some() {
            let alchemy_url = get_alchemy_url();

            let block_number = U256::from(16222385);

            let block = TestRpcClient::new(&alchemy_url)
                .get_block_by_number(BlockSpec::Number(block_number))
                .await
                .expect("should have succeeded");

            assert_eq!(block.number, Some(block_number));
            assert_eq!(block.transactions.len(), 102);
        }

        #[tokio::test]
        async fn get_block_by_number_none() {
            let alchemy_url = get_alchemy_url();

            let block_number = U256::MAX;

            let error = TestRpcClient::new(&alchemy_url)
                .get_block_by_number(BlockSpec::Number(block_number))
                .await
                .expect_err("should have failed to retrieve non-existent block number");

            if let RpcClientError::HttpStatus(error) = error {
                assert_eq!(error.status(), Some(StatusCode::from_u16(400).unwrap()));
            } else {
                unreachable!("Invalid error: {error}");
            }
        }

        #[tokio::test]
        async fn get_block_by_number_with_transaction_data_some() {
            let alchemy_url = get_alchemy_url();

            let block_number = U256::from(16222385);

            let block = TestRpcClient::new(&alchemy_url)
                .get_block_by_number(BlockSpec::Number(block_number))
                .await
                .expect("should have succeeded");

            assert_eq!(block.number, Some(block_number));
            assert_eq!(block.transactions.len(), 102);
        }

        #[tokio::test]
        async fn get_block_by_number_with_transaction_data_none() {
            let alchemy_url = get_alchemy_url();

            let block_number = U256::MAX;

            let error = TestRpcClient::new(&alchemy_url)
                .get_block_by_number(BlockSpec::Number(block_number))
                .await
                .expect_err("should have failed to retrieve non-existent block number");

            if let RpcClientError::HttpStatus(error) = error {
                assert_eq!(error.status(), Some(StatusCode::from_u16(400).unwrap()));
            } else {
                unreachable!("Invalid error: {error}");
            }
        }

        #[tokio::test]
        async fn get_earliest_block() {
            let alchemy_url = get_alchemy_url();

            let _block = TestRpcClient::new(&alchemy_url)
                .get_block_by_number(BlockSpec::earliest())
                .await
                .expect("should have succeeded");
        }

        #[tokio::test]
        async fn get_earliest_block_with_transaction_data() {
            let alchemy_url = get_alchemy_url();

            let _block = TestRpcClient::new(&alchemy_url)
                .get_block_by_number_with_transaction_data(BlockSpec::earliest())
                .await
                .expect("should have succeeded");
        }

        #[tokio::test]
        async fn get_latest_block() {
            let alchemy_url = get_alchemy_url();

            let _block = TestRpcClient::new(&alchemy_url)
                .get_block_by_number(BlockSpec::latest())
                .await
                .expect("should have succeeded");
        }

        #[tokio::test]
        async fn get_latest_block_with_transaction_data() {
            let alchemy_url = get_alchemy_url();

            let _block = TestRpcClient::new(&alchemy_url)
                .get_block_by_number_with_transaction_data(BlockSpec::latest())
                .await
                .expect("should have succeeded");
        }

        #[tokio::test]
        async fn get_pending_block() {
            let alchemy_url = get_alchemy_url();

            let _block = TestRpcClient::new(&alchemy_url)
                .get_block_by_number(BlockSpec::pending())
                .await
                .expect("should have succeeded");
        }

        #[tokio::test]
        async fn get_pending_block_with_transaction_data() {
            let alchemy_url = get_alchemy_url();

            let _block = TestRpcClient::new(&alchemy_url)
                .get_block_by_number_with_transaction_data(BlockSpec::pending())
                .await
                .expect("should have succeeded");
        }

        #[tokio::test]
        async fn get_logs_some() {
            let alchemy_url = get_alchemy_url();
            let logs = TestRpcClient::new(&alchemy_url)
                .get_logs(
                    BlockSpec::Number(U256::from(10496585)),
                    BlockSpec::Number(U256::from(10496585)),
                    &Address::from_str("0xc02aaa39b223fe8d0a0e5c4f27ead9083c756cc2")
                        .expect("failed to parse data"),
                )
                .await
                .expect("failed to get logs");

            assert_eq!(logs.len(), 12);
            // TODO: assert more things about the log(s)
            // TODO: consider asserting something about the logs bloom
        }

        #[tokio::test]
        async fn get_logs_future_from_block() {
            let alchemy_url = get_alchemy_url();
            let error = TestRpcClient::new(&alchemy_url)
                .get_logs(
                    BlockSpec::Number(U256::MAX),
                    BlockSpec::Number(U256::MAX),
                    &Address::from_str("0xffffffffffffffffffffffffffffffffffffffff")
                        .expect("failed to parse data"),
                )
                .await
                .expect_err("should have failed to get logs");

            if let RpcClientError::HttpStatus(error) = error {
                assert_eq!(error.status(), Some(StatusCode::from_u16(400).unwrap()));
            } else {
                unreachable!("Invalid error: {error}");
            }
        }

        #[tokio::test]
        async fn get_logs_future_to_block() {
            let alchemy_url = get_alchemy_url();
            let error = TestRpcClient::new(&alchemy_url)
                .get_logs(
                    BlockSpec::Number(U256::from(10496585)),
                    BlockSpec::Number(U256::MAX),
                    &Address::from_str("0xffffffffffffffffffffffffffffffffffffffff")
                        .expect("failed to parse data"),
                )
                .await
                .expect_err("should have failed to get logs");

            if let RpcClientError::HttpStatus(error) = error {
                assert_eq!(error.status(), Some(StatusCode::from_u16(400).unwrap()));
            } else {
                unreachable!("Invalid error: {error}");
            }
        }

        #[tokio::test]
        async fn get_logs_missing_address() {
            let alchemy_url = get_alchemy_url();
            let logs = TestRpcClient::new(&alchemy_url)
                .get_logs(
                    BlockSpec::Number(U256::from(10496585)),
                    BlockSpec::Number(U256::from(10496585)),
                    &Address::from_str("0xffffffffffffffffffffffffffffffffffffffff")
                        .expect("failed to parse data"),
                )
                .await
                .expect("failed to get logs");

            assert_eq!(logs.len(), 0);
        }

        #[tokio::test]
        async fn get_transaction_by_hash_some() {
            let alchemy_url = get_alchemy_url();

            let hash = B256::from_str(
                "0xc008e9f9bb92057dd0035496fbf4fb54f66b4b18b370928e46d6603933054d5a",
            )
            .expect("failed to parse hash from string");

            let tx = TestRpcClient::new(&alchemy_url)
                .get_transaction_by_hash(&hash)
                .await
                .expect("failed to get transaction by hash");

            assert!(tx.is_some());
            let tx = tx.unwrap();

            assert_eq!(
                tx.block_hash,
                Some(
                    B256::from_str(
                        "0x88fadbb673928c61b9ede3694ae0589ac77ae38ec90a24a6e12e83f42f18c7e8"
                    )
                    .expect("couldn't parse data")
                )
            );
            assert_eq!(
                tx.block_number,
                Some(U256::from_str_radix("a74fde", 16).expect("couldn't parse data"))
            );
            assert_eq!(tx.hash, hash);
            assert_eq!(
                tx.from,
                Address::from_str("0x7d97fcdb98632a91be79d3122b4eb99c0c4223ee")
                    .expect("couldn't parse data")
            );
            assert_eq!(
                tx.gas,
                U256::from_str_radix("30d40", 16).expect("couldn't parse data")
            );
            assert_eq!(
                tx.gas_price,
                U256::from_str_radix("1e449a99b8", 16).expect("couldn't parse data")
            );
            assert_eq!(
            tx.input,
            Bytes::from("0xa9059cbb000000000000000000000000e2c1e729e05f34c07d80083982ccd9154045dcc600000000000000000000000000000000000000000000000000000004a817c800")
        );
            assert_eq!(
                tx.nonce,
                u64::from_str_radix("653b", 16).expect("couldn't parse data")
            );
            assert_eq!(
                tx.r,
                U256::from_str_radix(
                    "eb56df45bd355e182fba854506bc73737df275af5a323d30f98db13fdf44393a",
                    16
                )
                .expect("couldn't parse data")
            );
            assert_eq!(
                tx.s,
                U256::from_str_radix(
                    "2c6efcd210cdc7b3d3191360f796ca84cab25a52ed8f72efff1652adaabc1c83",
                    16
                )
                .expect("couldn't parse data")
            );
            assert_eq!(
                tx.to,
                Some(
                    Address::from_str("dac17f958d2ee523a2206206994597c13d831ec7")
                        .expect("couldn't parse data")
                )
            );
            assert_eq!(
                tx.transaction_index,
                Some(u64::from_str_radix("88", 16).expect("couldn't parse data"))
            );
            assert_eq!(
                tx.v,
                u64::from_str_radix("1c", 16).expect("couldn't parse data")
            );
            assert_eq!(
                tx.value,
                U256::from_str_radix("0", 16).expect("couldn't parse data")
            );
        }

        #[tokio::test]
        async fn get_transaction_by_hash_none() {
            let alchemy_url = get_alchemy_url();

            let hash = B256::from_str(
                "0xffffffffffffffffffffffffffffffffffffffffffffffffffffffffffffffff",
            )
            .expect("failed to parse hash from string");

            let tx = TestRpcClient::new(&alchemy_url)
                .get_transaction_by_hash(&hash)
                .await
                .expect("failed to get transaction by hash");

            assert!(tx.is_none());
        }

        #[tokio::test]
        async fn get_transaction_count_some() {
            let alchemy_url = get_alchemy_url();

            let dai_address = Address::from_str("0x6b175474e89094c44da98b954eedeac495271d0f")
                .expect("failed to parse address");

            let transaction_count = TestRpcClient::new(&alchemy_url)
                .get_transaction_count(&dai_address, Some(BlockSpec::Number(U256::from(16220843))))
                .await
                .expect("should have succeeded");

            assert_eq!(transaction_count, U256::from(1));
        }

        #[tokio::test]
        async fn get_transaction_count_none() {
            let alchemy_url = get_alchemy_url();

            let missing_address = Address::from_str("0xffffffffffffffffffffffffffffffffffffffff")
                .expect("failed to parse address");

            let transaction_count = TestRpcClient::new(&alchemy_url)
                .get_transaction_count(
                    &missing_address,
                    Some(BlockSpec::Number(U256::from(16220843))),
                )
                .await
                .expect("should have succeeded");

            assert_eq!(transaction_count, U256::ZERO);
        }

        #[tokio::test]
        async fn get_transaction_count_future_block() {
            let alchemy_url = get_alchemy_url();

            let missing_address = Address::from_str("0xffffffffffffffffffffffffffffffffffffffff")
                .expect("failed to parse address");

            let error = TestRpcClient::new(&alchemy_url)
                .get_transaction_count(&missing_address, Some(BlockSpec::Number(U256::MAX)))
                .await
                .expect_err("should have failed");

            if let RpcClientError::JsonRpcError { error, .. } = error {
                assert_eq!(error.code, -32000);
                assert_eq!(error.message, "header for hash not found");
                assert!(error.data.is_none());
            } else {
                unreachable!("Invalid error: {error}");
            }
        }

        #[tokio::test]
        async fn get_transaction_receipt_some() {
            let alchemy_url = get_alchemy_url();

            let hash = B256::from_str(
                "0xc008e9f9bb92057dd0035496fbf4fb54f66b4b18b370928e46d6603933054d5a",
            )
            .expect("failed to parse hash from string");

            let receipt = TestRpcClient::new(&alchemy_url)
                .get_transaction_receipt(&hash)
                .await
                .expect("failed to get transaction by hash");

            assert!(receipt.is_some());
            let receipt = receipt.unwrap();

            assert_eq!(
                receipt.block_hash,
                B256::from_str(
                    "0x88fadbb673928c61b9ede3694ae0589ac77ae38ec90a24a6e12e83f42f18c7e8"
                )
                .expect("couldn't parse data")
            );
            assert_eq!(
                receipt.block_number,
                U256::from_str_radix("a74fde", 16).expect("couldn't parse data")
            );
            assert_eq!(receipt.contract_address, None);
            assert_eq!(
                receipt.cumulative_gas_used(),
                U256::from_str_radix("56c81b", 16).expect("couldn't parse data")
            );
            assert_eq!(
                receipt.effective_gas_price,
                U256::from_str_radix("1e449a99b8", 16).expect("couldn't parse data")
            );
            assert_eq!(
                receipt.from,
                Address::from_str("0x7d97fcdb98632a91be79d3122b4eb99c0c4223ee")
                    .expect("couldn't parse data")
            );
            assert_eq!(
                receipt.gas_used,
                U256::from_str_radix("a0f9", 16).expect("couldn't parse data")
            );
            assert_eq!(receipt.logs().len(), 1);
            assert_eq!(receipt.state_root(), None);
            assert_eq!(receipt.status_code(), Some(1));
            assert_eq!(
                receipt.to,
                Some(
                    Address::from_str("dac17f958d2ee523a2206206994597c13d831ec7")
                        .expect("couldn't parse data")
                )
            );
            assert_eq!(receipt.transaction_hash, hash);
            assert_eq!(receipt.transaction_index, 136);
            assert_eq!(receipt.transaction_type(), 0);
        }

        #[tokio::test]
        async fn get_transaction_receipt_none() {
            let alchemy_url = get_alchemy_url();

            let hash = B256::from_str(
                "0xffffffffffffffffffffffffffffffffffffffffffffffffffffffffffffffff",
            )
            .expect("failed to parse hash from string");

            let receipt = TestRpcClient::new(&alchemy_url)
                .get_transaction_receipt(&hash)
                .await
                .expect("failed to get transaction receipt");

            assert!(receipt.is_none());
        }

        #[tokio::test]
        async fn get_storage_at_some() {
            let alchemy_url = get_alchemy_url();

            let dai_address = Address::from_str("0x6b175474e89094c44da98b954eedeac495271d0f")
                .expect("failed to parse address");

            let total_supply = TestRpcClient::new(&alchemy_url)
                .get_storage_at(
                    &dai_address,
                    U256::from(1),
                    Some(BlockSpec::Number(U256::from(16220843))),
                )
                .await
                .expect("should have succeeded");

            assert_eq!(
                total_supply,
                U256::from_str_radix(
                    "000000000000000000000000000000000000000010a596ae049e066d4991945c",
                    16
                )
                .expect("failed to parse storage location")
            );
        }

        #[tokio::test]
        async fn get_storage_at_none() {
            let alchemy_url = get_alchemy_url();

            let missing_address = Address::from_str("0xffffffffffffffffffffffffffffffffffffffff")
                .expect("failed to parse address");

            let value = TestRpcClient::new(&alchemy_url)
                .get_storage_at(
                    &missing_address,
                    U256::from(1),
                    Some(BlockSpec::Number(U256::from(1))),
                )
                .await
                .expect("should have succeeded");

            assert_eq!(value, U256::ZERO);
        }

        #[tokio::test]
        async fn get_storage_at_latest() {
            let alchemy_url = get_alchemy_url();

            let dai_address = Address::from_str("0x6b175474e89094c44da98b954eedeac495271d0f")
                .expect("failed to parse address");

            let _total_supply = TestRpcClient::new(&alchemy_url)
                .get_storage_at(
                    &dai_address,
                    U256::from_str_radix(
                        "0000000000000000000000000000000000000000000000000000000000000001",
                        16,
                    )
                    .expect("failed to parse storage location"),
                    Some(BlockSpec::latest()),
                )
                .await
                .expect("should have succeeded");
        }

        #[tokio::test]
        async fn get_storage_at_future_block() {
            let alchemy_url = get_alchemy_url();

            let dai_address = Address::from_str("0x6b175474e89094c44da98b954eedeac495271d0f")
                .expect("failed to parse address");

            let error = TestRpcClient::new(&alchemy_url)
                .get_storage_at(
                    &dai_address,
                    U256::from(1),
                    Some(BlockSpec::Number(U256::MAX)),
                )
                .await
                .expect_err("should have failed");

            if let RpcClientError::JsonRpcError { error, .. } = error {
                assert_eq!(error.code, -32000);
                assert_eq!(error.message, "header for hash not found");
                assert!(error.data.is_none());
            } else {
                unreachable!("Invalid error: {error}");
            }
        }

        #[tokio::test]
        async fn network_id_success() {
            let alchemy_url = get_alchemy_url();

            let version = TestRpcClient::new(&alchemy_url)
                .network_id()
                .await
                .expect("should have succeeded");

            assert_eq!(version, U256::from(1));
        }
    }
}<|MERGE_RESOLUTION|>--- conflicted
+++ resolved
@@ -6,12 +6,9 @@
 
 use itertools::Itertools;
 use revm_primitives::{AccountInfo, Address, Bytecode, B256, KECCAK_EMPTY, U256};
-<<<<<<< HEAD
-use tokio::sync::OnceCell;
-=======
 use sha3::digest::FixedOutput;
 use sha3::{Digest, Sha3_256};
->>>>>>> 60081dd1
+use tokio::sync::OnceCell;
 
 use crate::remote::cacheable_method_invocation::{
     CacheKey, CacheableMethodInvocation, CacheableMethodInvocations,
@@ -127,39 +124,16 @@
             })
     }
 
-    fn hash_string(input: &str) -> String {
-<<<<<<< HEAD
-        Self::hash_bytes(input.as_bytes())
-    }
-
     fn hash_bytes(input: &[u8]) -> String {
-        use std::hash::Hasher;
-        let mut hasher = std::collections::hash_map::DefaultHasher::new();
-        hasher.write(input);
-        hasher.finish().to_string()
-    }
-
-    async fn make_cache_path(
-        &self,
-        request_body: &str,
-    ) -> Result<std::path::PathBuf, RpcClientError> {
+        let hasher = Sha3_256::new_with_prefix(input);
+        hex::encode(hasher.finalize_fixed())
+    }
+
+    async fn make_cache_path(&self, cache_key: &CacheKey) -> Result<PathBuf, RpcClientError> {
         let chain_id = self.chain_id().await?;
-
-        // TODO: consider using a better path for this directory. currently, for test runs,
-        // it's going to crates/rethnet_eth/remote_node_cache. shouldn't it be rooted somewhere
-        // more accessible/convenient?
-        let directory = format!(
-            "remote_node_cache/{}",
-            Self::hash_bytes(chain_id.as_le_bytes().as_ref())
-        );
-=======
-        let hasher = Sha3_256::new_with_prefix(input.as_bytes());
-        hex::encode(hasher.finalize_fixed())
-    }
-
-    fn make_cache_path(&self, cache_key: &CacheKey) -> PathBuf {
-        let directory = self.rpc_cache_dir.join(Self::hash_string(&self.url));
->>>>>>> 60081dd1
+        let directory = self
+            .rpc_cache_dir
+            .join(Self::hash_bytes(chain_id.as_le_bytes().as_ref()));
 
         // ensure directory exists
         tokio::fs::DirBuilder::new()
@@ -171,17 +145,15 @@
                 error,
             })?;
 
-<<<<<<< HEAD
-        let path = std::path::Path::new(&directory)
-            .join(format!("{}.json", Self::hash_string(request_body)));
+        let path = Path::new(&directory).join(format!("{}.json", cache_key));
         Ok(path)
     }
 
     async fn read_response_from_cache(
         &self,
-        request_body: &str,
+        cache_key: Option<&CacheKey>,
     ) -> Result<Option<String>, RpcClientError> {
-        let path = self.make_cache_path(request_body).await?;
+        let path = self.make_cache_path(cache_key?).await?;
         match tokio::fs::read_to_string(path).await {
             Ok(response) => Ok(Some(response)),
             Err(error) => {
@@ -191,35 +163,24 @@
                 };
                 log::error!("{cache_error}");
                 Ok(None)
-=======
-        Path::new(&directory).join(format!("{}.json", cache_key))
-    }
-
-    fn read_response_from_cache(&self, cache_key: Option<&CacheKey>) -> Option<String> {
-        if let Ok(mut file) = std::fs::File::open(self.make_cache_path(cache_key?)) {
-            let mut response = String::new();
-            if io::Read::read_to_string(&mut file, &mut response).is_ok() {
-                Some(response)
-            } else {
-                None
->>>>>>> 60081dd1
             }
         }
     }
 
-<<<<<<< HEAD
     async fn write_response_to_cache(
         &self,
-        request_body: &str,
+        cache_key: Option<&CacheKey>,
         response: &str,
     ) -> Result<(), RpcClientError> {
-        let cache_path = self.make_cache_path(request_body).await?;
-        tokio::fs::write(cache_path, response.as_bytes())
-            .await
-            .map_err(|error| RpcClientError::CacheError {
-                message: "failed to write to on-disk RPC response cache".to_string(),
-                error,
-            })?;
+        if let Some(cache_key) = cache_key {
+            let cache_path = self.make_cache_path(cache_key).await?;
+            tokio::fs::write(cache_path, response.as_bytes())
+                .await
+                .map_err(|error| RpcClientError::CacheError {
+                    message: "failed to write to on-disk RPC response cache".to_string(),
+                    error,
+                })?;
+        }
         Ok(())
     }
 
@@ -227,40 +188,20 @@
     async fn send_request_body_with_cache(
         &self,
         request_body: &str,
-    ) -> Result<String, RpcClientError> {
-        if let Some(cached_response) = self.read_response_from_cache(request_body).await? {
-=======
-    fn write_response_to_cache(&self, cache_key: Option<&CacheKey>, response: &str) {
-        if let Some(cache_key) = cache_key {
-            std::fs::write(self.make_cache_path(cache_key), response.as_bytes())
-                .expect("failed to write to on-disk RPC response cache");
-        }
-    }
-
-    /// returns response text
-    async fn send_request_body(
-        &self,
-        request_body: &str,
         cache_key: Option<CacheKey>,
     ) -> Result<String, RpcClientError> {
-        if let Some(cached_response) = self.read_response_from_cache(cache_key.as_ref()) {
->>>>>>> 60081dd1
+        if let Some(cached_response) = self.read_response_from_cache(cache_key.as_ref()).await? {
             Ok(cached_response)
         } else {
             let response = self.send_request_body(request_body).await?;
 
-            self.write_response_to_cache(request_body, &response)
+            self.write_response_to_cache(cache_key.as_ref(), &response)
                 .await?;
 
-<<<<<<< HEAD
-=======
-            self.write_response_to_cache(cache_key.as_ref(), &response);
->>>>>>> 60081dd1
             Ok(response)
         }
     }
 
-<<<<<<< HEAD
     async fn send_request_body(&self, request_body: &str) -> Result<String, RpcClientError> {
         self.client
             .post(self.url.clone())
@@ -277,7 +218,16 @@
 
     fn serialize_request(&self, input: &MethodInvocation) -> SerializedRequest {
         let id = jsonrpc::Id::Num(self.next_id.fetch_add(1, Ordering::Relaxed));
-=======
+        let request = serde_json::json!(Request {
+            version: crate::remote::jsonrpc::Version::V2_0,
+            id: id.clone(),
+            method: input.clone(),
+        })
+        .to_string();
+
+        SerializedRequest { id, request }
+    }
+
     async fn call<T>(&self, input: &MethodInvocation) -> Result<T, RpcClientError>
     where
         T: for<'a> serde::Deserialize<'a>,
@@ -286,26 +236,9 @@
             .ok()
             .and_then(|v| v.cache_key());
 
-        let request_id = jsonrpc::Id::Num(self.next_id.fetch_add(1, Ordering::Relaxed));
->>>>>>> 60081dd1
-        let request = serde_json::json!(Request {
-            version: crate::remote::jsonrpc::Version::V2_0,
-            id: id.clone(),
-            method: input.clone(),
-        })
-        .to_string();
-
-<<<<<<< HEAD
-        SerializedRequest { id, request }
-    }
-
-    async fn call<T>(&self, input: &MethodInvocation) -> Result<T, RpcClientError>
-    where
-        T: for<'a> serde::Deserialize<'a>,
-    {
         let request = self.serialize_request(input);
 
-        self.send_request_body_with_cache(&request.request)
+        self.send_request_body_with_cache(&request.request, cache_key)
             .await
             .and_then(|response| Self::extract_response(request, response))
     }
@@ -321,14 +254,6 @@
         self.send_request_body(&request.request)
             .await
             .and_then(|response| Self::extract_response(request, response))
-=======
-        self.send_request_body(&request, cache_key)
-            .await
-            .and_then(|response| {
-                Self::extract_response(&response, &request_id)
-                    .map_err(|error| RpcClientError::JsonRpcError { error, request })
-            })
->>>>>>> 60081dd1
     }
 
     async fn batch_call(
@@ -346,11 +271,7 @@
 
         let request_body = format!("[{}]", request_strings.join(","));
 
-<<<<<<< HEAD
-        self.send_request_body_with_cache(&request_body)
-=======
-        self.send_request_body(&request_body, cache_key)
->>>>>>> 60081dd1
+        self.send_request_body_with_cache(&request_body, cache_key)
             .await
             .map(|response| BatchResponse {
                 text: response,
