--- conflicted
+++ resolved
@@ -15,10 +15,7 @@
 
 use crate::{
     access_list::AccessListItem,
-<<<<<<< HEAD
-=======
     block::BlockAndCallers,
->>>>>>> e067b9d4
     signature::Signature,
     transaction::{
         EIP1559SignedTransaction, EIP2930SignedTransaction, LegacySignedTransaction,
@@ -89,11 +86,7 @@
     UnsupportedType(u64),
 }
 
-<<<<<<< HEAD
-/// block object returned by eth_getBlockBy*
-=======
 /// block object returned by `eth_getBlockBy*`
->>>>>>> e067b9d4
 #[derive(Debug, Default, Clone, PartialEq, Eq, serde::Deserialize, serde::Serialize)]
 #[serde(deny_unknown_fields)]
 #[serde(rename_all = "camelCase")]
