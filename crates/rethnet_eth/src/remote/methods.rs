--- conflicted
+++ resolved
@@ -3,15 +3,11 @@
         eth::eip712,
         filter::{FilterOptions, SubscriptionType},
         BlockSpec,
-<<<<<<< HEAD
-=======
     },
     serde::{
         optional_single_to_sequence, sequence_to_optional_single, sequence_to_single,
         single_to_sequence, ZeroXPrefixedBytes,
->>>>>>> f49f5b79
     },
-    serde::{sequence_to_single, single_to_sequence, ZeroXPrefixedBytes},
     Address, B256, U256,
 };
 
