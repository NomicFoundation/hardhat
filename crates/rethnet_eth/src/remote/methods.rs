use crate::{
    remote::{
        eth::eip712,
        filter::{FilterOptions, SubscriptionType},
        serde_with_helpers::{sequence_to_single, single_to_sequence},
        BlockSpec, ZeroXPrefixedBytes,
    },
    Address, B256, U256,
};

/// for specifying input to methods requiring a transaction object, like eth_call,
/// eth_sendTransaction and eth_estimateGas
#[derive(Clone, Debug, PartialEq, serde::Deserialize, serde::Serialize)]
pub struct TransactionInput {
    /// the address from which the transaction should be sent
    pub from: Option<Address>,
    /// the address to which the transaction should be sent
    pub to: Option<Address>,
    /// gas
    pub gas: Option<U256>,
    /// gas price
    #[serde(rename = "gasPrice")]
    pub gas_price: Option<U256>,
    /// transaction value
    pub value: Option<U256>,
    /// transaction data
    pub data: Option<ZeroXPrefixedBytes>,
}

mod optional_block_spec_resolved {
    use super::BlockSpec;

    pub fn latest() -> Option<BlockSpec> {
        Some(BlockSpec::latest())
    }

    pub fn pending() -> Option<BlockSpec> {
        Some(BlockSpec::pending())
    }
}

/// for an invoking a method on a remote ethereum node
#[derive(Clone, Debug, PartialEq, serde::Deserialize, serde::Serialize)]
#[serde(tag = "method", content = "params")]
pub enum MethodInvocation {
    /// eth_accounts
    #[serde(rename = "eth_accounts")]
    Accounts(),
    /// eth_block_number
    #[serde(rename = "eth_blockNumber")]
    BlockNumber(),
    /// eth_call
    #[serde(rename = "eth_call")]
    Call(
        TransactionInput,
        #[serde(
            skip_serializing_if = "Option::is_none",
            default = "optional_block_spec_resolved::latest"
        )]
        Option<BlockSpec>,
    ),
    /// eth_chainId
    #[serde(rename = "eth_chainId")]
    ChainId(),
    /// eth_coinbase
    #[serde(rename = "eth_coinbase")]
    Coinbase(),
    /// eth_estimateGas
    #[serde(rename = "eth_estimateGas")]
    EstimateGas(
        TransactionInput,
        #[serde(
            skip_serializing_if = "Option::is_none",
            default = "optional_block_spec_resolved::pending"
        )]
        Option<BlockSpec>,
    ),
    /// eth_feeHistory
    #[serde(rename = "eth_feeHistory")]
    FeeHistory(
        /// block count
        U256,
        /// newest block
        BlockSpec,
        /// reward percentiles
        Vec<f64>,
    ),
    /// eth_gasPrice
    #[serde(rename = "eth_gasPrice")]
    GasPrice(),
    /// eth_getBalance
    #[serde(rename = "eth_getBalance")]
    GetBalance(
        Address,
        #[serde(
            skip_serializing_if = "Option::is_none",
            default = "optional_block_spec_resolved::latest"
        )]
        Option<BlockSpec>,
    ),
    /// eth_getBlockByNumber
    #[serde(rename = "eth_getBlockByNumber")]
    GetBlockByNumber(
        BlockSpec,
        /// include transaction data
        bool,
    ),
    /// eth_getBlockByHash
    #[serde(rename = "eth_getBlockByHash")]
    GetBlockByHash(
        /// hash
        B256,
        /// include transaction data
        bool,
    ),
    /// eth_getBlockTransactionCountByHash
    #[serde(
        rename = "eth_getBlockTransactionCountByHash",
        serialize_with = "single_to_sequence",
        deserialize_with = "sequence_to_single"
    )]
    GetBlockTransactionCountByHash(B256),
    /// eth_getBlockTransactionCountByNumber
    #[serde(
        rename = "eth_getBlockTransactionCountByNumber",
        serialize_with = "single_to_sequence",
        deserialize_with = "sequence_to_single"
    )]
    GetBlockTransactionCountByNumber(BlockSpec),
    /// eth_getCode
    #[serde(rename = "eth_getCode")]
    GetCode(
        Address,
        #[serde(
            skip_serializing_if = "Option::is_none",
            default = "optional_block_spec_resolved::latest"
        )]
        Option<BlockSpec>,
    ),
    /// eth_getFilterChanges
    #[serde(
        rename = "eth_getFilterChanges",
        serialize_with = "single_to_sequence",
        deserialize_with = "sequence_to_single"
    )]
    GetFilterChanges(U256),
    /// eth_getFilterLogs
    #[serde(
        rename = "eth_getFilterLogs",
        serialize_with = "single_to_sequence",
        deserialize_with = "sequence_to_single"
    )]
    GetFilterLogs(U256),
    /// eth_getLogs
    #[serde(
        rename = "eth_getLogs",
        serialize_with = "single_to_sequence",
        deserialize_with = "sequence_to_single"
    )]
    GetLogs(GetLogsInput),
    /// eth_getStorageAt
    #[serde(rename = "eth_getStorageAt")]
    GetStorageAt(
        Address,
        /// position
        U256,
        #[serde(
            skip_serializing_if = "Option::is_none",
            default = "optional_block_spec_resolved::latest"
        )]
        Option<BlockSpec>,
    ),
    /// eth_getTransactionByBlockHashAndIndex
    #[serde(rename = "eth_getTransactionByBlockHashAndIndex")]
    GetTransactionByBlockHashAndIndex(B256, U256),
    /// eth_getTransactionByBlockNumberAndIndex
    #[serde(rename = "eth_getTransactionByBlockNumberAndIndex")]
    GetTransactionByBlockNumberAndIndex(U256, U256),
    /// eth_getTransactionByHash
    #[serde(
        rename = "eth_getTransactionByHash",
        serialize_with = "single_to_sequence",
        deserialize_with = "sequence_to_single"
    )]
    GetTransactionByHash(B256),
    /// eth_getTransactionCount
    #[serde(rename = "eth_getTransactionCount")]
    GetTransactionCount(
        Address,
        #[serde(
            skip_serializing_if = "Option::is_none",
            default = "optional_block_spec_resolved::latest"
        )]
        Option<BlockSpec>,
    ),
    /// eth_getTransactionReceipt
    #[serde(
        rename = "eth_getTransactionReceipt",
        serialize_with = "single_to_sequence",
        deserialize_with = "sequence_to_single"
    )]
    GetTransactionReceipt(B256),
    /// eth_mining
    #[serde(rename = "eth_mining")]
    Mining(),
    /// net_listening
    #[serde(rename = "net_listening")]
    NetListening(),
    /// net_peerCount
    #[serde(rename = "net_peerCount")]
    NetPeerCount(),
    /// net_version
    #[serde(rename = "net_version")]
    NetVersion(),
    /// eth_newBlockFilter
    #[serde(rename = "eth_newBlockFilter")]
    NewBlockFilter(),
    /// eth_newFilter
    #[serde(
        rename = "eth_newFilter",
        serialize_with = "single_to_sequence",
        deserialize_with = "sequence_to_single"
    )]
    NewFilter(FilterOptions),
    /// eth_newPendingTransactionFilter
    #[serde(rename = "eth_newPendingTransactionFilter")]
    NewPendingTransactionFilter(),
    /// eth_pendingTransactions
    #[serde(rename = "eth_pendingTransactions")]
    PendingTransactions(),
    /// eth_sendRawTransaction
    #[serde(
        rename = "eth_sendRawTransaction",
        serialize_with = "single_to_sequence",
        deserialize_with = "sequence_to_single"
    )]
    SendRawTransaction(ZeroXPrefixedBytes),
    /// eth_sendTransaction
    #[serde(
        rename = "eth_sendTransaction",
        serialize_with = "single_to_sequence",
        deserialize_with = "sequence_to_single"
    )]
    SendTransaction(TransactionInput),
    /// eth_sign
    #[serde(rename = "eth_sign", alias = "personal_sign")]
    Sign(Address, ZeroXPrefixedBytes),
    /// eth_signTypedData_v4
    #[serde(rename = "eth_signTypedData_v4")]
    SignTypedDataV4(Address, eip712::Message),
    /// eth_subscribe
    #[serde(
        rename = "eth_subscribe",
        serialize_with = "single_to_sequence",
        deserialize_with = "sequence_to_single"
    )]
    Subscribe(Vec<SubscriptionType>),
    /// eth_syncing
    #[serde(rename = "eth_syncing")]
    Syncing(),
    /// eth_uninstallFilter
    #[serde(
        rename = "eth_uninstallFilter",
        serialize_with = "single_to_sequence",
        deserialize_with = "sequence_to_single"
    )]
    UninstallFilter(U256),
    /// eth_unsubscribe
    #[serde(
        rename = "eth_unsubscribe",
        serialize_with = "single_to_sequence",
        deserialize_with = "sequence_to_single"
    )]
<<<<<<< HEAD
    Unsubscribe(Vec<ZeroXPrefixedBytes>),
    /// web3_clientVersion
    #[serde(rename = "web3_clientVersion")]
    Web3ClientVersion(),
    /// web3_sha3
    #[serde(
        rename = "web3_sha3",
        serialize_with = "single_to_sequence",
        deserialize_with = "sequence_to_single"
    )]
    Web3Sha3(ZeroXPrefixedBytes),
=======
    Unsubscribe(U256),
>>>>>>> 2ed4dcd0
    /// evm_setAutomine
    #[serde(
        rename = "evm_setAutomine",
        serialize_with = "single_to_sequence",
        deserialize_with = "sequence_to_single"
    )]
    EvmSetAutomine(bool),
    /// evm_snapshot
    #[serde(rename = "evm_snapshot")]
    EvmSnapshot(),
}

/// for specifying the inputs to eth_getLogs
#[derive(Clone, Debug, PartialEq, serde::Deserialize, serde::Serialize)]
#[serde(rename_all = "camelCase")]
pub struct GetLogsInput {
    /// starting block for get_logs request
    pub from_block: BlockSpec,
    /// ending block for get_logs request
    pub to_block: BlockSpec,
    /// address for get_logs request
    pub address: Address,
}

#[cfg(test)]
mod tests {
    use super::*;

    #[test]
    #[should_panic(expected = "string \\\"deadbeef\\\" does not have a '0x' prefix")]
    fn test_zero_x_prefixed_bytes_deserialization_without_0x_prefix() {
        serde_json::from_str::<ZeroXPrefixedBytes>("\"deadbeef\"").unwrap();
    }

    #[test]
    #[should_panic(expected = "string \\\"0deadbeef\\\" does not have a '0x' prefix")]
    fn test_zero_x_prefixed_bytes_deserialization_with_0_prefix_but_no_x() {
        serde_json::from_str::<ZeroXPrefixedBytes>("\"0deadbeef\"").unwrap();
    }
}<|MERGE_RESOLUTION|>--- conflicted
+++ resolved
@@ -271,8 +271,7 @@
         serialize_with = "single_to_sequence",
         deserialize_with = "sequence_to_single"
     )]
-<<<<<<< HEAD
-    Unsubscribe(Vec<ZeroXPrefixedBytes>),
+    Unsubscribe(U256),
     /// web3_clientVersion
     #[serde(rename = "web3_clientVersion")]
     Web3ClientVersion(),
@@ -283,9 +282,6 @@
         deserialize_with = "sequence_to_single"
     )]
     Web3Sha3(ZeroXPrefixedBytes),
-=======
-    Unsubscribe(U256),
->>>>>>> 2ed4dcd0
     /// evm_setAutomine
     #[serde(
         rename = "evm_setAutomine",
