/// an Ethereum JSON-RPC client
pub mod client;

mod eth;

/// data types specific to JSON-RPC but not specific to Ethereum.
pub mod jsonrpc;

/// RPC methods
pub mod methods;

/// helper utilities for use with serde's serialize_with and deserialize_with
pub mod serde_with_helpers;

mod withdrawal;

use bytes::Bytes;

use crate::{B256, U256};

use serde_with_helpers::serialize_u256;

pub use client::{RpcClient, RpcClientError};

struct U64(u64);

impl serde::Serialize for U64 {
    fn serialize<S>(&self, serializer: S) -> Result<S::Ok, S::Error>
    where
        S: serde::Serializer,
    {
        serializer.serialize_str(&format!("{:#x}", self.0))
    }
}

impl From<u64> for U64 {
    fn from(u: u64) -> U64 {
        U64(u)
    }
}

<<<<<<< HEAD
/// to represent the Object { blockHash, requireCanonical } in EIP-1898
#[derive(Clone, Debug, PartialEq, serde::Deserialize, serde::Serialize)]
pub struct Eip1898BlockHash {
    /// the block hash
    pub block_hash: B256,
    /// whether the server should additionally raise a JSON-RPC error if the block is not in the
    /// canonical chain
    pub require_canonical: Option<bool>,
}

/// to represent the Object { blockNumber } in EIP-1898
#[derive(Clone, Debug, PartialEq, serde::Deserialize, serde::Serialize)]
pub struct Eip1898BlockNumber {
    /// the block number
    pub block_number: U256,
}

///
=======
/// for representing block specifications per EIP-1898
>>>>>>> adc4bfa1
#[derive(Clone, Debug, PartialEq, serde::Deserialize, serde::Serialize)]
#[serde(untagged)]
pub enum Eip1898BlockSpec {
    /// to represent the Object { blockHash, requireCanonical } in EIP-1898
<<<<<<< HEAD
    Hash(Eip1898BlockHash),
    /// to represent the Object { blockNumber } in EIP-1898
    Number(Eip1898BlockNumber),
=======
    Hash {
        /// the block hash
        block_hash: B256,
        /// whether the server should additionally raise a JSON-RPC error if the block is not in
        /// the canonical chain
        require_canonical: Option<bool>,
    },
    /// to represent the Object { blockNumber } in EIP-1898
    Number {
        /// the block number
        block_number: U256,
    },
>>>>>>> adc4bfa1
}

/// possible block tags as defined by the Ethereum JSON-RPC specification
#[derive(Clone, Debug, PartialEq, serde::Deserialize, serde::Serialize)]
pub enum BlockTag {
    /// earliest
    #[serde(rename = "earliest")]
    Earliest,
    /// latest
    #[serde(rename = "latest")]
    Latest,
    /// pending
    #[serde(rename = "pending")]
    Pending,
    /// safe
    #[serde(rename = "safe")]
    Safe,
    /// finalized
    #[serde(rename = "finalized")]
    Finalized,
}

/// For specifying a block
#[derive(Clone, Debug, PartialEq, serde::Deserialize, serde::Serialize)]
#[serde(untagged)]
pub enum BlockSpec {
    /// as a block number
    #[serde(serialize_with = "serialize_u256")]
    Number(U256),
    /// as a block tag (eg "latest")
    Tag(BlockTag),
    /// as an EIP-1898-compliant block specifier
    Eip1898(Eip1898BlockSpec),
}

impl BlockSpec {
    /// Constructs a `BlockSpec` for the latest block.
    pub fn latest() -> Self {
        Self::Tag(BlockTag::Latest)
    }
}

/// for specifying a bytes string that will have a 0x prefix when serialized and
/// deserialized
#[derive(Clone, Debug, PartialEq)]
pub struct ZeroXPrefixedBytes {
    inner: Bytes,
}

impl From<Bytes> for ZeroXPrefixedBytes {
    fn from(b: Bytes) -> Self {
        ZeroXPrefixedBytes { inner: b }
    }
}

impl From<ZeroXPrefixedBytes> for Bytes {
    fn from(z: ZeroXPrefixedBytes) -> Self {
        z.inner
    }
}

impl<'a> serde::Deserialize<'a> for ZeroXPrefixedBytes {
    fn deserialize<D>(deserializer: D) -> Result<ZeroXPrefixedBytes, D::Error>
    where
        D: serde::Deserializer<'a>,
    {
        struct ZeroXPrefixedBytesVisitor;
        impl<'a> serde::de::Visitor<'a> for ZeroXPrefixedBytesVisitor {
            type Value = ZeroXPrefixedBytes;

            fn expecting(&self, formatter: &mut core::fmt::Formatter<'_>) -> core::fmt::Result {
                formatter.write_str("a 0x-prefixed string of hex digits")
            }

            fn visit_str<E>(self, value: &str) -> Result<Self::Value, E>
            where
                E: serde::de::Error,
            {
                if &value[0..=1] != "0x" {
                    Err(serde::de::Error::custom(format!(
                        "string \"{value}\" does not have a '0x' prefix"
                    )))
                } else {
                    Ok(Bytes::from(
                        hex::decode(&value[2..])
                            .unwrap_or_else(|_| panic!("failed to decode hex string \"{value}\"")),
                    )
                    .into())
                }
            }
        }

        deserializer.deserialize_identifier(ZeroXPrefixedBytesVisitor)
    }
}

impl serde::Serialize for ZeroXPrefixedBytes {
    fn serialize<S>(&self, serializer: S) -> Result<S::Ok, S::Error>
    where
        S: serde::Serializer,
    {
        serializer.serialize_str(&format!("0x{}", hex::encode(&self.inner)))
    }
}<|MERGE_RESOLUTION|>--- conflicted
+++ resolved
@@ -39,37 +39,11 @@
     }
 }
 
-<<<<<<< HEAD
-/// to represent the Object { blockHash, requireCanonical } in EIP-1898
-#[derive(Clone, Debug, PartialEq, serde::Deserialize, serde::Serialize)]
-pub struct Eip1898BlockHash {
-    /// the block hash
-    pub block_hash: B256,
-    /// whether the server should additionally raise a JSON-RPC error if the block is not in the
-    /// canonical chain
-    pub require_canonical: Option<bool>,
-}
-
-/// to represent the Object { blockNumber } in EIP-1898
-#[derive(Clone, Debug, PartialEq, serde::Deserialize, serde::Serialize)]
-pub struct Eip1898BlockNumber {
-    /// the block number
-    pub block_number: U256,
-}
-
-///
-=======
 /// for representing block specifications per EIP-1898
->>>>>>> adc4bfa1
 #[derive(Clone, Debug, PartialEq, serde::Deserialize, serde::Serialize)]
 #[serde(untagged)]
 pub enum Eip1898BlockSpec {
     /// to represent the Object { blockHash, requireCanonical } in EIP-1898
-<<<<<<< HEAD
-    Hash(Eip1898BlockHash),
-    /// to represent the Object { blockNumber } in EIP-1898
-    Number(Eip1898BlockNumber),
-=======
     Hash {
         /// the block hash
         block_hash: B256,
@@ -82,7 +56,6 @@
         /// the block number
         block_number: U256,
     },
->>>>>>> adc4bfa1
 }
 
 /// possible block tags as defined by the Ethereum JSON-RPC specification
