--- conflicted
+++ resolved
@@ -14,11 +14,7 @@
 open-fastrlp = { version = "0.1.2", default-features = false, features = ["derive"], optional = true }
 primitive-types = { version = "0.11.1", default-features = false, features = ["rlp"] }
 reqwest = { version = "0.11", features = ["blocking", "json"] }
-<<<<<<< HEAD
-revm-primitives = { git = "https://github.com/wodann/revm", rev = "2ab0fd5", version = "1.0", default-features = false }
-=======
 revm-primitives = { git = "https://github.com/bluealloy/revm", rev = "8e6f4f2", version = "1.0", default-features = false }
->>>>>>> ce441840
 # revm-primitives = { path = "../../../revm/crates/primitives", version = "1.0", default-features = false }
 rlp = { version = "0.5.2", default-features = false, features = ["derive"] }
 ruint = { version = "1.7.0", default-features = false }
