use std::clone::Clone;
#[cfg(all(test, feature = "test-remote"))]
use std::sync::Arc;

use criterion::{BatchSize, BenchmarkId, Criterion};
#[cfg(all(test, feature = "test-remote"))]
use parking_lot::Mutex;
#[cfg(all(test, feature = "test-remote"))]
use tokio::runtime::Builder;

use rethnet_eth::{Address, Bytes, B256, U256};
use rethnet_evm::state::{HybridState, LayeredState, RethnetLayer, StateError, SyncState};
#[cfg(all(test, feature = "test-remote"))]
use rethnet_evm::{state::ForkState, HashMap, RandomHashGenerator};
use revm::primitives::{AccountInfo, Bytecode, KECCAK_EMPTY};

pub struct RethnetStates {
    layered: LayeredState<RethnetLayer>,
    layered_checkpoints: Vec<B256>,
    layered_snapshots: Vec<B256>,
    hybrid: HybridState<RethnetLayer>,
    hybrid_checkpoints: Vec<B256>,
    hybrid_snapshots: Vec<B256>,
    #[cfg(all(test, feature = "test-remote"))]
    pub fork: ForkState,
    #[allow(dead_code)]
    fork_checkpoints: Vec<B256>,
    #[allow(dead_code)]
    fork_snapshots: Vec<B256>,
}

impl RethnetStates {
    #[allow(unused_variables)]
    pub fn new(fork_block_number: U256) -> Self {
        Self {
            layered: LayeredState::<RethnetLayer>::default(),
            layered_checkpoints: Vec::default(),
            layered_snapshots: Vec::default(),
            hybrid: HybridState::<RethnetLayer>::default(),
            hybrid_checkpoints: Vec::default(),
            hybrid_snapshots: Vec::default(),
            #[cfg(all(test, feature = "test-remote"))]
            fork: ForkState::new(
                Arc::new(
                    Builder::new_multi_thread()
                        .enable_io()
                        .enable_time()
                        .build()
                        .unwrap(),
                ),
                Arc::new(Mutex::new(RandomHashGenerator::with_seed("seed"))),
                &std::env::var_os("ALCHEMY_URL")
                    .expect("ALCHEMY_URL environment variable not defined")
                    .into_string()
                    .unwrap(),
                fork_block_number,
                HashMap::default(),
            ),
            fork_checkpoints: Vec::default(),
            fork_snapshots: Vec::default(),
        }
    }

    pub fn fill(
        &mut self,
        number_of_accounts: u64,
        number_of_checkpoints: u64,
        number_of_snapshots: u64,
        number_of_storage_slots_per_account: u64,
    ) {
        let mut states_and_checkpoints_and_snapshots: Vec<(
            &mut dyn SyncState<StateError>,
            &mut Vec<B256>,
            &mut Vec<B256>,
        )> = vec![
            (
                &mut self.layered,
                &mut self.layered_checkpoints,
                &mut self.layered_snapshots,
            ),
            (
                &mut self.hybrid,
                &mut self.hybrid_checkpoints,
                &mut self.hybrid_snapshots,
            ),
            #[cfg(all(test, feature = "test-remote"))]
            (
                &mut self.fork,
                &mut self.fork_checkpoints,
                &mut self.fork_snapshots,
            ),
        ];
        for (state, checkpoints, snapshots) in states_and_checkpoints_and_snapshots.iter_mut() {
            let number_of_checkpoints_per_snapshot = number_of_checkpoints / number_of_snapshots;
            for snapshot_number in 0..number_of_snapshots {
                for checkpoint_number in 0..number_of_checkpoints_per_snapshot {
                    let checkpoint_number =
                        snapshot_number * number_of_checkpoints_per_snapshot + checkpoint_number;
                    let number_of_accounts_per_checkpoint =
                        number_of_accounts / number_of_checkpoints;
                    for account_number in 1..=number_of_accounts_per_checkpoint {
                        let account_number = (checkpoint_number
                            * number_of_accounts_per_checkpoint)
                            + account_number;
                        let address = Address::from_low_u64_ne(account_number);
                        state
                            .insert_account(
                                address,
                                AccountInfo::new(
                                    U256::from(account_number),
                                    account_number,
                                    Bytecode::new_raw(Bytes::copy_from_slice(address.as_bytes())),
                                ),
                            )
                            .unwrap();
                        for storage_slot in 0..number_of_storage_slots_per_account {
                            state
                                .set_account_storage_slot(
                                    address,
                                    U256::from(storage_slot),
                                    U256::from(account_number),
                                )
                                .unwrap();
                        }
                    }
                    state.checkpoint().unwrap();
                    checkpoints.push(state.state_root().unwrap());
                }
                snapshots.push(state.make_snapshot());
            }
        }
    }

    /// Returns a set of factories, each member of which produces a clone of one of the state objects in this struct.
    #[allow(dead_code)]
    fn make_state_refs(
        &self,
    ) -> Vec<(
        &'static str, // label of the type of state produced by this factory
        Box<dyn Fn() -> Box<dyn SyncState<StateError>> + '_>,
        &Vec<B256>,
        &Vec<B256>,
    )> {
        vec![
            (
                "Layered",
                Box::new(|| Box::new(self.layered.clone())),
                &self.layered_checkpoints,
                &self.layered_snapshots,
            ),
            (
                "Hybrid",
                Box::new(|| Box::new(self.hybrid.clone())),
                &self.hybrid_checkpoints,
                &self.hybrid_snapshots,
            ),
            #[cfg(all(test, feature = "test-remote"))]
            (
                "Fork",
                Box::new(|| Box::new(self.fork.clone())),
                &self.fork_checkpoints,
                &self.fork_snapshots,
            ),
        ]
    }
}

pub struct Permutations;

#[cfg(feature = "bench-once")]
impl Permutations {
    const NUM_SCALES: usize = 1;
    const CHECKPOINT_SCALES: [u64; 1] = [1];
    const ADDRESS_SCALES: [u64; 1] = [1];
    const STORAGE_SCALES: [u64; 1] = [1];
    const SNAPSHOT_SCALES: [u64; 1] = [1];
}

#[cfg(not(feature = "bench-once"))]
impl Permutations {
    const NUM_SCALES: usize = 4;

    const SNAPSHOT_SCALES: [u64; NUM_SCALES] = [1, 5, 10, 20];
    const MAX_SNAPSHOT_SCALE: u64 = SNAPSHOT_SCALES[NUM_SCALES - 1];

    const CHECKPOINT_SCALES: [u64; NUM_SCALES] = [
        MAX_SNAPSHOT_SCALE,
        MAX_SNAPSHOT_SCALE * 2,
        MAX_SNAPSHOT_SCALE * 4,
        MAX_SNAPSHOT_SCALE * 8,
    ];
    const MAX_CHECKPOINT_SCALE: u64 = CHECKPOINT_SCALES[NUM_SCALES - 1];

    const ADDRESS_SCALES: [u64; NUM_SCALES] = [
        MAX_CHECKPOINT_SCALE,
        MAX_CHECKPOINT_SCALE * 5,
        MAX_CHECKPOINT_SCALE * 25,
        MAX_CHECKPOINT_SCALE * 50,
    ];

    const STORAGE_SCALES: [u64; 4] = [1, 10, 100, 1000];
}

<<<<<<< HEAD
pub use config::{ADDRESS_SCALES, CHECKPOINT_SCALES, SNAPSHOT_SCALES, STORAGE_SCALES};
=======
impl Permutations {
    fn assert_scale_divisibility() {
        // CHECKPOINT_SCALES needs to be divisble (without remainder) by every scale of
        // SNAPSHOT_SCALES or the benchmark will end up having fluctuations in number
        // of accounts, etc. due to rounding. The same applies for ADDRESS_SCALES
        // needing to be divisible (without remainder) by every scale of
        // CHECKPOINT_SCALES.

        for address_scale in Self::ADDRESS_SCALES {
            for checkpoint_scale in Self::CHECKPOINT_SCALES {
                assert!(address_scale % checkpoint_scale == 0, "all address scales must be evenly divisible by all checkpoint scales, but address scale {address_scale} is not evenly divisible by checkpoint scale {checkpoint_scale}");
            }
        }
        for checkpoint_scale in Self::CHECKPOINT_SCALES {
            for snapshot_scale in Self::SNAPSHOT_SCALES {
                assert!(checkpoint_scale % snapshot_scale == 0, "all checkpoint scales must be evenly divisible by all snapshots scales, but checkpoint scale {checkpoint_scale} is not evenly divisible by snapshot scale {snapshot_scale}");
            }
        }
    }

    pub fn address_scales() -> [u64; Self::NUM_SCALES] {
        Self::assert_scale_divisibility();
        Self::ADDRESS_SCALES
    }

    pub fn checkpoint_scales() -> [u64; Self::NUM_SCALES] {
        Self::assert_scale_divisibility();
        Self::CHECKPOINT_SCALES
    }

    #[allow(dead_code)]
    pub fn snapshot_scales() -> [u64; Self::NUM_SCALES] {
        Self::assert_scale_divisibility();
        Self::SNAPSHOT_SCALES
    }

    pub fn storage_scales() -> [u64; Self::NUM_SCALES] {
        Self::assert_scale_divisibility();
        Self::STORAGE_SCALES
    }
}
>>>>>>> 9d1de6d5

#[allow(dead_code)]
pub fn bench_sync_state_method<O, R, Prep>(
    c: &mut Criterion,
    method_name: &str,
    mut prep: Prep,
    method_invocation: R,
    storage_scales: &[u64],
    snapshot_scales: &[u64],
) where
    R: FnMut(&mut Box<dyn SyncState<StateError>>, u64, &Vec<B256>, &Vec<B256>) -> O,
    Prep: FnMut(&mut dyn SyncState<StateError>, u64),
{
    let mut group = c.benchmark_group(method_name);
<<<<<<< HEAD
    let method_invocation = std::cell::RefCell::<R>::new(method_invocation);
    for number_of_checkpoints in CHECKPOINT_SCALES.iter() {
        for number_of_accounts in ADDRESS_SCALES.iter() {
=======
    for number_of_checkpoints in Permutations::checkpoint_scales().iter() {
        for number_of_accounts in Permutations::address_scales().iter() {
>>>>>>> 9d1de6d5
            for storage_slots_per_account in storage_scales.iter() {
                for number_of_snapshots in snapshot_scales.iter() {
                    let mut rethnet_states = RethnetStates::new(U256::from(17274563));
                    rethnet_states.fill(
                        *number_of_accounts,
                        *number_of_checkpoints,
                        *number_of_snapshots,
                        *storage_slots_per_account,
                    );

                    for (label, state_factory, checkpoints, snapshots) in
                        rethnet_states.make_state_refs().into_iter()
                    {
                        group.bench_with_input(
                            BenchmarkId::new(
                                format!(
                                    "{},{} chkpts,{} slots per acct,{} snapshots",
                                    label,
                                    number_of_checkpoints,
                                    *storage_slots_per_account,
                                    *number_of_snapshots
                                ),
                                *number_of_accounts,
                            ),
                            number_of_accounts,
                            |b, number_of_accounts| {
                                b.iter_batched(
                                    || {
                                        let mut state = state_factory();
                                        // in order to prime any caches that the
                                        // state object may be employing, run the
                                        // method invocation here in the setup
                                        // routine. note that we have to run prep
                                        // before THIS invocation, and then AGAIN
                                        // after it, for the "real" invocation.
                                        prep(&mut state, *number_of_accounts);
                                        method_invocation.borrow_mut()(
                                            &mut state,
                                            *number_of_accounts,
                                            checkpoints,
                                            snapshots,
                                        );
                                        prep(&mut state, *number_of_accounts);
                                        state
                                    },
                                    |mut state| {
                                        method_invocation.borrow_mut()(
                                            &mut state,
                                            *number_of_accounts,
                                            checkpoints,
                                            snapshots,
                                        )
                                    },
                                    BatchSize::SmallInput,
                                );
                            },
                        );
                    }
                }
            }
        }
    }
}

#[allow(dead_code)]
pub fn prep_no_op(_state: &mut dyn SyncState<StateError>, _number_of_accounts: u64) {}

#[allow(dead_code)]
pub fn account_has_code(state: &dyn SyncState<StateError>, address: &Address) -> bool {
    let account_info = state
        .basic(*address)
        .expect("basic should succeed")
        .expect("account should exist");
    account_info.code_hash != KECCAK_EMPTY
        && state
            .code_by_hash(account_info.code_hash)
            .expect("code_by_hash should succeed")
            .bytecode
            .len()
            > 0
}<|MERGE_RESOLUTION|>--- conflicted
+++ resolved
@@ -172,6 +172,7 @@
     const NUM_SCALES: usize = 1;
     const CHECKPOINT_SCALES: [u64; 1] = [1];
     const ADDRESS_SCALES: [u64; 1] = [1];
+    #[allow(dead_code)]
     const STORAGE_SCALES: [u64; 1] = [1];
     const SNAPSHOT_SCALES: [u64; 1] = [1];
 }
@@ -201,9 +202,6 @@
     const STORAGE_SCALES: [u64; 4] = [1, 10, 100, 1000];
 }
 
-<<<<<<< HEAD
-pub use config::{ADDRESS_SCALES, CHECKPOINT_SCALES, SNAPSHOT_SCALES, STORAGE_SCALES};
-=======
 impl Permutations {
     fn assert_scale_divisibility() {
         // CHECKPOINT_SCALES needs to be divisble (without remainder) by every scale of
@@ -240,12 +238,12 @@
         Self::SNAPSHOT_SCALES
     }
 
+    #[allow(dead_code)]
     pub fn storage_scales() -> [u64; Self::NUM_SCALES] {
         Self::assert_scale_divisibility();
         Self::STORAGE_SCALES
     }
 }
->>>>>>> 9d1de6d5
 
 #[allow(dead_code)]
 pub fn bench_sync_state_method<O, R, Prep>(
@@ -260,14 +258,9 @@
     Prep: FnMut(&mut dyn SyncState<StateError>, u64),
 {
     let mut group = c.benchmark_group(method_name);
-<<<<<<< HEAD
     let method_invocation = std::cell::RefCell::<R>::new(method_invocation);
-    for number_of_checkpoints in CHECKPOINT_SCALES.iter() {
-        for number_of_accounts in ADDRESS_SCALES.iter() {
-=======
     for number_of_checkpoints in Permutations::checkpoint_scales().iter() {
         for number_of_accounts in Permutations::address_scales().iter() {
->>>>>>> 9d1de6d5
             for storage_slots_per_account in storage_scales.iter() {
                 for number_of_snapshots in snapshot_scales.iter() {
                     let mut rethnet_states = RethnetStates::new(U256::from(17274563));
