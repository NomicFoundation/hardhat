--- conflicted
+++ resolved
@@ -44,21 +44,8 @@
 
     let evm = build_evm(blockchain, state, cfg, transaction, block);
 
-<<<<<<< HEAD
-        let blockchain = self.blockchain.read().await;
-        if transaction.gas_priority_fee.is_some()
-            && !blockchain.block_supports_spec(&block.number, SpecId::LONDON)?
-        {
-            return Err(TransactionError::Eip1559Unsupported);
-        }
-
-        let state = self.state.read().await;
-
-        let evm = build_evm(&*blockchain, &*state, self.cfg.clone(), transaction, block);
-=======
     run_transaction(evm, inspector).map_err(TransactionError::from)
 }
->>>>>>> f49f5b79
 
 /// Runs a transaction without committing the state, while disabling balance checks and creating accounts for new addresses.
 #[cfg_attr(feature = "tracing", tracing::instrument)]
@@ -103,34 +90,11 @@
         return Err(TransactionError::MissingPrevrandao);
     }
 
-<<<<<<< HEAD
-    /// Runs a transaction, committing the state in the process.
-    #[cfg_attr(feature = "tracing", tracing::instrument)]
-    pub async fn run(
-        &self,
-        transaction: TxEnv,
-        block: BlockEnv,
-        inspector: Option<&mut dyn SyncInspector<BE, SE>>,
-    ) -> Result<ExecutionResult, TransactionError<BE, SE>> {
-        if self.cfg.spec_id > SpecId::MERGE && block.prevrandao.is_none() {
-            return Err(TransactionError::MissingPrevrandao);
-        }
-
-        let blockchain = self.blockchain.read().await;
-        if transaction.gas_priority_fee.is_some()
-            && !blockchain.block_supports_spec(&block.number, SpecId::LONDON)?
-        {
-            return Err(TransactionError::Eip1559Unsupported);
-        }
-
-        let mut state = self.state.write().await;
-=======
     if transaction.gas_priority_fee.is_some()
         && !blockchain.block_supports_spec(&block.number, SpecId::LONDON)?
     {
         return Err(TransactionError::Eip1559Unsupported);
     }
->>>>>>> f49f5b79
 
     let evm = build_evm(blockchain, state, cfg, transaction, block);
 
