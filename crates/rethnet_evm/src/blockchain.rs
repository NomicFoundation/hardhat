mod forked;
mod local;
mod remote;
/// Storage data structures for a blockchain
pub mod storage;

use std::{fmt::Debug, sync::Arc};

<<<<<<< HEAD
use rethnet_eth::{
    block::DetailedBlock, receipt::BlockReceipt, remote::RpcClientError, B256, U256,
};
use revm::{db::BlockHashRef, primitives::SpecId};

pub use self::{
    forked::{CreationError as ForkedCreationError, ForkedBlockchain},
    local::{CreationError as LocalCreationError, LocalBlockchain},
};

/// Combinatorial error for the blockchain API.
#[derive(Debug, thiserror::Error)]
pub enum BlockchainError {
    /// Block number exceeds storage capacity (usize::MAX)
    #[error("Block number exceeds storage capacity.")]
    BlockNumberTooLarge,
    /// Remote blocks cannot be deleted
    #[error("Cannot delete remote block.")]
    CannotDeleteRemote,
    /// Invalid block number
    #[error("Invalid block number: ${actual}. Expected: ${expected}.")]
    InvalidBlockNumber {
        /// Provided block number
        actual: U256,
        /// Expected block number
        expected: U256,
    },
    /// Invalid parent hash
    #[error("Invalid parent hash")]
    InvalidParentHash,
    /// JSON-RPC error
    #[error(transparent)]
    JsonRpcError(#[from] RpcClientError),
    /// Block number does not exist in blockchain
    #[error("Unknown block number")]
    UnknownBlockNumber,
    /// The specified chain is not supported
    #[error("Chain with ID {chain_id} not supported")]
    UnsupportedChain {
        /// Requested chain id
        chain_id: U256,
    },
}

/// Trait for implementations of an Ethereum blockchain.
pub trait Blockchain {
    /// The blockchain's error type
    type Error;

    /// Retrieves the block with the provided hash, if it exists.
    fn block_by_hash(&self, hash: &B256) -> Result<Option<Arc<DetailedBlock>>, Self::Error>;

    /// Retrieves the block with the provided number, if it exists.
    fn block_by_number(&self, number: &U256) -> Result<Option<Arc<DetailedBlock>>, Self::Error>;

    /// Retrieves the block that contains a transaction with the provided hash, if it exists.
    fn block_by_transaction_hash(
        &self,
        transaction_hash: &B256,
    ) -> Result<Option<Arc<DetailedBlock>>, Self::Error>;

    /// Whether the block corresponding to the provided number supports the specified specification.
    fn block_supports_spec(&self, number: &U256, spec_id: SpecId) -> Result<bool, Self::Error>;

    /// Retrieves the instances chain ID.
    fn chain_id(&self) -> U256;

    /// Retrieves the last block in the blockchain.
    fn last_block(&self) -> Result<Arc<DetailedBlock>, Self::Error>;

    /// Retrieves the last block number in the blockchain.
    fn last_block_number(&self) -> U256;

    /// Retrieves the receipt of the transaction with the provided hash, if it exists.
    fn receipt_by_transaction_hash(
        &self,
        transaction_hash: &B256,
    ) -> Result<Option<Arc<BlockReceipt>>, Self::Error>;

    /// Retrieves the total difficulty at the block with the provided hash.
    fn total_difficulty_by_hash(&self, hash: &B256) -> Result<Option<U256>, Self::Error>;
}

/// Trait for implementations of a mutable Ethereum blockchain
pub trait BlockchainMut {
    /// The blockchain's error type
    type Error;

    /// Inserts the provided block into the blockchain, returning a reference to the inserted block.
    fn insert_block(&mut self, block: DetailedBlock) -> Result<Arc<DetailedBlock>, Self::Error>;

    /// Reverts to the block with the provided number, deleting all later blocks.
    fn revert_to_block(&mut self, block_number: &U256) -> Result<(), Self::Error>;
}

/// Trait that meets all requirements for a synchronous database that can be used by [`AsyncBlockchain`].
=======
use rethnet_eth::{block::DetailedBlock, remote::RpcClientError, B256, U256};
use revm::db::BlockHashRef;

pub use self::{
    forked::{CreationError as ForkedCreationError, ForkedBlockchain},
    local::{CreationError as LocalCreationError, LocalBlockchain},
};

/// Combinatorial error for the blockchain API.
#[derive(Debug, thiserror::Error)]
pub enum BlockchainError {
    /// Block number exceeds storage capacity (usize::MAX)
    #[error("Block number exceeds storage capacity.")]
    BlockNumberTooLarge,
    /// Invalid block number
    #[error("Invalid block number: ${actual}. Expected: ${expected}.")]
    InvalidBlockNumber {
        /// Provided block number
        actual: U256,
        /// Expected block number
        expected: U256,
    },
    /// Invalid parent hash
    #[error("Invalid parent hash: ${actual}. Expected: ${expected}.")]
    InvalidParentHash {
        /// Provided parent hash
        actual: B256,
        /// Expected parent hash
        expected: B256,
    },
    /// JSON-RPC error
    #[error(transparent)]
    JsonRpcError(#[from] RpcClientError),
    /// Block number does not exist in blockchain
    #[error("Unknown block number")]
    UnknownBlockNumber,
}

/// Trait for implementations of an Ethereum blockchain.
pub trait Blockchain {
    /// The blockchain's error type
    type Error;

    /// Retrieves the block with the provided hash, if it exists.
    fn block_by_hash(&self, hash: &B256) -> Result<Option<Arc<DetailedBlock>>, Self::Error>;

    /// Retrieves the block with the provided number, if it exists.
    fn block_by_number(&self, number: &U256) -> Result<Option<Arc<DetailedBlock>>, Self::Error>;

    /// Retrieves the block that contains a transaction with the provided hash, if it exists.
    fn block_by_transaction_hash(
        &self,
        transaction_hash: &B256,
    ) -> Result<Option<Arc<DetailedBlock>>, Self::Error>;

    /// Retrieves the last block in the blockchain.
    fn last_block(&self) -> Result<Arc<DetailedBlock>, Self::Error>;

    /// Retrieves the last block number in the blockchain.
    fn last_block_number(&self) -> U256;

    /// Retrieves the total difficulty at the block with the provided hash.
    fn total_difficulty_by_hash(&self, hash: &B256) -> Result<Option<U256>, Self::Error>;
}

/// Trait for implementations of a mutable Ethereum blockchain
pub trait BlockchainMut {
    /// The blockchain's error type
    type Error;

    /// Inserts the provided block into the blockchain, returning a reference to the inserted block.
    fn insert_block(&mut self, block: DetailedBlock) -> Result<Arc<DetailedBlock>, Self::Error>;
}

/// Trait that meets all requirements for a synchronous blockchain.
>>>>>>> bae73bc0
pub trait SyncBlockchain<E>:
    Blockchain<Error = E>
    + BlockchainMut<Error = E>
    + BlockHashRef<Error = E>
    + Send
    + Sync
    + Debug
    + 'static
where
    E: Debug + Send,
{
}

impl<B, E> SyncBlockchain<E> for B
where
    B: Blockchain<Error = E>
        + BlockchainMut<Error = E>
        + BlockHashRef<Error = E>
        + Send
        + Sync
        + Debug
        + 'static,
    E: Debug + Send,
{
}

/// Validates whether a block is a valid next block.
fn validate_next_block(
    last_block: &DetailedBlock,
    next_block: &DetailedBlock,
) -> Result<(), BlockchainError> {
    let next_block_number = last_block.header.number + U256::from(1);
    if next_block.header.number != next_block_number {
        return Err(BlockchainError::InvalidBlockNumber {
            actual: next_block.header.number,
            expected: next_block_number,
        });
    }

    if next_block.header.parent_hash != *last_block.hash() {
        return Err(BlockchainError::InvalidParentHash {
            actual: next_block.header.parent_hash,
            expected: *last_block.hash(),
        });
    }

    Ok(())
}<|MERGE_RESOLUTION|>--- conflicted
+++ resolved
@@ -6,7 +6,6 @@
 
 use std::{fmt::Debug, sync::Arc};
 
-<<<<<<< HEAD
 use rethnet_eth::{
     block::DetailedBlock, receipt::BlockReceipt, remote::RpcClientError, B256, U256,
 };
@@ -35,8 +34,13 @@
         expected: U256,
     },
     /// Invalid parent hash
-    #[error("Invalid parent hash")]
-    InvalidParentHash,
+    #[error("Invalid parent hash: ${actual}. Expected: ${expected}.")]
+    InvalidParentHash {
+        /// Provided parent hash
+        actual: B256,
+        /// Expected parent hash
+        expected: B256,
+    },
     /// JSON-RPC error
     #[error(transparent)]
     JsonRpcError(#[from] RpcClientError),
@@ -102,84 +106,7 @@
     fn revert_to_block(&mut self, block_number: &U256) -> Result<(), Self::Error>;
 }
 
-/// Trait that meets all requirements for a synchronous database that can be used by [`AsyncBlockchain`].
-=======
-use rethnet_eth::{block::DetailedBlock, remote::RpcClientError, B256, U256};
-use revm::db::BlockHashRef;
-
-pub use self::{
-    forked::{CreationError as ForkedCreationError, ForkedBlockchain},
-    local::{CreationError as LocalCreationError, LocalBlockchain},
-};
-
-/// Combinatorial error for the blockchain API.
-#[derive(Debug, thiserror::Error)]
-pub enum BlockchainError {
-    /// Block number exceeds storage capacity (usize::MAX)
-    #[error("Block number exceeds storage capacity.")]
-    BlockNumberTooLarge,
-    /// Invalid block number
-    #[error("Invalid block number: ${actual}. Expected: ${expected}.")]
-    InvalidBlockNumber {
-        /// Provided block number
-        actual: U256,
-        /// Expected block number
-        expected: U256,
-    },
-    /// Invalid parent hash
-    #[error("Invalid parent hash: ${actual}. Expected: ${expected}.")]
-    InvalidParentHash {
-        /// Provided parent hash
-        actual: B256,
-        /// Expected parent hash
-        expected: B256,
-    },
-    /// JSON-RPC error
-    #[error(transparent)]
-    JsonRpcError(#[from] RpcClientError),
-    /// Block number does not exist in blockchain
-    #[error("Unknown block number")]
-    UnknownBlockNumber,
-}
-
-/// Trait for implementations of an Ethereum blockchain.
-pub trait Blockchain {
-    /// The blockchain's error type
-    type Error;
-
-    /// Retrieves the block with the provided hash, if it exists.
-    fn block_by_hash(&self, hash: &B256) -> Result<Option<Arc<DetailedBlock>>, Self::Error>;
-
-    /// Retrieves the block with the provided number, if it exists.
-    fn block_by_number(&self, number: &U256) -> Result<Option<Arc<DetailedBlock>>, Self::Error>;
-
-    /// Retrieves the block that contains a transaction with the provided hash, if it exists.
-    fn block_by_transaction_hash(
-        &self,
-        transaction_hash: &B256,
-    ) -> Result<Option<Arc<DetailedBlock>>, Self::Error>;
-
-    /// Retrieves the last block in the blockchain.
-    fn last_block(&self) -> Result<Arc<DetailedBlock>, Self::Error>;
-
-    /// Retrieves the last block number in the blockchain.
-    fn last_block_number(&self) -> U256;
-
-    /// Retrieves the total difficulty at the block with the provided hash.
-    fn total_difficulty_by_hash(&self, hash: &B256) -> Result<Option<U256>, Self::Error>;
-}
-
-/// Trait for implementations of a mutable Ethereum blockchain
-pub trait BlockchainMut {
-    /// The blockchain's error type
-    type Error;
-
-    /// Inserts the provided block into the blockchain, returning a reference to the inserted block.
-    fn insert_block(&mut self, block: DetailedBlock) -> Result<Arc<DetailedBlock>, Self::Error>;
-}
-
 /// Trait that meets all requirements for a synchronous blockchain.
->>>>>>> bae73bc0
 pub trait SyncBlockchain<E>:
     Blockchain<Error = E>
     + BlockchainMut<Error = E>
