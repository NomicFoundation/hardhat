--- conflicted
+++ resolved
@@ -224,8 +224,7 @@
             bloom
         };
 
-<<<<<<< HEAD
-        let status = if result.is_success() { 1 } else { 0 };
+        let status = u8::from(result.is_success());
         let contract_address = if let ExecutionResult::Success {
             output: Output::Create(_, address),
             ..
@@ -241,13 +240,6 @@
             block.basefee + (gas_price - block.basefee).min(transaction.max_priority_fee_per_gas)
         } else {
             gas_price
-=======
-        let receipt = EIP658Receipt {
-            status_code: u8::from(result.is_success()),
-            gas_used: self.header.gas_used,
-            logs_bloom,
-            logs,
->>>>>>> 825ab03b
         };
 
         let receipt = TransactionReceipt {
