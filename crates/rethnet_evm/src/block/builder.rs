use std::{
    fmt::Debug,
    sync::Arc,
    time::{SystemTime, UNIX_EPOCH},
};

use rethnet_eth::{
    block::{Block, BlockOptions, DetailedBlock, Header, PartialHeader},
    log::Log,
    receipt::{TransactionReceipt, TypedReceipt, TypedReceiptData},
    transaction::SignedTransaction,
    trie::ordered_trie_root,
    Address, Bloom, U256,
};
use revm::{
    db::DatabaseComponentError,
    primitives::{
        AccountInfo, BlockEnv, CfgEnv, EVMError, ExecutionResult, InvalidTransaction, Output,
        ResultAndState, SpecId,
    },
};
use tokio::sync::{RwLock, RwLockReadGuard};

use crate::{
    blockchain::SyncBlockchain,
    evm::{build_evm, run_transaction, SyncInspector},
    state::{AccountModifierFn, SyncState},
    PendingTransaction,
};

/// An error caused during construction of a block builder.
#[derive(Debug, thiserror::Error)]
pub enum BlockBuilderCreationError<SE> {
    /// Unsupported hardfork. Hardforks older than Byzantium are not supported
    #[error("Unsupported hardfork: {0:?}. Hardforks older than Byzantium are not supported.")]
    UnsupportedHardfork(SpecId),
    /// State error
    #[error(transparent)]
    State(#[from] SE),
}

/// An error caused during execution of a transaction while building a block.
#[derive(Debug, thiserror::Error)]
pub enum BlockTransactionError<BE, SE> {
    /// Blockchain errors
    #[error(transparent)]
    BlockHash(BE),
    /// Transaction has higher gas limit than is remaining in block
    #[error("Transaction has a higher gas limit than the remaining gas in the block")]
    ExceedsBlockGasLimit,
    /// Corrupt transaction data
    #[error("Invalid transaction: {0:?}")]
    InvalidTransaction(InvalidTransaction),
    /// State errors
    #[error(transparent)]
    State(SE),
}

impl<BE, SE> From<EVMError<DatabaseComponentError<SE, BE>>> for BlockTransactionError<BE, SE>
where
    BE: Debug + Send + 'static,
    SE: Debug + Send + 'static,
{
    fn from(error: EVMError<DatabaseComponentError<SE, BE>>) -> Self {
        match error {
            EVMError::Transaction(e) => Self::InvalidTransaction(e),
            EVMError::PrevrandaoNotSet => unreachable!(),
            EVMError::Database(DatabaseComponentError::State(e)) => Self::State(e),
            EVMError::Database(DatabaseComponentError::BlockHash(e)) => Self::BlockHash(e),
        }
    }
}

/// A builder for constructing Ethereum blocks.
pub struct BlockBuilder<BE, SE>
where
    BE: Debug + Send + 'static,
    SE: Debug + Send + 'static,
{
    blockchain: Arc<RwLock<dyn SyncBlockchain<BE>>>,
    state: Arc<RwLock<dyn SyncState<SE>>>,
    cfg: CfgEnv,
    header: PartialHeader,
    callers: Vec<Address>,
    transactions: Vec<SignedTransaction>,
    receipts: Vec<TransactionReceipt<Log>>,
    parent_gas_limit: Option<U256>,
}

impl<BE, SE> BlockBuilder<BE, SE>
where
    BE: Debug + Send + 'static,
    SE: Debug + Send + 'static,
{
    /// Creates an intance of [`BlockBuilder`], creating a checkpoint in the process.
    pub async fn new(
        blockchain: Arc<RwLock<dyn SyncBlockchain<BE>>>,
        state: Arc<RwLock<dyn SyncState<SE>>>,
        cfg: CfgEnv,
        parent: &Header,
        options: BlockOptions,
    ) -> Result<Self, BlockBuilderCreationError<SE>> {
        if cfg.spec_id < SpecId::BYZANTIUM {
            return Err(BlockBuilderCreationError::UnsupportedHardfork(cfg.spec_id));
        }

        state.write().await.checkpoint()?;

        let parent_gas_limit = if options.gas_limit.is_none() {
            Some(parent.gas_limit)
        } else {
            None
        };

        let header = PartialHeader::new(cfg.spec_id, options, Some(parent));

        // TODO: Validate DAO extra data
        // if (this._common.hardforkIsActiveOnBlock(Hardfork.Dao, this.number) === false) {
        //     return
        // }
        // const DAOActivationBlock = this._common.hardforkBlock(Hardfork.Dao)
        // if (DAOActivationBlock === null || this.number < DAOActivationBlock) {
        //     return
        // }
        // const DAO_ExtraData = Buffer.from('64616f2d686172642d666f726b', 'hex')
        // const DAO_ForceExtraDataRange = BigInt(9)
        // const drift = this.number - DAOActivationBlock
        // if (drift <= DAO_ForceExtraDataRange && !this.extraData.equals(DAO_ExtraData)) {
        //     const msg = this._errorMsg("extraData should be 'dao-hard-fork'")
        //     throw new Error(msg)
        // }

        Ok(Self {
            blockchain,
            state,
            cfg,
            header,
            callers: Vec::new(),
            transactions: Vec::new(),
            receipts: Vec::new(),
            parent_gas_limit,
        })
    }

    /// Retrieves the config of the block builder.
    pub fn config(&self) -> &CfgEnv {
        &self.cfg
    }

    /// Retrieves the amount of gas used in the block, so far.
    pub fn gas_used(&self) -> U256 {
        self.header.gas_used
    }

    /// Retrieves the amount of gas left in the block.
    pub fn gas_remaining(&self) -> U256 {
        self.header.gas_limit - self.gas_used()
    }

    /// Retrieves the instance's state.
    pub async fn state(&self) -> RwLockReadGuard<'_, dyn SyncState<SE>> {
        self.state.read().await
    }

    // fn miner_reward(num_ommers: u64) -> U256 {
    //     // TODO: This is the LONDON block reward. Did it change?
    //     const BLOCK_REWARD: u64 = 2 * 10u64.pow(18);
    //     const NIBLING_REWARD: u64 = BLOCK_REWARD / 32;

    //     U256::from(BLOCK_REWARD + num_ommers * NIBLING_REWARD)
    // }

    /// Adds a pending transaction to
    pub async fn add_transaction(
        &mut self,
        transaction: PendingTransaction,
        inspector: Option<&mut dyn SyncInspector<BE, SE>>,
    ) -> Result<ExecutionResult, BlockTransactionError<BE, SE>> {
        //  transaction's gas limit cannot be greater than the remaining gas in the block
        if U256::from(transaction.gas_limit()) > self.gas_remaining() {
            return Err(BlockTransactionError::ExceedsBlockGasLimit);
        }

        let block = BlockEnv {
            number: self.header.number,
            coinbase: self.header.beneficiary,
            timestamp: self.header.timestamp,
            difficulty: self.header.difficulty,
            basefee: self.header.base_fee.unwrap_or(U256::ZERO),
            gas_limit: self.header.gas_limit,
            prevrandao: if self.cfg.spec_id >= SpecId::MERGE {
                Some(self.header.mix_hash)
            } else {
                None
            },
        };

        let mut state = self.state.write().await;
        let blockchain = self.blockchain.read().await;

        let evm = build_evm(
            &*blockchain,
            &*state,
            self.cfg.clone(),
            transaction.clone().into(),
            block.clone(),
        );

        let ResultAndState {
            result,
            state: changes,
        } = run_transaction(evm, inspector)?;

        state.commit(changes);

        self.header.gas_used += U256::from(result.gas_used());

        let logs: Vec<Log> = result.logs().into_iter().map(Log::from).collect();
        let logs_bloom = {
            let mut bloom = Bloom::zero();
            for log in &logs {
                log.add_to_bloom(&mut bloom);
            }
            bloom
        };

<<<<<<< HEAD
        let status = if result.is_success() { 1 } else { 0 };
=======
        let status = u8::from(result.is_success());
>>>>>>> e067b9d4
        let contract_address = if let ExecutionResult::Success {
            output: Output::Create(_, address),
            ..
        } = &result
        {
            *address
        } else {
            None
        };

        let gas_price = transaction.gas_price();
        let effective_gas_price = if let SignedTransaction::EIP1559(transaction) = &*transaction {
            block.basefee + (gas_price - block.basefee).min(transaction.max_priority_fee_per_gas)
        } else {
            gas_price
        };

        let receipt = TransactionReceipt {
            inner: TypedReceipt {
                cumulative_gas_used: self.header.gas_used,
                logs_bloom,
                logs,
                data: match &*transaction {
                    SignedTransaction::Legacy(_) => {
                        TypedReceiptData::PostByzantiumLegacy { status }
                    }
                    SignedTransaction::EIP2930(_) => TypedReceiptData::EIP2930 { status },
                    SignedTransaction::EIP1559(_) => TypedReceiptData::EIP1559 { status },
                },
            },
            transaction_hash: *transaction.hash(),
            transaction_index: self.transactions.len() as u64,
            from: *transaction.caller(),
            to: transaction.to().cloned(),
            contract_address,
            gas_used: U256::from(result.gas_used()),
            effective_gas_price,
        };
        self.receipts.push(receipt);

        let (transaction, caller) = transaction.into_inner();

        self.callers.push(caller);
        self.transactions.push(transaction);

        Ok(result)
    }

    /// Finalizes the block, returning the block and the callers of the transactions.
    pub async fn finalize(
        mut self,
        rewards: Vec<(Address, U256)>,
        timestamp: Option<U256>,
    ) -> Result<DetailedBlock, SE> {
        let mut state = self.state.write().await;
        for (address, reward) in rewards {
            state
                .modify_account(
                    address,
                    AccountModifierFn::new(Box::new(move |balance, _nonce, _code| {
                        *balance += reward;
                    })),
                    &|| {
                        Ok(AccountInfo {
                            code: None,
                            ..AccountInfo::default()
                        })
                    },
                )
                .or_else(|error| {
                    state.revert()?;

                    Err(error)
                })?;
        }

        if let Some(gas_limit) = self.parent_gas_limit {
            self.header.gas_limit = gas_limit;
        }

        self.header.state_root = state
            .state_root()
            .expect("Must be able to calculate state root");

        self.header.logs_bloom = {
            let mut logs_bloom = Bloom::zero();
            self.receipts.iter().for_each(|receipt| {
                logs_bloom.accrue_bloom(receipt.logs_bloom());
            });
            logs_bloom
        };

        self.header.receipts_root = ordered_trie_root(
            self.receipts
                .iter()
                .map(|receipt| rlp::encode(&**receipt).freeze()),
        );

        if let Some(timestamp) = timestamp {
            self.header.timestamp = timestamp;
        } else if self.header.timestamp == U256::ZERO {
            self.header.timestamp = U256::from(
                SystemTime::now()
                    .duration_since(UNIX_EPOCH)
                    .expect("Current time must be after unix epoch")
                    .as_secs(),
            );
        }

        // TODO: handle ommers
        let block = Block::new(self.header, self.transactions, vec![]);

        Ok(DetailedBlock::with_partial_receipts(
            block,
            self.callers,
            self.receipts,
        ))
    }

    /// Aborts building of the block, reverting all transactions in the process.
    pub async fn abort(self) -> Result<(), SE> {
        let mut state = self.state.write().await;
        state.revert()
    }
}<|MERGE_RESOLUTION|>--- conflicted
+++ resolved
@@ -224,11 +224,7 @@
             bloom
         };
 
-<<<<<<< HEAD
-        let status = if result.is_success() { 1 } else { 0 };
-=======
         let status = u8::from(result.is_success());
->>>>>>> e067b9d4
         let contract_address = if let ExecutionResult::Success {
             output: Output::Create(_, address),
             ..
