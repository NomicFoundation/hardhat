use std::sync::Arc;

use async_rwlock::{RwLock, RwLockUpgradableReadGuard};
use rethnet_eth::{
    block::{BlockAndCallers, DetailedBlock},
    receipt::BlockReceipt,
    remote::{self, BlockSpec, RpcClient, RpcClientError},
    transaction::SignedTransaction,
    B256, U256,
};

use super::storage::SparseBlockchainStorage;

#[derive(Debug)]
pub struct RemoteBlockchain {
    client: RpcClient,
    cache: RwLock<SparseBlockchainStorage>,
}

impl RemoteBlockchain {
    /// Constructs a new instance with the provided RPC client.
    pub fn new(client: RpcClient) -> Self {
        Self {
            client,
            cache: RwLock::new(SparseBlockchainStorage::default()),
        }
    }

    /// Retrieves the block with the provided hash, if it exists.
    pub async fn block_by_hash(
        &self,
        hash: &B256,
    ) -> Result<Option<Arc<DetailedBlock>>, RpcClientError> {
        let cache = self.cache.upgradable_read().await;

        if let Some(block) = cache.block_by_hash(hash).cloned() {
            return Ok(Some(block));
        }

        if let Some(block) = self
            .client
            .get_block_by_hash_with_transaction_data(hash)
            .await?
        {
            self.fetch_and_cache_block(cache, block)
                .await
                .map(Option::Some)
        } else {
            Ok(None)
        }
    }

    /// Retrieves the block with the provided number, if it exists.
    pub async fn block_by_number(
        &self,
        number: &U256,
    ) -> Result<Arc<DetailedBlock>, RpcClientError> {
        let cache = self.cache.upgradable_read().await;

        if let Some(block) = cache.block_by_number(number).cloned() {
            Ok(block)
        } else {
            let block = self
                .client
                .get_block_by_number_with_transaction_data(BlockSpec::Number(*number))
                .await?;

            self.fetch_and_cache_block(cache, block).await
        }
    }

    /// Retrieves the block that contains a transaction with the provided hash, if it exists.
    pub async fn block_by_transaction_hash(
        &self,
        transaction_hash: &B256,
    ) -> Result<Option<Arc<DetailedBlock>>, RpcClientError> {
        // This block ensure that the read lock is dropped
        {
            if let Some(block) = self
                .cache
                .read()
                .await
                .block_by_transaction_hash(transaction_hash)
                .cloned()
            {
                return Ok(Some(block));
            }
        }

        if let Some(transaction) = self
            .client
            .get_transaction_by_hash(transaction_hash)
            .await?
        {
            // TODO: is this true?
            self.block_by_hash(&transaction.block_hash.expect("Not a pending transaction"))
                .await
        } else {
            Ok(None)
        }
    }

    /// Retrieves the receipt of the transaction with the provided hash, if it exists.
    pub async fn receipt_by_transaction_hash(
        &self,
        transaction_hash: &B256,
    ) -> Result<Option<Arc<BlockReceipt>>, RpcClientError> {
        let cache = self.cache.upgradable_read().await;

        if let Some(receipt) = cache.receipt_by_transaction_hash(transaction_hash) {
            Ok(Some(receipt.clone()))
        } else if let Some(receipt) = self
            .client
            .get_transaction_receipt(transaction_hash)
            .await?
        {
            Ok(Some({
                let mut cache = RwLockUpgradableReadGuard::upgrade(cache).await;
                // SAFETY: the receipt with this hash didn't exist yet, so it must be unique
                unsafe { cache.insert_receipt_unchecked(receipt) }.clone()
            }))
        } else {
            Ok(None)
        }
    }

    /// Retrieves the total difficulty at the block with the provided hash.
    pub async fn total_difficulty_by_hash(
        &self,
        hash: &B256,
    ) -> Result<Option<U256>, RpcClientError> {
        let cache = self.cache.upgradable_read().await;

        if let Some(difficulty) = cache.total_difficulty_by_hash(hash).cloned() {
            Ok(Some(difficulty))
        } else if let Some(block) = self
            .client
            .get_block_by_hash_with_transaction_data(hash)
            .await?
        {
            let total_difficulty = block
                .total_difficulty
                .expect("Must be present as this is not a pending transaction");

            self.fetch_and_cache_block(cache, block).await?;

            Ok(Some(total_difficulty))
        } else {
            Ok(None)
        }
    }

    /// Fetches detailed block information and caches the block.
    async fn fetch_and_cache_block(
        &self,
        cache: RwLockUpgradableReadGuard<'_, SparseBlockchainStorage>,
        block: remote::eth::Block<remote::eth::Transaction>,
    ) -> Result<Arc<DetailedBlock>, RpcClientError> {
        let total_difficulty = block
            .total_difficulty
            .expect("Must be present as this is not a pending block");

        let BlockAndCallers {
            block,
            transaction_callers,
        } = block
            .try_into()
            .expect("Conversion must succeed, as we're not retrieving a pending block");

        let transaction_hashes: Vec<B256> = block
            .transactions
            .iter()
            .map(SignedTransaction::hash)
            .collect();

        let receipts = self
            .client
            .get_transaction_receipts(&transaction_hashes)
            .await?
            .expect("All receipts of a block should exist")
            .into_iter()
            .map(Arc::new)
            .collect();

        let block = DetailedBlock::new(block, transaction_callers, receipts);

        let is_cacheable = self
            .client
            .is_cacheable_block_number(&block.header.number)
            .await?;

        if is_cacheable {
            let mut remote_cache = RwLockUpgradableReadGuard::upgrade(cache).await;

            // SAFETY: the block with this number didn't exist yet, so it must be unique
            Ok(unsafe { remote_cache.insert_block_unchecked(block, total_difficulty) }.clone())
        } else {
            Ok(Arc::new(block))
        }
    }
}

#[cfg(all(test, feature = "test-remote"))]
mod tests {

    use rethnet_eth::remote::RpcClient;
    use rethnet_test_utils::env::get_alchemy_url;

    use super::*;

    #[tokio::test]
    async fn no_cache_for_unsafe_block_number() {
        let tempdir = tempfile::tempdir().expect("can create tempdir");

        let rpc_client = RpcClient::new(&get_alchemy_url(), tempdir.path().to_path_buf());

        // Latest block number is always unsafe to cache
        let block_number = rpc_client.block_number().await.unwrap();

        let remote = RemoteBlockchain::new(rpc_client);

<<<<<<< HEAD
        let _ = remote.block_by_number(&block_number).unwrap();
        assert!(remote.cache.read().block_by_number(&block_number).is_none());
=======
        let _ = remote.block_by_number(&block_number).await.unwrap();
        assert!(remote
            .cache
            .read()
            .await
            .block_by_number(&block_number)
            .is_none());
>>>>>>> 0648a3c6
    }
}<|MERGE_RESOLUTION|>--- conflicted
+++ resolved
@@ -219,10 +219,6 @@
 
         let remote = RemoteBlockchain::new(rpc_client);
 
-<<<<<<< HEAD
-        let _ = remote.block_by_number(&block_number).unwrap();
-        assert!(remote.cache.read().block_by_number(&block_number).is_none());
-=======
         let _ = remote.block_by_number(&block_number).await.unwrap();
         assert!(remote
             .cache
@@ -230,6 +226,5 @@
             .await
             .block_by_number(&block_number)
             .is_none());
->>>>>>> 0648a3c6
     }
 }