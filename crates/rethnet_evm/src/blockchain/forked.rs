use std::sync::Arc;
use std::{num::NonZeroUsize, path::PathBuf};

use async_trait::async_trait;
<<<<<<< HEAD
=======
use rethnet_eth::block::LargestSafeBlockNumberArgs;
>>>>>>> db287b44
use rethnet_eth::{
    block::{largest_safe_block_number, safe_block_depth, DetailedBlock},
    remote::{RpcClient, RpcClientError},
    spec::{chain_name, determine_hardfork},
    B256, U256,
};
<<<<<<< HEAD
use revm::{
    db::BlockHashRef,
    primitives::{HashMap, SpecId},
};
=======
use revm::{db::BlockHashRef, primitives::SpecId};
>>>>>>> db287b44
use tokio::runtime;

use super::{
    remote::RemoteBlockchain, storage::ReservableSparseBlockchainStorage, validate_next_block,
    Blockchain, BlockchainError, BlockchainMut,
};

/// An error that occurs upon creation of a [`ForkedBlockchain`].
#[derive(Debug, thiserror::Error)]
pub enum CreationError {
    /// JSON-RPC error
    #[error(transparent)]
    JsonRpcError(#[from] RpcClientError),
    /// The requested block number does not exist
    #[error("Trying to initialize a provider with block {fork_block_number} but the current block is {latest_block_number}")]
    InvalidBlockNumber {
        /// Requested fork block number
        fork_block_number: U256,
        /// Latest block number
        latest_block_number: U256,
    },
    /// The detected hardfork is not supported
    #[error("Cannot fork {chain_name} from block {fork_block_number}. The hardfork must be at least Spurious Dragon, but {hardfork:?} was detected.")]
    InvalidHardfork {
        /// Requested fork block number
        fork_block_number: U256,
        /// Chain name
        chain_name: String,
        /// Detected hardfork
        hardfork: SpecId,
    },
}

/// A blockchain that forked from a remote blockchain.
#[derive(Debug)]
pub struct ForkedBlockchain {
    local_storage: ReservableSparseBlockchainStorage,
<<<<<<< HEAD
    remote: RemoteBlockchain,
=======
    // We can force caching here because we only fork from a safe block number.
    remote: RemoteBlockchain<true>,
>>>>>>> db287b44
    runtime: runtime::Handle,
    fork_block_number: U256,
    chain_id: U256,
    _network_id: U256,
    spec_id: SpecId,
}

impl ForkedBlockchain {
    /// Constructs a new instance.
    pub async fn new(
        runtime: runtime::Handle,
        spec_id: SpecId,
        remote_url: &str,
        cache_dir: PathBuf,
        fork_block_number: Option<U256>,
    ) -> Result<Self, CreationError> {
        let rpc_client = RpcClient::new(remote_url, cache_dir);

        let (chain_id, network_id, latest_block_number) = tokio::join!(
            rpc_client.chain_id(),
            rpc_client.network_id(),
            rpc_client.block_number()
        );

        let chain_id = chain_id?;
        let network_id = network_id?;
        let latest_block_number = latest_block_number?;

        let safe_block_number = largest_safe_block_number(LargestSafeBlockNumberArgs {
            chain_id: &chain_id,
            latest_block_number: &latest_block_number,
        });

        let fork_block_number = if let Some(fork_block_number) = fork_block_number {
            if fork_block_number > latest_block_number {
                return Err(CreationError::InvalidBlockNumber {
                    fork_block_number,
                    latest_block_number,
                });
            }

            if fork_block_number > safe_block_number {
                let num_confirmations = latest_block_number - fork_block_number + U256::from(1);
                let required_confirmations = safe_block_depth(&chain_id) + U256::from(1);
                let missing_confirmations = required_confirmations - num_confirmations;

                log::warn!("You are forking from block {fork_block_number} which has less than {required_confirmations} confirmations, and will affect Hardhat Network's performance. Please use block number {safe_block_number} or wait for the block to get {missing_confirmations} more confirmations.");
            }

            fork_block_number
        } else {
            safe_block_number
        };

        if let Some(hardfork) = determine_hardfork(&chain_id, &fork_block_number) {
            if hardfork < SpecId::SPURIOUS_DRAGON {
                return Err(CreationError::InvalidHardfork {
                    chain_name: chain_name(&chain_id)
                        .expect("Must succeed since we found its hardfork")
                        .to_string(),
                    fork_block_number,
                    hardfork,
                });
            }
        }

        Ok(Self {
            local_storage: ReservableSparseBlockchainStorage::empty(fork_block_number),
            remote: RemoteBlockchain::new(rpc_client),
            runtime,
            fork_block_number,
            chain_id,
            _network_id: network_id,
            spec_id,
        })
    }
}

impl BlockHashRef for ForkedBlockchain {
    type Error = BlockchainError;

    fn block_hash(&self, number: U256) -> Result<B256, Self::Error> {
        if number <= self.fork_block_number {
            tokio::task::block_in_place(move || {
                self.runtime.block_on(self.remote.block_by_number(&number))
            })
            .map_or_else(
                |e| Err(BlockchainError::JsonRpcError(e)),
                |block| Ok(block.header.hash()),
            )
        } else {
            self.local_storage
                .block_by_number(&number)
                .map(|block| block.header.hash())
                .ok_or(BlockchainError::UnknownBlockNumber)
        }
    }
}

#[async_trait]
impl Blockchain for ForkedBlockchain {
    type Error = BlockchainError;

    async fn block_by_hash(&self, hash: &B256) -> Result<Option<Arc<DetailedBlock>>, Self::Error> {
        if let Some(block) = self.local_storage.block_by_hash(hash) {
            Ok(Some(block))
        } else {
            self.remote
                .block_by_hash(hash)
                .await
                .map_err(BlockchainError::JsonRpcError)
        }
    }

    async fn block_by_number(
        &self,
        number: &U256,
    ) -> Result<Option<Arc<DetailedBlock>>, Self::Error> {
        if *number <= self.fork_block_number {
            self.remote.block_by_number(number).await.map_or_else(
                |e| Err(BlockchainError::JsonRpcError(e)),
                |block| Ok(Some(block)),
            )
        } else {
            Ok(self.local_storage.block_by_number(number))
        }
    }

    async fn block_by_transaction_hash(
        &self,
        transaction_hash: &B256,
    ) -> Result<Option<Arc<DetailedBlock>>, Self::Error> {
        if let Some(block) = self
            .local_storage
            .block_by_transaction_hash(transaction_hash)
        {
            Ok(Some(block))
        } else {
            self.remote
                .block_by_transaction_hash(transaction_hash)
                .await
                .map_err(BlockchainError::JsonRpcError)
        }
    }

    async fn block_supports_spec(
        &self,
        number: &U256,
        spec_id: SpecId,
    ) -> Result<bool, Self::Error> {
        if *number <= self.fork_block_number {
            self.remote.block_by_number(number).await.map_or_else(
                |e| Err(BlockchainError::JsonRpcError(e)),
                |block| {
                    determine_hardfork(&self.chain_id, &block.header.number).map_or_else(
                        || {
                            Err(BlockchainError::UnsupportedChain {
                                chain_id: self.chain_id,
                            })
                        },
                        |block_spec_id| Ok(spec_id <= block_spec_id),
                    )
                },
            )
        } else {
            Ok(spec_id <= self.spec_id)
        }
    }

    async fn chain_id(&self) -> U256 {
        self.chain_id
    }

    async fn last_block(&self) -> Result<Arc<DetailedBlock>, Self::Error> {
        let last_block_number = self.last_block_number().await;
        if self.fork_block_number < last_block_number {
            Ok(self
                .local_storage
                .block_by_number(&last_block_number)
                .expect("Block must exist"))
        } else {
            self.remote
                .block_by_number(&self.fork_block_number)
                .await
                .map_err(BlockchainError::JsonRpcError)
        }
    }

    async fn last_block_number(&self) -> U256 {
        *self.local_storage.last_block_number()
    }

    async fn receipt_by_transaction_hash(
        &self,
        transaction_hash: &B256,
    ) -> Result<Option<Arc<rethnet_eth::receipt::BlockReceipt>>, Self::Error> {
        if let Some(receipt) = self
            .local_storage
            .receipt_by_transaction_hash(transaction_hash)
        {
            Ok(Some(receipt))
        } else {
            self.remote
                .receipt_by_transaction_hash(transaction_hash)
                .await
                .map_err(BlockchainError::JsonRpcError)
        }
    }

    async fn total_difficulty_by_hash(&self, hash: &B256) -> Result<Option<U256>, Self::Error> {
        if let Some(difficulty) = self.local_storage.total_difficulty_by_hash(hash) {
            Ok(Some(difficulty))
        } else {
            self.remote
                .total_difficulty_by_hash(hash)
                .await
                .map_err(BlockchainError::JsonRpcError)
        }
    }
}

#[async_trait]
impl BlockchainMut for ForkedBlockchain {
    type Error = BlockchainError;

    async fn insert_block(
        &mut self,
        block: DetailedBlock,
    ) -> Result<Arc<DetailedBlock>, Self::Error> {
        let last_block = self.last_block().await?;

        validate_next_block(self.spec_id, &last_block, &block)?;

        let previous_total_difficulty = self
            .total_difficulty_by_hash(last_block.hash())
            .await
            .expect("No error can occur as it is stored locally")
            .expect("Must exist as its block is stored");

        let total_difficulty = previous_total_difficulty + block.header.difficulty;

        // SAFETY: The block number is guaranteed to be unique, so the block hash must be too.
        let block = unsafe {
            self.local_storage
                .insert_block_unchecked(block, total_difficulty)
        };

        Ok(block.clone())
    }

    async fn reserve_blocks(
        &mut self,
        additional: usize,
        interval: U256,
    ) -> Result<(), Self::Error> {
        let additional = if let Some(additional) = NonZeroUsize::new(additional) {
            additional
        } else {
            return Ok(()); // nothing to do
        };

        let last_block = self.last_block().await?;
        let previous_total_difficulty = self
            .total_difficulty_by_hash(last_block.hash())
            .await?
            .expect("Must exist as its block is stored");

        self.local_storage.reserve_blocks(
            additional,
            interval,
            last_block.header.base_fee_per_gas,
            last_block.header.state_root,
            previous_total_difficulty,
            self.spec_id,
        );

        Ok(())
    }

    async fn revert_to_block(&mut self, block_number: &U256) -> Result<(), Self::Error> {
        match block_number.cmp(&self.fork_block_number) {
            std::cmp::Ordering::Less => Err(BlockchainError::CannotDeleteRemote),
            std::cmp::Ordering::Equal => {
                self.local_storage =
                    ReservableSparseBlockchainStorage::empty(self.fork_block_number);

                Ok(())
            }
            std::cmp::Ordering::Greater => {
                if self.local_storage.revert_to_block(block_number) {
                    Ok(())
                } else {
                    Err(BlockchainError::UnknownBlockNumber)
                }
            }
        }
    }
}<|MERGE_RESOLUTION|>--- conflicted
+++ resolved
@@ -2,24 +2,14 @@
 use std::{num::NonZeroUsize, path::PathBuf};
 
 use async_trait::async_trait;
-<<<<<<< HEAD
-=======
 use rethnet_eth::block::LargestSafeBlockNumberArgs;
->>>>>>> db287b44
 use rethnet_eth::{
     block::{largest_safe_block_number, safe_block_depth, DetailedBlock},
     remote::{RpcClient, RpcClientError},
     spec::{chain_name, determine_hardfork},
     B256, U256,
 };
-<<<<<<< HEAD
-use revm::{
-    db::BlockHashRef,
-    primitives::{HashMap, SpecId},
-};
-=======
 use revm::{db::BlockHashRef, primitives::SpecId};
->>>>>>> db287b44
 use tokio::runtime;
 
 use super::{
@@ -57,12 +47,8 @@
 #[derive(Debug)]
 pub struct ForkedBlockchain {
     local_storage: ReservableSparseBlockchainStorage,
-<<<<<<< HEAD
-    remote: RemoteBlockchain,
-=======
     // We can force caching here because we only fork from a safe block number.
     remote: RemoteBlockchain<true>,
->>>>>>> db287b44
     runtime: runtime::Handle,
     fork_block_number: U256,
     chain_id: U256,
