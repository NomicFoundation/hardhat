use std::path::PathBuf;
use std::sync::Arc;

use hashbrown::HashMap;
use rethnet_eth::{
    block::DetailedBlock,
    remote::{RpcClient, RpcClientError},
    spec::{chain_name, determine_hardfork},
    B256, U256,
};
use revm::{db::BlockHashRef, primitives::SpecId};
use tokio::runtime::Runtime;

use super::{
    remote::RemoteBlockchain, storage::ContiguousBlockchainStorage, validate_next_block,
    Blockchain, BlockchainError, BlockchainMut,
};

/// An error that occurs upon creation of a [`ForkedBlockchain`].
#[derive(Debug, thiserror::Error)]
pub enum CreationError {
    /// JSON-RPC error
    #[error(transparent)]
    JsonRpcError(#[from] RpcClientError),
    /// The requested block number does not exist
    #[error("Trying to initialize a provider with block {fork_block_number} but the current block is {latest_block_number}")]
    InvalidBlockNumber {
        /// Requested fork block number
        fork_block_number: U256,
        /// Latest block number
        latest_block_number: U256,
    },
    /// The detected hardfork is not supported
    #[error("Cannot fork {chain_name} from block {fork_block_number}. The hardfork must be at least Spurious Dragon, but {hardfork:?} was detected.")]
    InvalidHardfork {
        /// Requested fork block number
        fork_block_number: U256,
        /// Chain name
        chain_name: String,
        /// Detected hardfork
        hardfork: SpecId,
    },
}

/// A blockchain that forked from a remote blockchain.
#[derive(Debug)]
pub struct ForkedBlockchain {
    local_storage: ContiguousBlockchainStorage,
    remote: RemoteBlockchain,
    fork_block_number: U256,
    chain_id: U256,
    _network_id: U256,
    spec_id: SpecId,
}

impl ForkedBlockchain {
    /// Constructs a new instance.
    pub async fn new(
        runtime: Arc<Runtime>,
        spec_id: SpecId,
        remote_url: &str,
        cache_dir: PathBuf,
        fork_block_number: Option<U256>,
    ) -> Result<Self, CreationError> {
        const FALLBACK_MAX_REORG: u64 = 30;

        let rpc_client = RpcClient::new(remote_url, cache_dir);

        let (chain_id, network_id, latest_block_number) = tokio::join!(
            rpc_client.chain_id(),
            rpc_client.network_id(),
            rpc_client.block_number()
        );

        let chain_id = chain_id?;
        let network_id = network_id?;
        let latest_block_number = latest_block_number?;

        let max_reorg =
            largest_possible_reorg(&chain_id).unwrap_or_else(|| U256::from(FALLBACK_MAX_REORG));

        let safe_block_number = latest_block_number.saturating_sub(max_reorg);

        let fork_block_number = if let Some(fork_block_number) = fork_block_number {
            if fork_block_number > latest_block_number {
                return Err(CreationError::InvalidBlockNumber {
                    fork_block_number,
                    latest_block_number,
                });
            }

            if fork_block_number > safe_block_number {
                let num_confirmations = latest_block_number - fork_block_number + U256::from(1);
                let required_confirmations = max_reorg + U256::from(1);
                let missing_confirmations = required_confirmations - num_confirmations;

                log::warn!("You are forking from block {fork_block_number} which has less than {required_confirmations} confirmations, and will affect Hardhat Network's performance. Please use block number {safe_block_number} or wait for the block to get {missing_confirmations} more confirmations.");
            }

            fork_block_number
        } else {
            safe_block_number
        };

        if let Some(hardfork) = determine_hardfork(&chain_id, &fork_block_number) {
            if hardfork < SpecId::SPURIOUS_DRAGON {
                return Err(CreationError::InvalidHardfork {
                    chain_name: chain_name(&chain_id)
                        .expect("Must succeed since we found its hardfork")
                        .to_string(),
                    fork_block_number,
                    hardfork,
                });
            }
        }

        Ok(Self {
            local_storage: ContiguousBlockchainStorage::default(),
            remote: RemoteBlockchain::new(rpc_client, runtime),
            fork_block_number,
            chain_id,
            _network_id: network_id,
            spec_id,
        })
    }
}

impl BlockHashRef for ForkedBlockchain {
    type Error = BlockchainError;

    fn block_hash(&self, number: U256) -> Result<B256, Self::Error> {
        if number <= self.fork_block_number {
            self.remote.block_by_number(&number).map_or_else(
                |e| Err(BlockchainError::JsonRpcError(e)),
                |block| Ok(block.header.hash()),
            )
        } else {
            let local_number = usize::try_from(number - self.fork_block_number)
                .or(Err(BlockchainError::BlockNumberTooLarge))?
                - 1;

            self.local_storage
                .blocks()
<<<<<<< HEAD
                .get(number)
=======
                .get(local_number)
>>>>>>> f49f5b79
                .map(|block| block.header.hash())
                .ok_or(BlockchainError::UnknownBlockNumber)
        }
    }
}

impl Blockchain for ForkedBlockchain {
    type Error = BlockchainError;

    fn block_by_hash(&self, hash: &B256) -> Result<Option<Arc<DetailedBlock>>, Self::Error> {
        if let Some(block) = self.local_storage.block_by_hash(hash) {
            Ok(Some(block.clone()))
        } else {
            self.remote
                .block_by_hash(hash)
                .map_err(BlockchainError::JsonRpcError)
        }
    }

    fn block_by_number(&self, number: &U256) -> Result<Option<Arc<DetailedBlock>>, Self::Error> {
        if *number <= self.fork_block_number {
            self.remote.block_by_number(number).map_or_else(
                |e| Err(BlockchainError::JsonRpcError(e)),
                |block| Ok(Some(block)),
            )
        } else {
            let local_number = usize::try_from(number - self.fork_block_number)
                .or(Err(BlockchainError::BlockNumberTooLarge))?
                - 1;

            Ok(self.local_storage.blocks().get(local_number).cloned())
        }
    }

    fn block_by_transaction_hash(
        &self,
        transaction_hash: &B256,
    ) -> Result<Option<Arc<DetailedBlock>>, Self::Error> {
        if let Some(block) = self
            .local_storage
            .block_by_transaction_hash(transaction_hash)
        {
            Ok(Some(block.clone()))
        } else {
            self.remote
                .block_by_transaction_hash(transaction_hash)
                .map_err(BlockchainError::JsonRpcError)
        }
    }

    fn block_supports_spec(&self, number: &U256, spec_id: SpecId) -> Result<bool, Self::Error> {
        if *number <= self.fork_block_number {
            self.remote.block_by_number(number).map_or_else(
                |e| Err(BlockchainError::JsonRpcError(e)),
                |block| {
                    determine_hardfork(&self.chain_id, &block.header.number).map_or_else(
                        || {
                            Err(BlockchainError::UnsupportedChain {
                                chain_id: self.chain_id,
                            })
                        },
                        |block_spec_id| Ok(spec_id <= block_spec_id),
                    )
                },
            )
        } else {
            Ok(spec_id <= self.spec_id)
        }
    }

    fn chain_id(&self) -> U256 {
        self.chain_id
    }

    fn last_block(&self) -> Result<Arc<DetailedBlock>, Self::Error> {
        if let Some(block) = self.local_storage.blocks().last() {
            Ok(block.clone())
        } else {
            self.remote
                .block_by_number(&self.fork_block_number)
                .map_err(BlockchainError::JsonRpcError)
        }
    }

    fn last_block_number(&self) -> U256 {
        self.fork_block_number + U256::from(self.local_storage.blocks().len())
    }

    fn receipt_by_transaction_hash(
        &self,
        transaction_hash: &B256,
    ) -> Result<Option<Arc<rethnet_eth::receipt::BlockReceipt>>, Self::Error> {
        if let Some(receipt) = self
            .local_storage
            .receipt_by_transaction_hash(transaction_hash)
        {
            Ok(Some(receipt.clone()))
        } else {
            self.remote
                .receipt_by_transaction_hash(transaction_hash)
                .map_err(BlockchainError::JsonRpcError)
        }
    }

    fn total_difficulty_by_hash(&self, hash: &B256) -> Result<Option<U256>, Self::Error> {
        if let Some(difficulty) = self.local_storage.total_difficulty_by_hash(hash).cloned() {
            Ok(Some(difficulty))
        } else {
            self.remote
                .total_difficulty_by_hash(hash)
                .map_err(BlockchainError::JsonRpcError)
        }
    }
}

impl BlockchainMut for ForkedBlockchain {
    type Error = BlockchainError;

    fn insert_block(&mut self, block: DetailedBlock) -> Result<Arc<DetailedBlock>, Self::Error> {
        let last_block = self.last_block()?;

        validate_next_block(self.spec_id, &last_block, &block)?;

        let previous_total_difficulty = self
            .total_difficulty_by_hash(last_block.hash())
            .expect("No error can occur as it is stored locally")
            .expect("Must exist as its block is stored");

        let total_difficulty = previous_total_difficulty + block.header.difficulty;

        // SAFETY: The block number is guaranteed to be unique, so the block hash must be too.
        let block = unsafe {
            self.local_storage
                .insert_block_unchecked(block, total_difficulty)
        };

        Ok(block.clone())
    }

    fn revert_to_block(&mut self, block_number: &U256) -> Result<(), Self::Error> {
        match block_number.cmp(&self.fork_block_number) {
            std::cmp::Ordering::Less => Err(BlockchainError::CannotDeleteRemote),
            std::cmp::Ordering::Equal => {
                self.local_storage = ContiguousBlockchainStorage::default();

                Ok(())
            }
            std::cmp::Ordering::Greater => {
                if self.local_storage.revert_to_block(block_number) {
                    Ok(())
                } else {
                    Err(BlockchainError::UnknownBlockNumber)
                }
            }
        }
    }
}

/// Retrieves the largest possible size of a reorg, i.e. ensures a "safe" block.
///
/// # Source
///
/// These numbers were taken from:
/// <https://github.com/NomicFoundation/hardhat/blob/caa504fe0e53c183578f42d66f4740b8ec147051/packages/hardhat-core/src/internal/hardhat-network/provider/utils/reorgs-protection.ts>
fn largest_possible_reorg(chain_id: &U256) -> Option<U256> {
    let mut network_configs = HashMap::new();
    network_configs.insert(U256::from(1), U256::from(5)); // mainnet
    network_configs.insert(U256::from(3), U256::from(100)); // Ropsten
    network_configs.insert(U256::from(4), U256::from(5)); // Rinkeby
    network_configs.insert(U256::from(5), U256::from(5)); // Goerli
    network_configs.insert(U256::from(42), U256::from(5)); // Kovan
    network_configs.insert(U256::from(100), U256::from(38)); // xDai

    network_configs.get(chain_id).cloned()
}<|MERGE_RESOLUTION|>--- conflicted
+++ resolved
@@ -1,14 +1,16 @@
 use std::path::PathBuf;
 use std::sync::Arc;
 
-use hashbrown::HashMap;
 use rethnet_eth::{
     block::DetailedBlock,
     remote::{RpcClient, RpcClientError},
     spec::{chain_name, determine_hardfork},
     B256, U256,
 };
-use revm::{db::BlockHashRef, primitives::SpecId};
+use revm::{
+    db::BlockHashRef,
+    primitives::{HashMap, SpecId},
+};
 use tokio::runtime::Runtime;
 
 use super::{
@@ -141,11 +143,7 @@
 
             self.local_storage
                 .blocks()
-<<<<<<< HEAD
-                .get(number)
-=======
                 .get(local_number)
->>>>>>> f49f5b79
                 .map(|block| block.header.hash())
                 .ok_or(BlockchainError::UnknownBlockNumber)
         }
