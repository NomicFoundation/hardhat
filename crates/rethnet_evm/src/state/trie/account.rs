--- conflicted
+++ resolved
@@ -176,11 +176,7 @@
 
         changes.iter().for_each(|(address, account)| {
             if account.is_touched() {
-<<<<<<< HEAD
-                if account.is_selfdestructed() {
-=======
                 if account.is_selfdestructed() | account.is_empty() {
->>>>>>> bae73bc0
                     // Removes account only if it exists, so safe to use for empty, touched accounts
                     Self::remove_account_in(address, &mut state_trie, &mut self.storage_trie_dbs);
                 } else {
@@ -204,12 +200,7 @@
                             (storage_trie_db, storage_root)
                         });
 
-<<<<<<< HEAD
-                    let storage_changed = account.is_newly_created() || !account.storage.is_empty();
-                    if storage_changed {
-=======
                     if !account.storage.is_empty() {
->>>>>>> bae73bc0
                         let mut storage_trie = Trie::from(
                             storage_trie_db.clone(),
                             Arc::new(HasherKeccak::new()),
