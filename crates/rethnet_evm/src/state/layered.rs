mod changes;

pub use changes::{LayeredChanges, RethnetLayer};

use std::fmt::Debug;

use hashbrown::HashMap;
use rethnet_eth::{
    account::BasicAccount,
    state::{state_root, storage_root},
    Address, B256, U256,
};
use revm::{
    db::StateRef,
    primitives::{Account, AccountInfo, Bytecode, KECCAK_EMPTY},
    DatabaseCommit,
};

use crate::collections::SharedMap;

use super::{history::StateHistory, AccountModifierFn, StateDebug, StateError};

/// A state consisting of layers.
#[derive(Clone, Debug, Default)]
pub struct LayeredState<Layer> {
    changes: LayeredChanges<Layer>,
    snapshots: SharedMap<B256, LayeredChanges<Layer>, true>,
}

impl<Layer: From<HashMap<Address, AccountInfo>>> LayeredState<Layer> {
    /// Creates a [`LayeredState`] with the provided layer at the bottom.
    #[cfg_attr(feature = "tracing", tracing::instrument)]
    pub fn with_accounts(accounts: HashMap<Address, AccountInfo>) -> Self {
        let layer = accounts.into();

        Self {
            changes: LayeredChanges::with_layer(layer),
            snapshots: SharedMap::default(),
        }
    }
}

impl StateRef for LayeredState<RethnetLayer> {
    type Error = StateError;

    #[cfg_attr(feature = "tracing", tracing::instrument)]
    fn basic(&self, address: Address) -> Result<Option<AccountInfo>, Self::Error> {
        Ok(self
            .changes
            .account(&address)
            .map(|account| account.info.clone()))
    }

    #[cfg_attr(feature = "tracing", tracing::instrument)]
    fn code_by_hash(&self, code_hash: B256) -> Result<Bytecode, Self::Error> {
        self.changes
            .code_by_hash(&code_hash)
            .map(Clone::clone)
            .ok_or(StateError::InvalidCodeHash(code_hash))
    }

    #[cfg_attr(feature = "tracing", tracing::instrument)]
    fn storage(&self, address: Address, index: U256) -> Result<U256, Self::Error> {
        Ok(self
            .changes
            .account(&address)
            .and_then(|account| account.storage.get(&index))
            .cloned()
            .unwrap_or(U256::ZERO))
    }
}

impl DatabaseCommit for LayeredState<RethnetLayer> {
    #[cfg_attr(feature = "tracing", tracing::instrument)]
    fn commit(&mut self, changes: HashMap<Address, Account>) {
        self.changes.apply(&changes);
    }
}

impl StateDebug for LayeredState<RethnetLayer> {
    type Error = StateError;

    #[cfg_attr(feature = "tracing", tracing::instrument)]
    fn account_storage_root(&self, address: &Address) -> Result<Option<B256>, Self::Error> {
        Ok(self
            .changes
            .account(address)
            .map(|account| storage_root(&account.storage)))
    }

    #[cfg_attr(feature = "tracing", tracing::instrument)]
    fn insert_account(
        &mut self,
        address: Address,
        account_info: AccountInfo,
    ) -> Result<(), Self::Error> {
<<<<<<< HEAD
        self.changes.insert_account(&address, &account_info);
=======
        self.changes.insert_account(&address, account_info);
>>>>>>> baaebb25

        Ok(())
    }

    #[cfg_attr(feature = "tracing", tracing::instrument)]
    fn modify_account(
        &mut self,
        address: Address,
        modifier: AccountModifierFn,
    ) -> Result<(), Self::Error> {
        let mut account_info = self.changes.account_or_insert_mut(&address).info.clone();

        // Fill the bytecode
        if account_info.code_hash != KECCAK_EMPTY {
            account_info.code = Some(
                self.changes
                    .code_by_hash(&account_info.code_hash)
                    .cloned()
                    .expect("Code must exist"),
            );
        }

        let old_code_hash = account_info.code_hash;

        modifier(
            &mut account_info.balance,
            &mut account_info.nonce,
            &mut account_info.code,
        );

        let new_code = account_info.code.take();
        let new_code_hash = new_code.as_ref().map_or(KECCAK_EMPTY, |code| code.hash());
        account_info.code_hash = new_code_hash;

        let code_change = old_code_hash != new_code_hash;
        if code_change {
            if let Some(new_code) = new_code {
                self.changes.insert_code(new_code);
            }

            self.changes.remove_code(&old_code_hash);
        }

        self.changes.account_or_insert_mut(&address).info = account_info;

        Ok(())
    }

    #[cfg_attr(feature = "tracing", tracing::instrument)]
    fn remove_account(&mut self, address: Address) -> Result<Option<AccountInfo>, Self::Error> {
        Ok(self.changes.remove_account(&address))
    }

    #[cfg_attr(feature = "tracing", tracing::instrument)]
    fn serialize(&self) -> String {
        self.changes.serialize()
    }

    #[cfg_attr(feature = "tracing", tracing::instrument)]
    fn set_account_storage_slot(
        &mut self,
        address: Address,
        index: U256,
        value: U256,
    ) -> Result<(), Self::Error> {
        self.changes
            .account_or_insert_mut(&address)
            .storage
            .insert(index, value);

        Ok(())
    }

    #[cfg_attr(feature = "tracing", tracing::instrument)]
    fn state_root(&self) -> Result<B256, Self::Error> {
        let mut state = HashMap::new();

        self.changes
            .iter()
            .flat_map(|layer| layer.accounts())
            .for_each(|(address, account)| {
                state
                    .entry(*address)
                    .or_insert(account.as_ref().map(|account| BasicAccount {
                        nonce: account.info.nonce,
                        balance: account.info.balance,
                        storage_root: storage_root(&account.storage),
                        code_hash: account.info.code_hash,
                    }));
            });

        let state = state
            .iter()
            .filter_map(|(address, account)| account.as_ref().map(|account| (address, account)));

        Ok(state_root(state))
    }
}

impl StateHistory for LayeredState<RethnetLayer> {
    type Error = StateError;

    #[cfg_attr(feature = "tracing", tracing::instrument)]
    fn make_snapshot(&mut self) -> B256 {
        let state_root = self.state_root().unwrap();

        self.snapshots.insert_with(state_root, || {
            let mut snapshot = self.changes.clone();
            snapshot.last_layer_mut().set_state_root(state_root);

            snapshot
        });

        state_root
    }

    #[cfg_attr(feature = "tracing", tracing::instrument)]
    fn remove_snapshot(&mut self, state_root: &B256) {
        self.snapshots.remove(state_root)
    }

    #[cfg_attr(feature = "tracing", tracing::instrument)]
    fn set_state_root(&mut self, state_root: &B256) -> Result<(), Self::Error> {
        // Ensure the last layer has a state root
        if !self.changes.last_layer_mut().has_state_root() {
            let state_root = self.state_root()?;
            self.changes.last_layer_mut().set_state_root(state_root);
        }

        if let Some(snapshot) = self.snapshots.get(state_root) {
            self.changes = snapshot.clone();

            self.snapshots.remove(state_root);

            return Ok(());
        }

        let inverted_layer_id = self
            .changes
            .iter()
            .enumerate()
            .find_map(|(layer_id, layer)| {
                if *layer.state_root().unwrap() == *state_root {
                    Some(layer_id)
                } else {
                    None
                }
            });

        if let Some(inverted_layer_id) = inverted_layer_id {
            let layer_id = self.changes.last_layer_id() - inverted_layer_id;
            self.changes.revert_to_layer(layer_id);

            Ok(())
        } else {
            Err(StateError::InvalidStateRoot(*state_root))
        }
    }

    #[cfg_attr(feature = "tracing", tracing::instrument)]
    fn checkpoint(&mut self) -> Result<(), Self::Error> {
        let state_root = self.state_root()?;
        self.changes.last_layer_mut().set_state_root(state_root);

        self.changes.add_layer_default();

        Ok(())
    }

    #[cfg_attr(feature = "tracing", tracing::instrument)]
    fn revert(&mut self) -> Result<(), Self::Error> {
        let last_layer_id = self.changes.last_layer_id();
        if last_layer_id > 0 {
            self.changes.revert_to_layer(last_layer_id - 1);
            Ok(())
        } else {
            Err(StateError::CannotRevert)
        }
    }
}

#[cfg(test)]
mod tests {
    use super::*;

    use rethnet_eth::Bytes;

    #[test]
    fn code_by_hash_success() {
        let mut state = LayeredState::<RethnetLayer>::default();
        let inserted_bytecode = Bytecode::new_raw(Bytes::from("0x11"));
        state
            .insert_account(
                Address::from_low_u64_ne(1234),
<<<<<<< HEAD
                AccountInfo::new(U256::from(0), 0, inserted_bytecode.clone()),
=======
                AccountInfo::new(U256::ZERO, 0, inserted_bytecode.clone()),
>>>>>>> baaebb25
            )
            .unwrap();
        let retrieved_bytecode = state.code_by_hash(inserted_bytecode.hash()).unwrap();
        assert_eq!(retrieved_bytecode, inserted_bytecode);
    }
}<|MERGE_RESOLUTION|>--- conflicted
+++ resolved
@@ -94,11 +94,7 @@
         address: Address,
         account_info: AccountInfo,
     ) -> Result<(), Self::Error> {
-<<<<<<< HEAD
-        self.changes.insert_account(&address, &account_info);
-=======
         self.changes.insert_account(&address, account_info);
->>>>>>> baaebb25
 
         Ok(())
     }
@@ -293,11 +289,7 @@
         state
             .insert_account(
                 Address::from_low_u64_ne(1234),
-<<<<<<< HEAD
-                AccountInfo::new(U256::from(0), 0, inserted_bytecode.clone()),
-=======
                 AccountInfo::new(U256::ZERO, 0, inserted_bytecode.clone()),
->>>>>>> baaebb25
             )
             .unwrap();
         let retrieved_bytecode = state.code_by_hash(inserted_bytecode.hash()).unwrap();
