use std::{collections::BTreeMap, fmt::Debug};

use cita_trie::Hasher;
use hashbrown::HashMap;
use hasher::HasherKeccak;
use rethnet_eth::{account::KECCAK_EMPTY, state::storage_root, Address, B256, U256};
use revm::primitives::{Account, AccountInfo, Bytecode};

use crate::{
    collections::{SharedMap, SharedMapEntry},
    state::account::RethnetAccount,
};

#[derive(Clone, Debug)]
pub struct LayeredChanges<Layer> {
    stack: Vec<Layer>,
}

impl<Layer> LayeredChanges<Layer> {
    /// Creates [`LayeredChanges`] with the provided layer at the bottom.
    pub fn with_layer(layer: Layer) -> Self {
        Self { stack: vec![layer] }
    }

    /// Returns the index of the top layer.
    pub fn last_layer_id(&self) -> usize {
        self.stack.len() - 1
    }

    /// Returns a mutable reference to the top layer.
    pub fn last_layer_mut(&mut self) -> &mut Layer {
        // The `LayeredState` always has at least one layer
        self.stack.last_mut().unwrap()
    }

    /// Returns an iterator over the object's layers.
    pub fn iter(&self) -> impl Iterator<Item = &Layer> {
        self.stack.iter().rev()
    }

    /// Returns a reverse iterator over the object's layers, oldest to newest.
    pub fn rev(&self) -> impl Iterator<Item = &Layer> {
        self.stack.iter()
    }
}

impl<Layer: Debug> LayeredChanges<Layer> {
    /// Adds the provided layer to the top, returning its index and a
    /// mutable reference to the layer.
    #[cfg_attr(feature = "tracing", tracing::instrument)]
    pub fn add_layer(&mut self, layer: Layer) -> (usize, &mut Layer) {
        let layer_id = self.stack.len();
        self.stack.push(layer);
        (layer_id, self.stack.last_mut().unwrap())
    }

    /// Reverts to the layer with specified `layer_id`, removing all
    /// layers above it.
    #[cfg_attr(feature = "tracing", tracing::instrument)]
    pub fn revert_to_layer(&mut self, layer_id: usize) {
        assert!(layer_id < self.stack.len(), "Invalid layer id.");
        self.stack.truncate(layer_id + 1);
    }
}

impl<Layer: Debug + Default> LayeredChanges<Layer> {
    /// Adds a default layer to the top, returning its index and a
    /// mutable reference to the layer.
    #[cfg_attr(feature = "tracing", tracing::instrument)]
    pub fn add_layer_default(&mut self) -> (usize, &mut Layer) {
        self.add_layer(Layer::default())
    }
}

impl<Layer: Default> Default for LayeredChanges<Layer> {
    fn default() -> Self {
        Self {
            stack: vec![Layer::default()],
        }
    }
}

/// A layer with information needed for [`Rethnet`].
#[derive(Clone, Debug)]
pub struct RethnetLayer {
    /// Accounts, where the Option signals deletion.
    accounts: HashMap<Address, Option<RethnetAccount>>,
    /// Code hash -> Address
    contracts: SharedMap<B256, Bytecode, false>,
    /// Cached state root
    state_root: Option<B256>,
}

impl RethnetLayer {
    /// Retrieves an iterator over all accounts.
    pub fn accounts(&self) -> impl Iterator<Item = (&Address, &Option<RethnetAccount>)> {
        self.accounts.iter()
    }

    /// Retrieves the contract storage
    pub fn contracts(&self) -> &SharedMap<B256, Bytecode, false> {
        &self.contracts
    }

    /// Returns whether the layer has a state root.
    pub fn has_state_root(&self) -> bool {
        self.state_root.is_some()
    }

    /// Retrieves the layer's state root.
    pub fn state_root(&self) -> Option<&B256> {
        self.state_root.as_ref()
    }

    /// Sets the layer's state root.
    pub fn set_state_root(&mut self, state_root: B256) {
        self.state_root = Some(state_root);
    }
}

impl Default for RethnetLayer {
    fn default() -> Self {
        let mut contracts = SharedMap::default();
        contracts.insert(KECCAK_EMPTY, Bytecode::new());

        Self {
            accounts: HashMap::default(),
            contracts,
            state_root: None,
        }
    }
}

impl From<HashMap<Address, AccountInfo>> for RethnetLayer {
    fn from(accounts: HashMap<Address, AccountInfo>) -> Self {
        let mut accounts: HashMap<Address, Option<RethnetAccount>> = accounts
            .into_iter()
            .map(|(address, account_info)| (address, Some(account_info.into())))
            .collect();

        let mut contracts = SharedMap::default();

        accounts
            .values_mut()
            .filter_map(|account| {
                account
                    .as_mut()
                    .and_then(|account| account.info.code.take())
            })
            .for_each(|code| {
                if code.hash() != KECCAK_EMPTY {
                    contracts.insert(code.hash(), code);
                }
            });

        contracts.insert(KECCAK_EMPTY, Bytecode::new());

        Self {
            accounts,
            contracts,
            state_root: None,
        }
    }
}

impl LayeredChanges<RethnetLayer> {
    /// Retrieves a reference to the account corresponding to the address, if it exists.
    #[cfg_attr(feature = "tracing", tracing::instrument)]
    pub fn account(&self, address: &Address) -> Option<&RethnetAccount> {
        self.iter()
            .find_map(|layer| layer.accounts.get(address).map(Option::as_ref))
            .flatten()
    }

    /// Retrieves a mutable reference to the account corresponding to the address, if it exists.
    /// Otherwise, inserts a new account.
    #[cfg_attr(feature = "tracing", tracing::instrument)]
    pub fn account_or_insert_mut(&mut self, address: &Address) -> &mut RethnetAccount {
        // WORKAROUND: https://blog.rust-lang.org/2022/08/05/nll-by-default.html
        if self.last_layer_mut().accounts.contains_key(address) {
            let was_deleted = self
                .last_layer_mut()
                .accounts
                .get(address)
                .unwrap()
                .is_none();

            if !was_deleted {
                return self
                    .last_layer_mut()
                    .accounts
                    .get_mut(address)
                    .unwrap()
                    .as_mut()
                    .unwrap();
            }
        }

        let account = self.account(address).cloned().unwrap_or_default();

        self.last_layer_mut()
            .accounts
            .insert_unique_unchecked(*address, Some(account))
            .1
            .as_mut()
            .unwrap()
    }

    /// Applies the provided changes to the state.
    #[cfg_attr(feature = "tracing", tracing::instrument)]
    pub fn apply(&mut self, changes: &HashMap<Address, Account>) {
        changes.iter().for_each(|(address, account)| {
            if account.is_destroyed || account.is_empty() {
                // Removes account only if it exists, so safe to use for empty, touched accounts
                self.remove_account(address);
            } else {
                let old_account = self.account_or_insert_mut(address);

                if account.storage_cleared {
                    old_account.storage.clear();
                }

                account.storage.iter().for_each(|(index, value)| {
                    let value = value.present_value();
                    if value == U256::ZERO {
                        old_account.storage.remove(index);
                    } else {
                        old_account.storage.insert(*index, value);
                    }
                });

                let mut account_info = account.info.clone();

                let old_code_hash = old_account.info.code_hash;
                let code_changed = old_code_hash != account_info.code_hash;

                let new_code = account_info.code.take();
                old_account.info = account_info;

                if code_changed {
                    if let Some(new_code) = new_code {
                        self.insert_code(new_code);
                    }

                    self.remove_code(&old_code_hash);
                }
            }
        });
    }

    /// Retrieves the code corresponding to the specified code hash.
    #[cfg_attr(feature = "tracing", tracing::instrument)]
    pub fn code_by_hash(&self, code_hash: &B256) -> Option<&Bytecode> {
        self.iter().find_map(|layer| layer.contracts.get(code_hash))
    }

    /// Removes the [`AccountInfo`] corresponding to the specified address.
    #[cfg_attr(feature = "tracing", tracing::instrument)]
    pub fn remove_account(&mut self, address: &Address) -> Option<AccountInfo> {
        if let Some(account) = self.account(address) {
            let account_info = account.info.clone();

            if account.info.code_hash != KECCAK_EMPTY {
                debug_assert!(account.info.code.is_none());

                let code_hash = account.info.code_hash;

                self.last_layer_mut().contracts.remove(&code_hash);
            }

            // Insert `None` to signal that the account was deleted
            self.last_layer_mut().accounts.insert(*address, None);

            return Some(account_info);
        }

        None
    }

    /// Serializes the state using ordering of addresses and storage indices.
    #[cfg_attr(feature = "tracing", tracing::instrument)]
    pub fn serialize(&self) -> String {
        let mut state = BTreeMap::new();

        #[derive(serde::Serialize)]
        struct StateAccount {
            /// Balance of the account.
            pub balance: U256,
            /// Code hash of the account.
            pub code_hash: B256,
            /// Nonce of the account.
            pub nonce: u64,
            /// Storage
            pub storage: BTreeMap<B256, U256>,
            /// Storage root of the account.
            pub storage_root: B256,
        }

        self.iter()
            .flat_map(|layer| layer.accounts())
            .for_each(|(address, account)| {
                state.entry(*address).or_insert_with(|| {
                    account.as_ref().map(|account| {
                        let storage_root = storage_root(&account.storage);

                        // Sort entries
                        let storage: BTreeMap<B256, U256> = account
                            .storage
                            .iter()
                            .map(|(index, value)| {
                                let hashed_index =
                                    HasherKeccak::new().digest(&index.to_be_bytes::<32>());

                                (B256::from_slice(&hashed_index), *value)
                            })
                            .collect();

                        StateAccount {
                            balance: account.info.balance,
                            nonce: account.info.nonce,
                            code_hash: account.info.code_hash,
                            storage_root,
                            storage,
                        }
                    })
                });
            });

        // Remove deleted entries
        let state: BTreeMap<_, _> = state
            .into_iter()
            .filter_map(|(address, account)| account.map(|account| (address, account)))
            .collect();

        serde_json::to_string_pretty(&state).unwrap()
    }

    /// Inserts the provided bytecode using its hash, potentially overwriting an existing value.
    pub fn insert_code(&mut self, code: Bytecode) {
        self.last_layer_mut().contracts.insert(code.hash(), code);
    }

    /// Removes the code corresponding to the provided hash, if it exists.
    pub fn remove_code(&mut self, code_hash: &B256) {
        self.last_layer_mut().contracts.remove(code_hash);
    }

<<<<<<< HEAD
    pub fn insert_account(&mut self, address: &Address, account_info: &AccountInfo) {
        self.account_or_insert_mut(address).info = account_info.clone();
        if let Some(code) = account_info.code.clone() {
            self.insert_code(code);
        }
=======
    pub fn insert_account(&mut self, address: &Address, mut account_info: AccountInfo) {
        if let Some(code) = account_info.code.take() {
            self.insert_code(code);
        }

        self.account_or_insert_mut(address).info = account_info;
>>>>>>> baaebb25
    }
}

impl From<&LayeredChanges<RethnetLayer>> for SharedMap<B256, Bytecode, true> {
    fn from(changes: &LayeredChanges<RethnetLayer>) -> Self {
        let mut storage = Self::default();

        changes.iter().for_each(|layer| {
            layer.contracts().iter().for_each(|(code_hash, entry)| {
                if entry.occurences() > 0 {
                    storage.as_inner_mut().insert(
                        *code_hash,
                        SharedMapEntry::with_occurences(entry.value().clone(), entry.occurences()),
                    );
                } else {
                    storage.as_inner_mut().remove(code_hash);
                }
            })
        });

        storage.insert(KECCAK_EMPTY, Bytecode::new());

        storage
    }
}<|MERGE_RESOLUTION|>--- conflicted
+++ resolved
@@ -345,20 +345,12 @@
         self.last_layer_mut().contracts.remove(code_hash);
     }
 
-<<<<<<< HEAD
-    pub fn insert_account(&mut self, address: &Address, account_info: &AccountInfo) {
-        self.account_or_insert_mut(address).info = account_info.clone();
-        if let Some(code) = account_info.code.clone() {
-            self.insert_code(code);
-        }
-=======
     pub fn insert_account(&mut self, address: &Address, mut account_info: AccountInfo) {
         if let Some(code) = account_info.code.take() {
             self.insert_code(code);
         }
 
         self.account_or_insert_mut(address).info = account_info;
->>>>>>> baaebb25
     }
 }
 
