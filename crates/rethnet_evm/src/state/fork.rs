--- conflicted
+++ resolved
@@ -3,12 +3,8 @@
 
 use parking_lot::{Mutex, RwLock, RwLockUpgradableReadGuard};
 use rethnet_eth::{
-<<<<<<< HEAD
     remote::{BlockSpec, RpcClient, RpcClientError},
-=======
-    remote::{BlockSpec, RpcClient},
     trie::KECCAK_NULL_RLP,
->>>>>>> c33f6bea
     Address, B256, U256,
 };
 use revm::{
