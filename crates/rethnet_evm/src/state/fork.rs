--- conflicted
+++ resolved
@@ -360,11 +360,7 @@
         ///
         /// # Panics
         ///
-<<<<<<< HEAD
-        /// If the function is called without a tokio::Runtime existing.
-=======
         /// If the function is called without a `tokio::Runtime` existing.
->>>>>>> db287b44
         async fn new() -> Self {
             let hash_generator = Arc::new(Mutex::new(RandomHashGenerator::with_seed("seed")));
 
