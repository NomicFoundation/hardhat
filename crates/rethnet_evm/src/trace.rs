--- conflicted
+++ resolved
@@ -52,36 +52,6 @@
 /// A single EVM step.
 #[derive(Debug)]
 pub struct Step {
-<<<<<<< HEAD
-    /// The executed op code
-    pub op: u8,
-    /// The amount of gas that was used by the step
-    pub gas_cost: u64,
-    /// The amount of gas that was refunded by the step
-    pub gas_refunded: i64,
-    /// The exit code of the step
-    pub exit_code: InstructionResult,
-}
-
-impl Trace {
-    /// Adds a VM step to the trace.
-    pub fn add_step(&mut self, op: u8, gas: &Gas, exit_code: InstructionResult) {
-        let step = if let Some(old_gas) = self.gas.replace(*gas) {
-            Step {
-                op,
-                gas_cost: gas.spend() - old_gas.spend(),
-                gas_refunded: gas.refunded() - old_gas.refunded(),
-                exit_code,
-            }
-        } else {
-            Step {
-                op,
-                gas_cost: gas.spend(),
-                gas_refunded: gas.refunded(),
-                exit_code,
-            }
-        };
-=======
     /// The program counter
     pub pc: u64,
     /// The call depth
@@ -103,7 +73,6 @@
     pub fn add_before(&mut self, message: BeforeMessage) {
         self.messages.push(TraceMessage::Before(message));
     }
->>>>>>> 472f8e8d
 
     /// Adds a result message
     pub fn add_after(&mut self, result: ExecutionResult) {
