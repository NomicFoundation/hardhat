[lib]
bench = false

[package]
name = "rethnet_evm"
version = "0.1.0-dev"
edition = "2021"

[dependencies]
async-rwlock = { version = "1.3.0", default-features = false }
async-trait = { version = "0.1.73", default-features = false }
auto_impl = { version = "1.0.1", default-features = false }
cita_trie = { git = "https://github.com/Wodann/cita-trie", rev = "60efef5", version = "4.0.0", default-features = false }
dyn-clone = { version = "1.0.13", default-features = false }
futures = { version = "0.3.28", features = ["alloc", "async-await", "executor", "std"] }
hasher = { git = "https://github.com/Wodann/hasher", rev = "89d3fc9", version = "0.1.4", default-features = false, features = ["hash-keccak"] }
indexmap = { version = "2.0.0", default-features = false, features = ["std"] }
itertools = { version = "0.11.0", default-features = false, features = ["use_alloc", "use_std"] }
log = { version = "0.4.17", default-features = false }
once_cell = { version = "1.18.0", default-features = false, features = ["alloc", "race", "std"] }
parking_lot = { version = "0.12.1", default-features = false }
rethnet_defaults = { version = "0.1.0-dev", path = "../rethnet_defaults" }
rethnet_eth = { version = "0.1.0-dev", path = "../rethnet_eth", features = ["serde"] }
<<<<<<< HEAD
revm = { git = "https://github.com/Wodann/revm", rev = "20df365", version = "3.3", default-features = false, features = ["dev", "serde", "std"] }
=======
revm = { git = "https://github.com/Wodann/revm", rev = "93d8ebe", version = "3.3", default-features = false, features = ["dev", "secp256k1", "serde", "std"] }
>>>>>>> 7b8843d9
# revm = { path = "../../../revm/crates/revm", version = "3.3", default-features = false, features = ["dev", "serde", "std"] }
rlp = { version = "0.5.2", default-features = false }
serde = { version = "1.0.158", default-features = false, features = ["std"] }
serde_json = { version = "1.0.94", default-features = false, features = ["std"] }
thiserror = { version = "1.0.38", default-features = false }
tokio = { version = "1.21.2", default-features = false, features = ["macros", "rt-multi-thread", "sync"] }
tracing = { version = "0.1.37", features = ["attributes", "std"], optional = true }

[dev-dependencies]
criterion = { version = "0.4.0", default-features = false, features = ["cargo_bench_support", "html_reports", "plotters"] }
lazy_static = "1.4.0"
rethnet_test_utils = { version = "0.1.0-dev", path = "../rethnet_test_utils" }
serial_test = "2.0.0"
tempfile = "3.7.1"

[features]
bench-once = []           # limits the benchmark variants to one
test-remote = []
tracing = ["dep:tracing"]

[[bench]]
name = "database_commit"
path = "benches/state/database_commit.rs"
harness = false

[[bench]]
name = "state_clone"
path = "benches/state/state_clone.rs"
harness = false

[[bench]]
name = "state_debug"
path = "benches/state/state_debug.rs"
harness = false

[[bench]]
name = "state_ref"
path = "benches/state/state_ref.rs"
harness = false<|MERGE_RESOLUTION|>--- conflicted
+++ resolved
@@ -21,11 +21,7 @@
 parking_lot = { version = "0.12.1", default-features = false }
 rethnet_defaults = { version = "0.1.0-dev", path = "../rethnet_defaults" }
 rethnet_eth = { version = "0.1.0-dev", path = "../rethnet_eth", features = ["serde"] }
-<<<<<<< HEAD
-revm = { git = "https://github.com/Wodann/revm", rev = "20df365", version = "3.3", default-features = false, features = ["dev", "serde", "std"] }
-=======
-revm = { git = "https://github.com/Wodann/revm", rev = "93d8ebe", version = "3.3", default-features = false, features = ["dev", "secp256k1", "serde", "std"] }
->>>>>>> 7b8843d9
+revm = { git = "https://github.com/Wodann/revm", rev = "93d8ebe", version = "3.3", default-features = false, features = ["dev", "serde", "std"] }
 # revm = { path = "../../../revm/crates/revm", version = "3.3", default-features = false, features = ["dev", "serde", "std"] }
 rlp = { version = "0.5.2", default-features = false }
 serde = { version = "1.0.158", default-features = false, features = ["std"] }
