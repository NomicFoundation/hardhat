use std::str::FromStr;

use edr_eth::{
    block::PartialHeader,
    transaction::{EIP155TransactionRequest, SignedTransaction, TransactionKind},
    trie::KECCAK_NULL_RLP,
    Address, Bytes, B256, U256,
};
use edr_evm::{
    blockchain::{BlockchainError, LocalBlockchain, SyncBlockchain},
    state::{StateDiff, StateError},
    LocalBlock, SpecId,
};
use lazy_static::lazy_static;
use serial_test::serial;
use tempfile::TempDir;

lazy_static! {
    // Use same cache dir for all tests
    static ref CACHE_DIR: TempDir = TempDir::new().unwrap();
}

#[cfg(feature = "test-remote")]
async fn create_forked_dummy_blockchain() -> Box<dyn SyncBlockchain<BlockchainError, StateError>> {
    use std::sync::Arc;

    use edr_eth::remote::RpcClient;
    use edr_evm::{blockchain::ForkedBlockchain, HashMap, RandomHashGenerator};
    use edr_test_utils::env::get_alchemy_url;
    use parking_lot::Mutex;

    let cache_dir = CACHE_DIR.path().into();
    let rpc_client = RpcClient::new(&get_alchemy_url(), cache_dir);

    Box::new(
        ForkedBlockchain::new(
            tokio::runtime::Handle::current().clone(),
            SpecId::LATEST,
            rpc_client,
            None,
            Arc::new(Mutex::new(RandomHashGenerator::with_seed("seed"))),
            HashMap::new(),
            HashMap::new(),
        )
        .await
        .expect("Failed to construct forked blockchain"),
    )
}

// The cache directory is only used when the `test-remote` feature is enabled
#[allow(unused_variables)]
async fn create_dummy_blockchains() -> Vec<Box<dyn SyncBlockchain<BlockchainError, StateError>>> {
    const DEFAULT_GAS_LIMIT: u64 = 0xffffffffffffff;
    const DEFAULT_INITIAL_BASE_FEE: u64 = 1000000000;

    let local_blockchain = LocalBlockchain::new(
        StateDiff::default(),
        1,
        SpecId::LATEST,
        DEFAULT_GAS_LIMIT,
        None,
        Some(B256::zero()),
        Some(U256::from(DEFAULT_INITIAL_BASE_FEE)),
    )
    .expect("Should construct without issues");

<<<<<<< HEAD
    #[cfg(feature = "test-remote")]
    let forked_blockchain = {
        use std::sync::Arc;

        use edr_eth::remote::RpcClient;
        use edr_evm::{blockchain::ForkedBlockchain, HashMap, RandomHashGenerator};
        use edr_test_utils::env::get_alchemy_url;
        use parking_lot::Mutex;

        let cache_dir = CACHE_DIR.path().into();
        let rpc_client = RpcClient::new(&get_alchemy_url(), cache_dir);

        ForkedBlockchain::new(
            tokio::runtime::Handle::current().clone(),
            SpecId::LATEST,
            rpc_client,
            None,
            Arc::new(Mutex::new(RandomHashGenerator::with_seed("seed"))),
            HashMap::new(),
        )
        .await
        .expect("Failed to construct forked blockchain")
    };

=======
>>>>>>> 6045373c
    vec![
        Box::new(local_blockchain),
        #[cfg(feature = "test-remote")]
        create_forked_dummy_blockchain().await,
    ]
}

async fn create_dummy_block(
    blockchain: &dyn SyncBlockchain<BlockchainError, StateError>,
) -> LocalBlock {
    let block_number = blockchain.last_block_number().await + 1;

    create_dummy_block_with_number(blockchain, block_number).await
}

async fn create_dummy_block_with_number(
    blockchain: &dyn SyncBlockchain<BlockchainError, StateError>,
    number: u64,
) -> LocalBlock {
    let parent_hash = *blockchain
        .last_block()
        .await
        .expect("Failed to retrieve last block")
        .hash();

    create_dummy_block_with_hash(number, parent_hash)
}

async fn create_dummy_block_with_difficulty(
    blockchain: &dyn SyncBlockchain<BlockchainError, StateError>,
    number: u64,
    difficulty: u64,
) -> LocalBlock {
    let parent_hash = *blockchain
        .last_block()
        .await
        .expect("Failed to retrieve last block")
        .hash();

    create_dummy_block_with_header(PartialHeader {
        number,
        parent_hash,
        difficulty: U256::from(difficulty),
        withdrawals_root: Some(KECCAK_NULL_RLP),
        ..PartialHeader::default()
    })
}

fn create_dummy_block_with_hash(number: u64, parent_hash: B256) -> LocalBlock {
    create_dummy_block_with_header(PartialHeader {
        parent_hash,
        number,
        withdrawals_root: Some(KECCAK_NULL_RLP),
        ..PartialHeader::default()
    })
}

fn create_dummy_block_with_header(partial_header: PartialHeader) -> LocalBlock {
    LocalBlock::empty(partial_header)
}

fn create_dummy_transaction() -> SignedTransaction {
    const DUMMY_INPUT: &[u8] = b"124";

    // TODO: Consolidate DEFAULT_SECRET_KEYS in a centralised place
    // these were taken from the standard output of a run of `hardhat node`
    const DUMMY_SECRET_KEY: &str =
        "e331b6d69882b4cb4ea581d88e0b604039a3de5967688d3dcffdd2270c0fd109";

    let to = Address::from_str("0xc014ba5ec014ba5ec014ba5ec014ba5ec014ba5e")
        .expect("default value should be known to succeed");

    let transaction = EIP155TransactionRequest {
        nonce: 0,
        gas_price: U256::ZERO,
        gas_limit: 0,
        kind: TransactionKind::Call(to),
        value: U256::from(0),
        input: Bytes::from(DUMMY_INPUT),
        chain_id: 1,
    };

    let secret_key = edr_eth::signature::secret_key_from_str(DUMMY_SECRET_KEY)
        .expect("Failed to parse secret key");

    SignedTransaction::PostEip155Legacy(transaction.sign(&secret_key).expect("signs transaction"))
}

#[tokio::test]
#[serial]
async fn get_last_block() {
    let blockchains = create_dummy_blockchains().await;

    for mut blockchain in blockchains {
        let next_block = create_dummy_block(blockchain.as_ref()).await;
        let expected = blockchain
            .insert_block(next_block, StateDiff::default())
            .await
            .expect("Failed to insert block");

        assert_eq!(
            blockchain.last_block().await.unwrap().hash(),
            expected.hash()
        );
    }
}

#[tokio::test]
#[serial]
async fn get_block_by_hash_some() {
    let blockchains = create_dummy_blockchains().await;

    for mut blockchain in blockchains {
        let next_block = create_dummy_block(blockchain.as_ref()).await;
        let expected = blockchain
            .insert_block(next_block, StateDiff::default())
            .await
            .expect("Failed to insert block");

        assert_eq!(
            blockchain
                .block_by_hash(expected.hash())
                .await
                .unwrap()
                .unwrap()
                .hash(),
            expected.hash()
        );
    }
}

#[tokio::test]
#[serial]
async fn get_block_by_hash_none() {
    let blockchains = create_dummy_blockchains().await;

    for blockchain in blockchains {
        assert!(blockchain
            .block_by_hash(&B256::zero())
            .await
            .unwrap()
            .is_none());
    }
}

#[tokio::test]
#[serial]
async fn get_block_by_number_some() {
    let blockchains = create_dummy_blockchains().await;

    for mut blockchain in blockchains {
        let next_block = create_dummy_block(blockchain.as_ref()).await;
        let expected = blockchain
            .insert_block(next_block, StateDiff::default())
            .await
            .expect("Failed to insert block");

        assert_eq!(
            blockchain
                .block_by_number(expected.header().number)
                .await
                .unwrap()
                .unwrap()
                .hash(),
            expected.hash(),
        );
    }
}

#[tokio::test]
#[serial]
async fn get_block_by_number_none() {
    let blockchains = create_dummy_blockchains().await;

    for blockchain in blockchains {
        let next_block_number = blockchain.last_block_number().await + 1;
        assert!(blockchain
            .block_by_number(next_block_number)
            .await
            .unwrap()
            .is_none());
    }
}

#[tokio::test]
#[serial]
async fn insert_block_multiple() {
    let blockchains = create_dummy_blockchains().await;

    for mut blockchain in blockchains {
        let one = create_dummy_block(blockchain.as_ref()).await;
        let one = blockchain
            .insert_block(one, StateDiff::default())
            .await
            .unwrap();

        let two = create_dummy_block(blockchain.as_ref()).await;
        let two = blockchain
            .insert_block(two, StateDiff::default())
            .await
            .unwrap();

        assert_eq!(
            blockchain
                .block_by_number(one.header().number)
                .await
                .unwrap()
                .unwrap()
                .hash(),
            one.hash()
        );
        assert_eq!(
            blockchain
                .block_by_number(two.header().number)
                .await
                .unwrap()
                .unwrap()
                .hash(),
            two.hash()
        );
    }
}

#[tokio::test]
#[serial]
async fn insert_block_invalid_block_number() {
    let blockchains = create_dummy_blockchains().await;

    for mut blockchain in blockchains {
        let next_block_number = blockchain.last_block_number().await + 1;
        let invalid_block_number = next_block_number + 1;

        let invalid_block =
            create_dummy_block_with_number(blockchain.as_ref(), invalid_block_number).await;
        let error = blockchain
            .insert_block(invalid_block, StateDiff::default())
            .await
            .expect_err("Should fail to insert block");

        if let BlockchainError::InvalidBlockNumber { actual, expected } = error {
            assert_eq!(actual, invalid_block_number);
            assert_eq!(expected, next_block_number);
        } else {
            panic!("Unexpected error: {error:?}");
        }
    }
}

#[tokio::test]
#[serial]
async fn insert_block_invalid_parent_hash() {
    let blockchains = create_dummy_blockchains().await;

    for mut blockchain in blockchains {
        const INVALID_BLOCK_HASH: B256 = B256::zero();
        let next_block_number = blockchain.last_block_number().await + 1;

        let one = create_dummy_block_with_hash(next_block_number, INVALID_BLOCK_HASH);
        let error = blockchain
            .insert_block(one, StateDiff::default())
            .await
            .expect_err("Should fail to insert block");

        if let BlockchainError::InvalidParentHash { actual, expected } = error {
            assert_eq!(actual, INVALID_BLOCK_HASH);
            assert_eq!(expected, *blockchain.last_block().await.unwrap().hash());
        } else {
            panic!("Unexpected error: {error:?}");
        }
    }
}

#[tokio::test]
#[serial]
async fn revert_to_block() {
    let blockchains = create_dummy_blockchains().await;

    for mut blockchain in blockchains {
        let last_block = blockchain.last_block().await.unwrap();

        let one = create_dummy_block(blockchain.as_ref()).await;
        let one = blockchain
            .insert_block(one, StateDiff::default())
            .await
            .unwrap();

        let two = create_dummy_block(blockchain.as_ref()).await;
        let two = blockchain
            .insert_block(two, StateDiff::default())
            .await
            .unwrap();

        blockchain
            .revert_to_block(last_block.header().number)
            .await
            .unwrap();

        // Last block still exists
        assert_eq!(
            blockchain.last_block().await.unwrap().hash(),
            last_block.hash()
        );

        assert_eq!(
            blockchain
                .block_by_hash(last_block.hash())
                .await
                .unwrap()
                .unwrap()
                .hash(),
            last_block.hash()
        );

        // Blocks 1 and 2 are gone
        assert!(blockchain
            .block_by_number(one.header().number)
            .await
            .unwrap()
            .is_none());

        assert!(blockchain
            .block_by_number(two.header().number)
            .await
            .unwrap()
            .is_none());

        assert!(blockchain
            .block_by_hash(one.hash())
            .await
            .unwrap()
            .is_none());
        assert!(blockchain
            .block_by_hash(two.hash())
            .await
            .unwrap()
            .is_none());
    }
}

#[tokio::test]
#[serial]
async fn revert_to_block_invalid_number() {
    let blockchains = create_dummy_blockchains().await;

    for mut blockchain in blockchains {
        let next_block_number = blockchain.last_block_number().await + 1;
        let error = blockchain
            .revert_to_block(next_block_number)
            .await
            .expect_err("Should fail to insert block");

        if let BlockchainError::UnknownBlockNumber = error {
        } else {
            panic!("Unexpected error: {error:?}");
        }
    }
}

#[tokio::test]
#[serial]
async fn block_total_difficulty_by_hash() {
    let blockchains: Vec<Box<dyn SyncBlockchain<BlockchainError, StateError>>> =
        create_dummy_blockchains().await;

    for mut blockchain in blockchains {
        let last_block = blockchain.last_block().await.unwrap();
        let last_block_header = last_block.header();

        let one = create_dummy_block_with_difficulty(
            blockchain.as_ref(),
            last_block_header.number + 1,
            1000,
        )
        .await;
        let one = blockchain
            .insert_block(one, StateDiff::default())
            .await
            .unwrap();

        let two = create_dummy_block_with_difficulty(
            blockchain.as_ref(),
            last_block_header.number + 2,
            2000,
        )
        .await;
        let two = blockchain
            .insert_block(two, StateDiff::default())
            .await
            .unwrap();

        let last_block_difficulty = blockchain
            .total_difficulty_by_hash(last_block.hash())
            .await
            .unwrap()
            .expect("total difficulty must exist");

        assert_eq!(
            blockchain
                .total_difficulty_by_hash(one.hash())
                .await
                .unwrap(),
            Some(last_block_difficulty + one.header().difficulty)
        );

        assert_eq!(
            blockchain
                .total_difficulty_by_hash(two.hash())
                .await
                .unwrap(),
            Some(last_block_difficulty + one.header().difficulty + two.header().difficulty)
        );

        blockchain
            .revert_to_block(one.header().number)
            .await
            .unwrap();

        // Block 1 has a total difficulty
        assert_eq!(
            blockchain
                .total_difficulty_by_hash(one.hash())
                .await
                .unwrap(),
            Some(last_block_difficulty + one.header().difficulty)
        );

        // Block 2 no longer stores a total difficulty
        assert!(blockchain
            .total_difficulty_by_hash(two.hash())
            .await
            .unwrap()
            .is_none());
    }
}

#[tokio::test]
#[serial]
async fn block_total_difficulty_by_hash_invalid_hash() {
    let blockchains = create_dummy_blockchains().await;

    for blockchain in blockchains {
        let difficulty = blockchain
            .total_difficulty_by_hash(&B256::zero())
            .await
            .unwrap();

        assert!(difficulty.is_none());
    }
}

#[tokio::test]
#[serial]
async fn transaction_by_hash() {
    let blockchains = create_dummy_blockchains().await;

    for blockchain in blockchains {
        let transaction = create_dummy_transaction();

        let block = blockchain
            .block_by_transaction_hash(transaction.hash())
            .await
            .unwrap();

        assert!(block.is_none());
    }
}

#[cfg(feature = "test-remote")]
#[tokio::test]
#[serial]
async fn state_at_block_number_historic() {
    let blockchain = create_forked_dummy_blockchain().await;

    let genesis_block = blockchain
        .block_by_number(0)
        .await
        .expect("Failed to retrieve block")
        .expect("Block should exist");

    let state = blockchain.state_at_block_number(0).await.unwrap();
    assert_eq!(
        state.state_root().expect("State root should be returned"),
        genesis_block.header().state_root
    );
}<|MERGE_RESOLUTION|>--- conflicted
+++ resolved
@@ -40,7 +40,6 @@
             None,
             Arc::new(Mutex::new(RandomHashGenerator::with_seed("seed"))),
             HashMap::new(),
-            HashMap::new(),
         )
         .await
         .expect("Failed to construct forked blockchain"),
@@ -64,33 +63,6 @@
     )
     .expect("Should construct without issues");
 
-<<<<<<< HEAD
-    #[cfg(feature = "test-remote")]
-    let forked_blockchain = {
-        use std::sync::Arc;
-
-        use edr_eth::remote::RpcClient;
-        use edr_evm::{blockchain::ForkedBlockchain, HashMap, RandomHashGenerator};
-        use edr_test_utils::env::get_alchemy_url;
-        use parking_lot::Mutex;
-
-        let cache_dir = CACHE_DIR.path().into();
-        let rpc_client = RpcClient::new(&get_alchemy_url(), cache_dir);
-
-        ForkedBlockchain::new(
-            tokio::runtime::Handle::current().clone(),
-            SpecId::LATEST,
-            rpc_client,
-            None,
-            Arc::new(Mutex::new(RandomHashGenerator::with_seed("seed"))),
-            HashMap::new(),
-        )
-        .await
-        .expect("Failed to construct forked blockchain")
-    };
-
-=======
->>>>>>> 6045373c
     vec![
         Box::new(local_blockchain),
         #[cfg(feature = "test-remote")]
@@ -562,7 +534,10 @@
 #[tokio::test]
 #[serial]
 async fn state_at_block_number_historic() {
+    use edr_evm::state::IrregularState;
+
     let blockchain = create_forked_dummy_blockchain().await;
+    let irregular_state = IrregularState::default();
 
     let genesis_block = blockchain
         .block_by_number(0)
@@ -570,7 +545,10 @@
         .expect("Failed to retrieve block")
         .expect("Block should exist");
 
-    let state = blockchain.state_at_block_number(0).await.unwrap();
+    let state = blockchain
+        .state_at_block_number(0, irregular_state.state_overrides())
+        .await
+        .unwrap();
     assert_eq!(
         state.state_root().expect("State root should be returned"),
         genesis_block.header().state_root
