--- conflicted
+++ resolved
@@ -138,13 +138,9 @@
     /// The specified override of a nonce may be ignored to maintain validity.
     async fn state_at_block_number(
         &self,
-<<<<<<< HEAD
-        block_number: &U256,
+        block_number: u64,
         // Block number -> state overrides
-        state_overrides: &HashMap<U256, StateOverride>,
-=======
-        block_number: u64,
->>>>>>> 480c32a2
+        state_overrides: &HashMap<u64, StateOverride>,
     ) -> Result<Box<dyn SyncState<Self::StateError>>, Self::BlockchainError>;
 
     /// Retrieves the total difficulty at the block with the provided hash.
@@ -205,12 +201,8 @@
 fn compute_state_at_block<BlockT: Block + Clone>(
     state: &mut dyn DatabaseCommit,
     local_storage: &ReservableSparseBlockchainStorage<BlockT>,
-<<<<<<< HEAD
-    block_number: &U256,
-    state_overrides: &HashMap<U256, StateOverride>,
-=======
     block_number: u64,
->>>>>>> 480c32a2
+    state_overrides: &HashMap<u64, StateOverride>,
 ) {
     // If we're dealing with a local block, apply their state diffs
     let state_diffs = local_storage
@@ -218,21 +210,21 @@
         .unwrap_or_default();
 
     // state diffs are already sorted by block number
-    let mut overriden_state_diffs: Vec<(&U256, StateDiff)> = state_diffs
+    let mut overriden_state_diffs: Vec<(u64, StateDiff)> = state_diffs
         .iter()
-        .map(|(block_number, state_diff)| (block_number, state_diff.clone()))
+        .map(|(block_number, state_diff)| (*block_number, state_diff.clone()))
         .collect();
 
     // Override states (in sorted order)
     for (block_number, overrides) in state_overrides {
         let index = overriden_state_diffs
-            .binary_search_by_key(&block_number, |(block_number, _)| *block_number);
+            .binary_search_by_key(block_number, |(block_number, _)| *block_number);
         match index {
             Ok(index) => overriden_state_diffs[index]
                 .1
                 .apply_diff(overrides.diff.clone().into()),
             Err(index) => {
-                overriden_state_diffs.insert(index, (block_number, overrides.diff.clone()));
+                overriden_state_diffs.insert(index, (*block_number, overrides.diff.clone()));
             }
         }
     }
