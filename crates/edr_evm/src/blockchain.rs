mod forked;
mod local;
mod remote;
/// Storage data structures for a blockchain
pub mod storage;

use std::{collections::BTreeMap, fmt::Debug, ops::Bound::Included, sync::Arc};

use edr_eth::{
    receipt::BlockReceipt, remote::RpcClientError, spec::HardforkActivations, B256, U256,
};
use revm::{db::BlockHashRef, primitives::SpecId, DatabaseCommit};

use self::storage::ReservableSparseBlockchainStorage;
pub use self::{
    forked::{CreationError as ForkedCreationError, ForkedBlockchain},
    local::{CreationError as LocalCreationError, LocalBlockchain},
};
use crate::{
    state::{StateDiff, StateOverride, SyncState},
    Block, LocalBlock, SyncBlock,
};

/// Combinatorial error for the blockchain API.
#[derive(Debug, thiserror::Error)]
pub enum BlockchainError {
    /// Block number exceeds storage capacity (usize::MAX)
    #[error("Block number exceeds storage capacity.")]
    BlockNumberTooLarge,
    /// Remote blocks cannot be deleted
    #[error("Cannot delete remote block.")]
    CannotDeleteRemote,
    /// Invalid block number
    #[error("Invalid block number: {actual}. Expected: {expected}.")]
    InvalidBlockNumber {
        /// Provided block number
        actual: u64,
        /// Expected block number
        expected: u64,
    },
    /// Invalid parent hash
    #[error("Invalid parent hash: {actual}. Expected: {expected}.")]
    InvalidParentHash {
        /// Provided parent hash
        actual: B256,
        /// Expected parent hash
        expected: B256,
    },
    /// JSON-RPC error
    #[error(transparent)]
    JsonRpcError(#[from] RpcClientError),
    /// Missing hardfork activation history
    #[error("No known hardfork for execution on historical block {block_number} (relative to fork block number {fork_block_number}). The node was not configured with a hardfork activation history.")]
    MissingHardforkActivations {
        /// Block number
        block_number: u64,
        /// Fork block number
        fork_block_number: u64,
    },
    /// Missing withdrawals for post-Shanghai blockchain
    #[error("Missing withdrawals for post-Shanghai blockchain")]
    MissingWithdrawals,
    /// Block number does not exist in blockchain
    #[error("Unknown block number")]
    UnknownBlockNumber,
    /// No hardfork found for block
    #[error("Could not find a hardfork to run for block {block_number}, after having looked for one in the hardfork activation history, which was: {hardfork_activations:?}.")]
    UnknownBlockSpec {
        /// Block number
        block_number: u64,
        /// Hardfork activation history
        hardfork_activations: HardforkActivations,
    },
}

/// Trait for implementations of an Ethereum blockchain.
pub trait Blockchain {
    /// The blockchain's error type
    type BlockchainError;

    /// The state's error type
    type StateError;

    /// Retrieves the block with the provided hash, if it exists.
    #[allow(clippy::type_complexity)]
    fn block_by_hash(
        &self,
        hash: &B256,
    ) -> Result<Option<Arc<dyn SyncBlock<Error = Self::BlockchainError>>>, Self::BlockchainError>;

    /// Retrieves the block with the provided number, if it exists.
    #[allow(clippy::type_complexity)]
    fn block_by_number(
        &self,
        number: u64,
    ) -> Result<Option<Arc<dyn SyncBlock<Error = Self::BlockchainError>>>, Self::BlockchainError>;

    /// Retrieves the block that contains a transaction with the provided hash,
    /// if it exists.
    #[allow(clippy::type_complexity)]
    fn block_by_transaction_hash(
        &self,
        transaction_hash: &B256,
    ) -> Result<Option<Arc<dyn SyncBlock<Error = Self::BlockchainError>>>, Self::BlockchainError>;

    /// Retrieves the instances chain ID.
    fn chain_id(&self) -> u64;

    /// Retrieves the last block in the blockchain.
    fn last_block(
        &self,
    ) -> Result<Arc<dyn SyncBlock<Error = Self::BlockchainError>>, Self::BlockchainError>;

    /// Retrieves the last block number in the blockchain.
    fn last_block_number(&self) -> u64;

    /// Retrieves the network ID of the blockchain.
    fn network_id(&self) -> u64;

    /// Retrieves the receipt of the transaction with the provided hash, if it
    /// exists.
    fn receipt_by_transaction_hash(
        &self,
        transaction_hash: &B256,
    ) -> Result<Option<Arc<BlockReceipt>>, Self::BlockchainError>;

    /// Retrieves the hardfork specification of the block at the provided
    /// number.
    fn spec_at_block_number(&self, block_number: u64) -> Result<SpecId, Self::BlockchainError>;

    /// Retrieves the hardfork specification used for new blocks.
    fn spec_id(&self) -> SpecId;

<<<<<<< HEAD
    /// Retrieves the state at a given block.
    ///
    /// The state overrides are applied after the block they are associated
    /// with. The specified override of a nonce may be ignored to maintain
    /// validity.
    async fn state_at_block_number(
=======
    /// Retrieves the state at a given block
    fn state_at_block_number(
>>>>>>> 79f26ee5
        &self,
        block_number: u64,
        // Block number -> state overrides
        state_overrides: &BTreeMap<u64, StateOverride>,
    ) -> Result<Box<dyn SyncState<Self::StateError>>, Self::BlockchainError>;

    /// Retrieves the total difficulty at the block with the provided hash.
    fn total_difficulty_by_hash(&self, hash: &B256) -> Result<Option<U256>, Self::BlockchainError>;
}

/// Trait for implementations of a mutable Ethereum blockchain
pub trait BlockchainMut {
    /// The blockchain's error type
    type Error;

    /// Inserts the provided block into the blockchain, returning a reference to
    /// the inserted block.
    fn insert_block(
        &mut self,
        block: LocalBlock,
        state_diff: StateDiff,
    ) -> Result<Arc<dyn SyncBlock<Error = Self::Error>>, Self::Error>;

    /// Reserves the provided number of blocks, starting from the next block
    /// number.
    fn reserve_blocks(&mut self, additional: u64, interval: u64) -> Result<(), Self::Error>;

    /// Reverts to the block with the provided number, deleting all later
    /// blocks.
    fn revert_to_block(&mut self, block_number: u64) -> Result<(), Self::Error>;
}

/// Trait that meets all requirements for a synchronous blockchain.
pub trait SyncBlockchain<BlockchainErrorT, StateErrorT>:
    Blockchain<BlockchainError = BlockchainErrorT, StateError = StateErrorT>
    + BlockchainMut<Error = BlockchainErrorT>
    + BlockHashRef<Error = BlockchainErrorT>
    + Send
    + Sync
    + Debug
where
    BlockchainErrorT: Debug + Send,
{
}

impl<BlockchainT, BlockchainErrorT, StateErrorT> SyncBlockchain<BlockchainErrorT, StateErrorT>
    for BlockchainT
where
    BlockchainT: Blockchain<BlockchainError = BlockchainErrorT, StateError = StateErrorT>
        + BlockchainMut<Error = BlockchainErrorT>
        + BlockHashRef<Error = BlockchainErrorT>
        + Send
        + Sync
        + Debug,
    BlockchainErrorT: Debug + Send,
{
}

fn compute_state_at_block<BlockT: Block + Clone>(
    state: &mut dyn DatabaseCommit,
    local_storage: &ReservableSparseBlockchainStorage<BlockT>,
    first_local_block_number: u64,
    last_local_block_number: u64,
    state_overrides: &BTreeMap<u64, StateOverride>,
) {
    // If we're dealing with a local block, apply their state diffs
    let state_diffs = local_storage
        .state_diffs_until_block(last_local_block_number)
        .unwrap_or_default();

    let mut overriden_state_diffs: BTreeMap<u64, StateDiff> = state_diffs
        .iter()
        .map(|(block_number, state_diff)| (*block_number, state_diff.clone()))
        .collect();

    for (block_number, state_override) in state_overrides.range((
        Included(&first_local_block_number),
        Included(&last_local_block_number),
    )) {
        overriden_state_diffs
            .entry(*block_number)
            .and_modify(|state_diff| {
                state_diff.apply_diff(state_override.diff.as_inner().clone());
            })
            .or_insert_with(|| state_override.diff.clone());
    }

    for (_block_number, state_diff) in overriden_state_diffs {
        state.commit(state_diff.into());
    }
}

/// Validates whether a block is a valid next block.
fn validate_next_block(
    spec_id: SpecId,
    last_block: &dyn Block<Error = BlockchainError>,
    next_block: &dyn Block<Error = BlockchainError>,
) -> Result<(), BlockchainError> {
    let last_header = last_block.header();
    let next_header = next_block.header();

    let next_block_number = last_header.number + 1;
    if next_header.number != next_block_number {
        return Err(BlockchainError::InvalidBlockNumber {
            actual: next_header.number,
            expected: next_block_number,
        });
    }

    if next_header.parent_hash != *last_block.hash() {
        return Err(BlockchainError::InvalidParentHash {
            actual: next_header.parent_hash,
            expected: *last_block.hash(),
        });
    }

    if spec_id >= SpecId::SHANGHAI && next_header.withdrawals_root.is_none() {
        return Err(BlockchainError::MissingWithdrawals);
    }

    Ok(())
}<|MERGE_RESOLUTION|>--- conflicted
+++ resolved
@@ -131,17 +131,12 @@
     /// Retrieves the hardfork specification used for new blocks.
     fn spec_id(&self) -> SpecId;
 
-<<<<<<< HEAD
     /// Retrieves the state at a given block.
     ///
     /// The state overrides are applied after the block they are associated
     /// with. The specified override of a nonce may be ignored to maintain
     /// validity.
-    async fn state_at_block_number(
-=======
-    /// Retrieves the state at a given block
     fn state_at_block_number(
->>>>>>> 79f26ee5
         &self,
         block_number: u64,
         // Block number -> state overrides
