use std::{cmp::Ordering, fmt::Debug, sync::Arc};

<<<<<<< HEAD
use edr_eth::{
    block::{BlockOptions, Header},
    Address, B256, B64, U256,
};
use revm::primitives::{CfgEnv, ExecutionResult, InvalidTransaction, SpecId};
use serde::{Deserialize, Serialize};
=======
use edr_eth::{block::BlockOptions, U256};
use revm::primitives::{CfgEnv, ExecutionResult, InvalidTransaction};
>>>>>>> 5ffb64bc

use crate::{
    block::BlockBuilderCreationError,
    blockchain::SyncBlockchain,
    evm::SyncInspector,
    inspector::InspectorContainer,
    mempool::OrderedTransaction,
    state::{StateDiff, SyncState},
    trace::Trace,
    BlockBuilder, BlockTransactionError, BuildBlockResult, ExecutableTransaction, LocalBlock,
    MemPool, SyncBlock,
};

/// The result of mining a block, after having been committed to the blockchain.
#[derive(Debug)]
pub struct MineBlockResult<BlockchainErrorT> {
    /// Mined block
    pub block: Arc<dyn SyncBlock<Error = BlockchainErrorT>>,
    /// Transaction results
    pub transaction_results: Vec<ExecutionResult>,
    /// Transaction traces
    pub transaction_traces: Vec<Trace>,
}

impl<BlockchainErrorT> Clone for MineBlockResult<BlockchainErrorT> {
    fn clone(&self) -> Self {
        Self {
            block: self.block.clone(),
            transaction_results: self.transaction_results.clone(),
            transaction_traces: self.transaction_traces.clone(),
        }
    }
}

/// The result of mining a block, including the state. This result needs to be
/// inserted into the blockchain to be persistent.
pub struct MineBlockResultAndState<StateErrorT> {
    /// Mined block
    pub block: LocalBlock,
    /// State after mining the block
    pub state: Box<dyn SyncState<StateErrorT>>,
    /// State diff applied by block
    pub state_diff: StateDiff,
    /// Transaction results
    pub transaction_results: Vec<ExecutionResult>,
    /// Transaction traces
    pub transaction_traces: Vec<Trace>,
}

/// The type of ordering to use when selecting blocks to mine.
#[derive(Clone, Copy, Debug, Deserialize, Serialize)]
pub enum MineOrdering {
    /// Insertion order
    Fifo,
    /// Effective miner fee
    Priority,
}

/// An error that occurred while mining a block.
#[derive(Debug, thiserror::Error)]
pub enum MineBlockError<BE, SE> {
    /// An error that occurred while constructing a block builder.
    #[error(transparent)]
    BlockBuilderCreation(#[from] BlockBuilderCreationError),
    /// An error that occurred while executing a transaction.
    #[error(transparent)]
    BlockTransaction(#[from] BlockTransactionError<BE, SE>),
    /// An error that occurred while finalizing a block.
    #[error(transparent)]
    BlockFinalize(SE),
    /// A blockchain error
    #[error(transparent)]
    Blockchain(BE),
    /// The block is expected to have a prevrandao, as the executor's config is
    /// on a post-merge hardfork.
    #[error("Post-merge transaction is missing prevrandao")]
    MissingPrevrandao,
}

/// Mines a block using as many transactions as can fit in it.
#[allow(clippy::too_many_arguments)]
#[cfg_attr(feature = "tracing", tracing::instrument(skip_all))]
pub fn mine_block<BlockchainErrorT, StateErrorT>(
    blockchain: &dyn SyncBlockchain<BlockchainErrorT, StateErrorT>,
    mut state: Box<dyn SyncState<StateErrorT>>,
    mem_pool: &MemPool,
    cfg: &CfgEnv,
    options: BlockOptions,
    min_gas_price: U256,
    mine_ordering: MineOrdering,
    reward: U256,
    dao_hardfork_activation_block: Option<u64>,
    inspector: Option<&mut dyn SyncInspector<BlockchainErrorT, StateErrorT>>,
) -> Result<MineBlockResultAndState<StateErrorT>, MineBlockError<BlockchainErrorT, StateErrorT>>
where
    BlockchainErrorT: Debug + Send,
    StateErrorT: Debug + Send,
{
    let parent_block = blockchain
        .last_block()
        .map_err(MineBlockError::Blockchain)?;

    let parent_header = parent_block.header();

    let mut block_builder = BlockBuilder::new(
        cfg.clone(),
        parent_header,
        options,
        dao_hardfork_activation_block,
    )?;

    let mut pending_transactions = {
        type MineOrderComparator =
            dyn Fn(&OrderedTransaction, &OrderedTransaction) -> Ordering + Send;

        let base_fee = block_builder.header().base_fee;
        let comparator: Box<MineOrderComparator> = match mine_ordering {
            MineOrdering::Fifo => Box::new(first_in_first_out_comparator),
            MineOrdering::Priority => {
                Box::new(move |lhs, rhs| priority_comparator(lhs, rhs, base_fee))
            }
        };

        mem_pool.iter(comparator)
    };

    let mut results = Vec::new();
    let mut traces = Vec::new();

    let mut container = InspectorContainer::new(true, inspector);
    while let Some(transaction) = pending_transactions.next() {
        if transaction.gas_price() < min_gas_price {
            pending_transactions.remove_caller(transaction.caller());
            continue;
        }

        let caller = *transaction.caller();
        match block_builder.add_transaction(
            blockchain,
            &mut state,
            transaction,
            container.as_dyn_inspector(),
        ) {
            Err(
                BlockTransactionError::ExceedsBlockGasLimit
                | BlockTransactionError::InvalidTransaction(
                    InvalidTransaction::GasPriceLessThanBasefee,
                ),
            ) => {
                pending_transactions.remove_caller(&caller);
                continue;
            }
            Err(e) => {
                return Err(MineBlockError::BlockTransaction(e));
            }
            Ok(result) => {
                results.push(result);
                traces.push(container.clear_trace().unwrap());
            }
        }
    }

    let beneficiary = block_builder.header().beneficiary;
    let rewards = vec![(beneficiary, reward)];
    let BuildBlockResult { block, state_diff } = block_builder
        .finalize(&mut state, rewards)
        .map_err(MineBlockError::BlockFinalize)?;

    Ok(MineBlockResultAndState {
        block,
        state,
        state_diff,
        transaction_results: results,
        transaction_traces: traces,
    })
}

fn effective_miner_fee(transaction: &ExecutableTransaction, base_fee: Option<U256>) -> U256 {
    let max_fee_per_gas = transaction.gas_price();
    let max_priority_fee_per_gas = transaction
        .max_priority_fee_per_gas()
        .unwrap_or(max_fee_per_gas);

    base_fee.map_or(max_fee_per_gas, |base_fee| {
        max_priority_fee_per_gas.min(max_fee_per_gas - base_fee)
    })
}

fn first_in_first_out_comparator(lhs: &OrderedTransaction, rhs: &OrderedTransaction) -> Ordering {
    lhs.order_id().cmp(&rhs.order_id())
}

fn priority_comparator(
    lhs: &OrderedTransaction,
    rhs: &OrderedTransaction,
    base_fee: Option<U256>,
) -> Ordering {
    let effective_miner_fee =
        move |transaction: &ExecutableTransaction| effective_miner_fee(transaction, base_fee);

    // Invert lhs and rhs to get decreasing order by effective miner fee
    let ordering = effective_miner_fee(rhs.pending()).cmp(&effective_miner_fee(lhs.pending()));

    // If two txs have the same effective miner fee we want to sort them
    // in increasing order by orderId
    if ordering == Ordering::Equal {
        lhs.order_id().cmp(&rhs.order_id())
    } else {
        ordering
    }
}

#[cfg(test)]
mod tests {
    use edr_eth::{AccountInfo, Address};

    use super::*;
    use crate::test_utils::{
        dummy_eip1559_transaction, dummy_eip155_transaction_with_price, MemPoolTestFixture,
    };

    #[test]
    fn fifo_ordering() -> anyhow::Result<()> {
        let sender1 = Address::random();
        let sender2 = Address::random();
        let sender3 = Address::random();

        let account_with_balance = AccountInfo {
            balance: U256::from(100_000_000u64),
            ..AccountInfo::default()
        };
        let mut fixture = MemPoolTestFixture::with_accounts(&[
            (sender1, account_with_balance.clone()),
            (sender2, account_with_balance.clone()),
            (sender3, account_with_balance),
        ]);

        let base_fee = Some(U256::from(15));

        let transaction1 = dummy_eip155_transaction_with_price(sender1, 0, U256::from(111))?;
        assert_eq!(effective_miner_fee(&transaction1, base_fee), U256::from(96));
        fixture.add_transaction(transaction1.clone())?;

        let transaction2 = dummy_eip1559_transaction(sender2, 0, U256::from(120), U256::from(100))?;
        assert_eq!(
            effective_miner_fee(&transaction2, base_fee),
            U256::from(100)
        );
        fixture.add_transaction(transaction2.clone())?;

        let transaction3 = dummy_eip1559_transaction(sender3, 0, U256::from(140), U256::from(110))?;
        assert_eq!(
            effective_miner_fee(&transaction3, base_fee),
            U256::from(110)
        );
        fixture.add_transaction(transaction3.clone())?;

        let mut ordered_transactions = fixture.mem_pool.iter(first_in_first_out_comparator);

        assert_eq!(ordered_transactions.next(), Some(transaction1));
        assert_eq!(ordered_transactions.next(), Some(transaction2));
        assert_eq!(ordered_transactions.next(), Some(transaction3));

        Ok(())
    }

    #[test]
    fn priority_ordering_gas_price_without_base_fee() -> anyhow::Result<()> {
        let sender1 = Address::random();
        let sender2 = Address::random();
        let sender3 = Address::random();
        let sender4 = Address::random();

        let account_with_balance = AccountInfo {
            balance: U256::from(100_000_000u64),
            ..AccountInfo::default()
        };
        let mut fixture = MemPoolTestFixture::with_accounts(&[
            (sender1, account_with_balance.clone()),
            (sender2, account_with_balance.clone()),
            (sender3, account_with_balance.clone()),
            (sender4, account_with_balance),
        ]);

        let transaction1 = dummy_eip155_transaction_with_price(sender1, 0, U256::from(123))?;
        fixture.add_transaction(transaction1.clone())?;

        let transaction2 = dummy_eip155_transaction_with_price(sender2, 0, U256::from(1_000))?;
        fixture.add_transaction(transaction2.clone())?;

        // This has the same gasPrice than tx2, but arrived later, so it's placed later
        // in the queue
        let transaction3 = dummy_eip155_transaction_with_price(sender3, 0, U256::from(1_000))?;
        fixture.add_transaction(transaction3.clone())?;

        let transaction4 = dummy_eip155_transaction_with_price(sender4, 0, U256::from(2_000))?;
        fixture.add_transaction(transaction4.clone())?;

        let mut ordered_transactions = fixture
            .mem_pool
            .iter(|lhs, rhs| priority_comparator(lhs, rhs, None));

        assert_eq!(ordered_transactions.next(), Some(transaction4));
        assert_eq!(ordered_transactions.next(), Some(transaction2));
        assert_eq!(ordered_transactions.next(), Some(transaction3));
        assert_eq!(ordered_transactions.next(), Some(transaction1));

        Ok(())
    }

    #[test]
    fn priority_ordering_gas_price_with_base_fee() -> anyhow::Result<()> {
        let sender1 = Address::random();
        let sender2 = Address::random();
        let sender3 = Address::random();
        let sender4 = Address::random();
        let sender5 = Address::random();

        let account_with_balance = AccountInfo {
            balance: U256::from(100_000_000u64),
            ..AccountInfo::default()
        };
        let mut fixture = MemPoolTestFixture::with_accounts(&[
            (sender1, account_with_balance.clone()),
            (sender2, account_with_balance.clone()),
            (sender3, account_with_balance.clone()),
            (sender4, account_with_balance.clone()),
            (sender5, account_with_balance),
        ]);

        let base_fee = Some(U256::from(15));

        let transaction1 = dummy_eip155_transaction_with_price(sender1, 0, U256::from(111))?;
        assert_eq!(effective_miner_fee(&transaction1, base_fee), U256::from(96));
        fixture.add_transaction(transaction1.clone())?;

        let transaction2 = dummy_eip1559_transaction(sender2, 0, U256::from(120), U256::from(100))?;
        assert_eq!(
            effective_miner_fee(&transaction2, base_fee),
            U256::from(100)
        );
        fixture.add_transaction(transaction2.clone())?;

        let transaction3 = dummy_eip1559_transaction(sender3, 0, U256::from(140), U256::from(110))?;
        assert_eq!(
            effective_miner_fee(&transaction3, base_fee),
            U256::from(110)
        );
        fixture.add_transaction(transaction3.clone())?;

        let transaction4 = dummy_eip1559_transaction(sender4, 0, U256::from(140), U256::from(130))?;
        assert_eq!(
            effective_miner_fee(&transaction4, base_fee),
            U256::from(125)
        );
        fixture.add_transaction(transaction4.clone())?;

        let transaction5 = dummy_eip155_transaction_with_price(sender5, 0, U256::from(170))?;
        assert_eq!(
            effective_miner_fee(&transaction5, base_fee),
            U256::from(155)
        );
        fixture.add_transaction(transaction5.clone())?;

        let mut ordered_transactions = fixture
            .mem_pool
            .iter(|lhs, rhs| priority_comparator(lhs, rhs, base_fee));

        assert_eq!(ordered_transactions.next(), Some(transaction5));
        assert_eq!(ordered_transactions.next(), Some(transaction4));
        assert_eq!(ordered_transactions.next(), Some(transaction3));
        assert_eq!(ordered_transactions.next(), Some(transaction2));
        assert_eq!(ordered_transactions.next(), Some(transaction1));

        Ok(())
    }

    #[test]
    fn ordering_remove_caller() -> anyhow::Result<()> {
        let sender1 = Address::random();
        let sender2 = Address::random();
        let sender3 = Address::random();
        let sender4 = Address::random();

        let account_with_balance = AccountInfo {
            balance: U256::from(100_000_000u64),
            ..AccountInfo::default()
        };
        let mut fixture = MemPoolTestFixture::with_accounts(&[
            (sender1, account_with_balance.clone()),
            (sender2, account_with_balance.clone()),
            (sender3, account_with_balance.clone()),
            (sender4, account_with_balance),
        ]);

        // Insert 9 transactions sequentially (no for loop)
        let transaction1 = dummy_eip155_transaction_with_price(sender1, 0, U256::from(100))?;
        fixture.add_transaction(transaction1.clone())?;

        let transaction2 = dummy_eip155_transaction_with_price(sender1, 1, U256::from(99))?;
        fixture.add_transaction(transaction2.clone())?;

        let transaction3 = dummy_eip155_transaction_with_price(sender2, 0, U256::from(98))?;
        fixture.add_transaction(transaction3.clone())?;

        let transaction4 = dummy_eip155_transaction_with_price(sender2, 1, U256::from(97))?;
        fixture.add_transaction(transaction4.clone())?;

        let transaction5 = dummy_eip155_transaction_with_price(sender3, 0, U256::from(96))?;
        fixture.add_transaction(transaction5.clone())?;

        let transaction6 = dummy_eip155_transaction_with_price(sender3, 1, U256::from(95))?;
        fixture.add_transaction(transaction6.clone())?;

        let transaction7 = dummy_eip155_transaction_with_price(sender3, 2, U256::from(94))?;
        fixture.add_transaction(transaction7.clone())?;

        let transaction8 = dummy_eip155_transaction_with_price(sender3, 3, U256::from(93))?;
        fixture.add_transaction(transaction8.clone())?;

        let transaction9 = dummy_eip155_transaction_with_price(sender4, 0, U256::from(92))?;
        fixture.add_transaction(transaction9.clone())?;

        let transaction10 = dummy_eip155_transaction_with_price(sender4, 1, U256::from(91))?;
        fixture.add_transaction(transaction10.clone())?;

        let mut ordered_transactions = fixture
            .mem_pool
            .iter(|lhs, rhs| priority_comparator(lhs, rhs, None));

        assert_eq!(ordered_transactions.next(), Some(transaction1));
        assert_eq!(ordered_transactions.next(), Some(transaction2));
        assert_eq!(ordered_transactions.next(), Some(transaction3));

        // Remove all transactions for sender 2
        ordered_transactions.remove_caller(&sender2);

        assert_eq!(ordered_transactions.next(), Some(transaction5));
        assert_eq!(ordered_transactions.next(), Some(transaction6));
        assert_eq!(ordered_transactions.next(), Some(transaction7));

        // Remove all transactions for sender 3
        ordered_transactions.remove_caller(&sender3);

        assert_eq!(ordered_transactions.next(), Some(transaction9));
        assert_eq!(ordered_transactions.next(), Some(transaction10));

        Ok(())
    }
}<|MERGE_RESOLUTION|>--- conflicted
+++ resolved
@@ -1,16 +1,7 @@
 use std::{cmp::Ordering, fmt::Debug, sync::Arc};
 
-<<<<<<< HEAD
-use edr_eth::{
-    block::{BlockOptions, Header},
-    Address, B256, B64, U256,
-};
-use revm::primitives::{CfgEnv, ExecutionResult, InvalidTransaction, SpecId};
-use serde::{Deserialize, Serialize};
-=======
 use edr_eth::{block::BlockOptions, U256};
 use revm::primitives::{CfgEnv, ExecutionResult, InvalidTransaction};
->>>>>>> 5ffb64bc
 
 use crate::{
     block::BlockBuilderCreationError,
@@ -61,7 +52,7 @@
 }
 
 /// The type of ordering to use when selecting blocks to mine.
-#[derive(Clone, Copy, Debug, Deserialize, Serialize)]
+#[derive(Clone, Copy, Debug)]
 pub enum MineOrdering {
     /// Insertion order
     Fifo,
