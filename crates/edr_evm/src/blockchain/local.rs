<<<<<<< HEAD
use std::{
    fmt::Debug,
    num::NonZeroUsize,
=======
use std::fmt::Debug;
use std::num::NonZeroU64;
use std::{
>>>>>>> 480c32a2
    sync::Arc,
    time::{SystemTime, UNIX_EPOCH},
};

use async_trait::async_trait;
use edr_eth::{block::PartialHeader, trie::KECCAK_NULL_RLP, Bytes, B256, B64, U256};
use revm::{
    db::BlockHashRef,
    primitives::{HashMap, SpecId},
    DatabaseCommit,
};

use crate::{
    state::{StateDebug, StateDiff, StateError, StateOverride, SyncState, TrieState},
    Block, LocalBlock, SyncBlock,
};

use super::{
    compute_state_at_block, storage::ReservableSparseBlockchainStorage, validate_next_block,
    Blockchain, BlockchainError, BlockchainMut,
};

/// An error that occurs upon creation of a [`LocalBlockchain`].
#[derive(Debug, thiserror::Error)]
pub enum CreationError {
    /// Missing base fee per gas for post-London blockchain
    #[error("Missing base fee per gas for post-London blockchain")]
    MissingBaseFee,
    /// Missing prevrandao for post-merge blockchain
    #[error("Missing prevrandao for post-merge blockchain")]
    MissingPrevrandao,
}

#[derive(Debug, thiserror::Error)]
pub enum InsertBlockError {
    #[error("Invalid block number: {actual}. Expected: {expected}")]
    InvalidBlockNumber { actual: u64, expected: u64 },
    /// Missing withdrawals for post-Shanghai blockchain
    #[error("Missing withdrawals for post-Shanghai blockchain")]
    MissingWithdrawals,
}

/// A blockchain consisting of locally created blocks.
#[derive(Debug)]
pub struct LocalBlockchain {
    storage: ReservableSparseBlockchainStorage<Arc<dyn SyncBlock<Error = BlockchainError>>>,
<<<<<<< HEAD
    chain_id: U256,
=======
    genesis_state: TrieState,
    chain_id: u64,
>>>>>>> 480c32a2
    spec_id: SpecId,
}

impl LocalBlockchain {
    /// Constructs a new instance using the provided arguments to build a genesis block.
    #[cfg_attr(feature = "tracing", tracing::instrument(skip_all))]
    pub fn new(
<<<<<<< HEAD
        genesis_diff: StateDiff,
        chain_id: U256,
=======
        genesis_state: TrieState,
        chain_id: u64,
>>>>>>> 480c32a2
        spec_id: SpecId,
        gas_limit: u64,
        timestamp: Option<u64>,
        prevrandao: Option<B256>,
        base_fee: Option<U256>,
    ) -> Result<Self, CreationError> {
        const EXTRA_DATA: &[u8] = b"\x12\x34";

        let mut genesis_state = TrieState::default();
        genesis_state.commit(genesis_diff.clone().into());

        let partial_header = PartialHeader {
            state_root: genesis_state
                .state_root()
                .expect("TrieState is guaranteed to successfully compute the state root"),
            receipts_root: KECCAK_NULL_RLP,
            difficulty: if spec_id >= SpecId::MERGE {
                U256::ZERO
            } else {
                U256::from(1)
            },
            number: 0,
            gas_limit,
            gas_used: 0,
            timestamp: timestamp.unwrap_or_else(|| {
                SystemTime::now()
                    .duration_since(UNIX_EPOCH)
                    .expect("Current time must be after unix epoch")
                    .as_secs()
            }),
            extra_data: Bytes::from(EXTRA_DATA),
            mix_hash: if spec_id >= SpecId::MERGE {
                prevrandao.ok_or(CreationError::MissingPrevrandao)?
            } else {
                B256::zero()
            },
            nonce: if spec_id >= SpecId::MERGE {
                B64::ZERO
            } else {
                B64::from_limbs([66u64.to_be()])
            },
            base_fee: if spec_id >= SpecId::LONDON {
                Some(base_fee.ok_or(CreationError::MissingBaseFee)?)
            } else {
                None
            },
            withdrawals_root: if spec_id >= SpecId::SHANGHAI {
                Some(KECCAK_NULL_RLP)
            } else {
                None
            },
            ..PartialHeader::default()
        };

        Ok(unsafe {
            Self::with_genesis_block_unchecked(
                LocalBlock::empty(partial_header),
                genesis_diff,
                chain_id,
                spec_id,
            )
        })
    }

    /// Constructs a new instance with the provided genesis block, validating a zero block number.
    #[cfg_attr(feature = "tracing", tracing::instrument(skip_all))]
    pub fn with_genesis_block(
        genesis_block: LocalBlock,
<<<<<<< HEAD
        genesis_diff: StateDiff,
        chain_id: U256,
=======
        genesis_state: TrieState,
        chain_id: u64,
>>>>>>> 480c32a2
        spec_id: SpecId,
    ) -> Result<Self, InsertBlockError> {
        let genesis_header = genesis_block.header();

        if genesis_header.number != 0 {
            return Err(InsertBlockError::InvalidBlockNumber {
                actual: genesis_header.number,
                expected: 0,
            });
        }

        if spec_id >= SpecId::SHANGHAI && genesis_header.withdrawals_root.is_none() {
            return Err(InsertBlockError::MissingWithdrawals);
        }

        Ok(unsafe {
            Self::with_genesis_block_unchecked(genesis_block, genesis_diff, chain_id, spec_id)
        })
    }

    /// Constructs a new instance with the provided genesis block, without validating the provided block's number.
    ///
    /// # Safety
    ///
    /// Ensure that the genesis block's number is zero.
    #[cfg_attr(feature = "tracing", tracing::instrument(skip_all))]
    pub unsafe fn with_genesis_block_unchecked(
        genesis_block: LocalBlock,
<<<<<<< HEAD
        genesis_diff: StateDiff,
        chain_id: U256,
=======
        genesis_state: TrieState,
        chain_id: u64,
>>>>>>> 480c32a2
        spec_id: SpecId,
    ) -> Self {
        let genesis_block: Arc<dyn SyncBlock<Error = BlockchainError>> = Arc::new(genesis_block);

        let total_difficulty = genesis_block.header().difficulty;
        let storage = ReservableSparseBlockchainStorage::with_genesis_block(
            genesis_block,
            genesis_diff,
            total_difficulty,
        );

        Self {
            storage,
            chain_id,
            spec_id,
        }
    }
}

#[async_trait]
impl Blockchain for LocalBlockchain {
    type BlockchainError = BlockchainError;

    type StateError = StateError;

    #[cfg_attr(feature = "tracing", tracing::instrument(skip_all))]
    async fn block_by_hash(
        &self,
        hash: &B256,
    ) -> Result<Option<Arc<dyn SyncBlock<Error = Self::BlockchainError>>>, Self::BlockchainError>
    {
        Ok(self.storage.block_by_hash(hash))
    }

    #[cfg_attr(feature = "tracing", tracing::instrument(skip_all))]
    async fn block_by_number(
        &self,
        number: u64,
    ) -> Result<Option<Arc<dyn SyncBlock<Error = Self::BlockchainError>>>, Self::BlockchainError>
    {
        Ok(self.storage.block_by_number(number))
    }

    #[cfg_attr(feature = "tracing", tracing::instrument(skip_all))]
    async fn block_by_transaction_hash(
        &self,
        transaction_hash: &B256,
    ) -> Result<Option<Arc<dyn SyncBlock<Error = Self::BlockchainError>>>, Self::BlockchainError>
    {
        Ok(self.storage.block_by_transaction_hash(transaction_hash))
    }

    async fn chain_id(&self) -> u64 {
        self.chain_id
    }

    #[cfg_attr(feature = "tracing", tracing::instrument(skip_all))]
    async fn last_block(
        &self,
    ) -> Result<Arc<dyn SyncBlock<Error = Self::BlockchainError>>, Self::BlockchainError> {
        Ok(self
            .storage
            .block_by_number(self.storage.last_block_number())
            .expect("Block must exist"))
    }

    async fn last_block_number(&self) -> u64 {
        self.storage.last_block_number()
    }

    #[cfg_attr(feature = "tracing", tracing::instrument(skip_all))]
    async fn receipt_by_transaction_hash(
        &self,
        transaction_hash: &B256,
    ) -> Result<Option<Arc<edr_eth::receipt::BlockReceipt>>, Self::BlockchainError> {
        Ok(self.storage.receipt_by_transaction_hash(transaction_hash))
    }

    #[cfg_attr(feature = "tracing", tracing::instrument(skip_all))]
    async fn spec_at_block_number(
        &self,
        block_number: u64,
    ) -> Result<SpecId, Self::BlockchainError> {
        if block_number > self.last_block_number().await {
            return Err(BlockchainError::UnknownBlockNumber);
        }

        Ok(self.spec_id)
    }

    fn spec_id(&self) -> SpecId {
        self.spec_id
    }

    #[cfg_attr(feature = "tracing", tracing::instrument(skip_all))]
    async fn state_at_block_number(
        &self,
<<<<<<< HEAD
        block_number: &U256,
        state_overrides: &HashMap<U256, StateOverride>,
=======
        block_number: u64,
>>>>>>> 480c32a2
    ) -> Result<Box<dyn SyncState<Self::StateError>>, Self::BlockchainError> {
        if block_number > self.last_block_number().await {
            return Err(BlockchainError::UnknownBlockNumber);
        }

<<<<<<< HEAD
        let mut state = TrieState::default();
        compute_state_at_block(&mut state, &self.storage, block_number, state_overrides);
=======
        let mut state = self.genesis_state.clone();
        if block_number > 0 {
            compute_state_at_block(&mut state, &self.storage, block_number);
        }
>>>>>>> 480c32a2

        Ok(Box::new(state))
    }

    #[cfg_attr(feature = "tracing", tracing::instrument(skip_all))]
    async fn total_difficulty_by_hash(
        &self,
        hash: &B256,
    ) -> Result<Option<U256>, Self::BlockchainError> {
        Ok(self.storage.total_difficulty_by_hash(hash))
    }
}

#[async_trait]
impl BlockchainMut for LocalBlockchain {
    type Error = BlockchainError;

    #[cfg_attr(feature = "tracing", tracing::instrument(skip_all))]
    async fn insert_block(
        &mut self,
        block: LocalBlock,
        state_diff: StateDiff,
    ) -> Result<Arc<dyn SyncBlock<Error = Self::Error>>, Self::Error> {
        let last_block = self.last_block().await?;

        validate_next_block(self.spec_id, &last_block, &block)?;

        let previous_total_difficulty = self
            .total_difficulty_by_hash(last_block.hash())
            .await
            .expect("No error can occur as it is stored locally")
            .expect("Must exist as its block is stored");

        let total_difficulty = previous_total_difficulty + block.header().difficulty;

        // SAFETY: The block number is guaranteed to be unique, so the block hash must be too.
        let block = unsafe {
            self.storage
                .insert_block_unchecked(block, state_diff, total_difficulty)
        };

        Ok(block.clone())
    }

    #[cfg_attr(feature = "tracing", tracing::instrument(skip_all))]
    async fn reserve_blocks(&mut self, additional: u64, interval: u64) -> Result<(), Self::Error> {
        let additional = if let Some(additional) = NonZeroU64::new(additional) {
            additional
        } else {
            return Ok(()); // nothing to do
        };

        let last_block = self.last_block().await?;
        let previous_total_difficulty = self
            .total_difficulty_by_hash(last_block.hash())
            .await?
            .expect("Must exist as its block is stored");

        let last_header = last_block.header();

        self.storage.reserve_blocks(
            additional,
            interval,
            last_header.base_fee_per_gas,
            last_header.state_root,
            previous_total_difficulty,
            self.spec_id,
        );

        Ok(())
    }

    #[cfg_attr(feature = "tracing", tracing::instrument(skip_all))]
    async fn revert_to_block(&mut self, block_number: u64) -> Result<(), Self::Error> {
        if self.storage.revert_to_block(block_number) {
            Ok(())
        } else {
            Err(BlockchainError::UnknownBlockNumber)
        }
    }
}

impl BlockHashRef for LocalBlockchain {
    type Error = BlockchainError;

    #[cfg_attr(feature = "tracing", tracing::instrument(skip_all))]
    fn block_hash(&self, number: U256) -> Result<B256, Self::Error> {
        let number =
            u64::try_from(number).map_err(|_error| BlockchainError::BlockNumberTooLarge)?;

        self.storage
            .block_by_number(number)
            .map(|block| *block.hash())
            .ok_or(BlockchainError::UnknownBlockNumber)
    }
}<|MERGE_RESOLUTION|>--- conflicted
+++ resolved
@@ -1,12 +1,6 @@
-<<<<<<< HEAD
 use std::{
     fmt::Debug,
-    num::NonZeroUsize,
-=======
-use std::fmt::Debug;
-use std::num::NonZeroU64;
-use std::{
->>>>>>> 480c32a2
+    num::NonZeroU64,
     sync::Arc,
     time::{SystemTime, UNIX_EPOCH},
 };
@@ -53,12 +47,7 @@
 #[derive(Debug)]
 pub struct LocalBlockchain {
     storage: ReservableSparseBlockchainStorage<Arc<dyn SyncBlock<Error = BlockchainError>>>,
-<<<<<<< HEAD
-    chain_id: U256,
-=======
-    genesis_state: TrieState,
     chain_id: u64,
->>>>>>> 480c32a2
     spec_id: SpecId,
 }
 
@@ -66,13 +55,8 @@
     /// Constructs a new instance using the provided arguments to build a genesis block.
     #[cfg_attr(feature = "tracing", tracing::instrument(skip_all))]
     pub fn new(
-<<<<<<< HEAD
         genesis_diff: StateDiff,
-        chain_id: U256,
-=======
-        genesis_state: TrieState,
         chain_id: u64,
->>>>>>> 480c32a2
         spec_id: SpecId,
         gas_limit: u64,
         timestamp: Option<u64>,
@@ -141,13 +125,8 @@
     #[cfg_attr(feature = "tracing", tracing::instrument(skip_all))]
     pub fn with_genesis_block(
         genesis_block: LocalBlock,
-<<<<<<< HEAD
         genesis_diff: StateDiff,
-        chain_id: U256,
-=======
-        genesis_state: TrieState,
         chain_id: u64,
->>>>>>> 480c32a2
         spec_id: SpecId,
     ) -> Result<Self, InsertBlockError> {
         let genesis_header = genesis_block.header();
@@ -176,13 +155,8 @@
     #[cfg_attr(feature = "tracing", tracing::instrument(skip_all))]
     pub unsafe fn with_genesis_block_unchecked(
         genesis_block: LocalBlock,
-<<<<<<< HEAD
         genesis_diff: StateDiff,
-        chain_id: U256,
-=======
-        genesis_state: TrieState,
         chain_id: u64,
->>>>>>> 480c32a2
         spec_id: SpecId,
     ) -> Self {
         let genesis_block: Arc<dyn SyncBlock<Error = BlockchainError>> = Arc::new(genesis_block);
@@ -280,26 +254,15 @@
     #[cfg_attr(feature = "tracing", tracing::instrument(skip_all))]
     async fn state_at_block_number(
         &self,
-<<<<<<< HEAD
-        block_number: &U256,
-        state_overrides: &HashMap<U256, StateOverride>,
-=======
         block_number: u64,
->>>>>>> 480c32a2
+        state_overrides: &HashMap<u64, StateOverride>,
     ) -> Result<Box<dyn SyncState<Self::StateError>>, Self::BlockchainError> {
         if block_number > self.last_block_number().await {
             return Err(BlockchainError::UnknownBlockNumber);
         }
 
-<<<<<<< HEAD
         let mut state = TrieState::default();
         compute_state_at_block(&mut state, &self.storage, block_number, state_overrides);
-=======
-        let mut state = self.genesis_state.clone();
-        if block_number > 0 {
-            compute_state_at_block(&mut state, &self.storage, block_number);
-        }
->>>>>>> 480c32a2
 
         Ok(Box::new(state))
     }
