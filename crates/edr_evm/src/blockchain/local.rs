--- conflicted
+++ resolved
@@ -6,18 +6,12 @@
     time::{SystemTime, UNIX_EPOCH},
 };
 
-<<<<<<< HEAD
-use async_trait::async_trait;
 use edr_eth::{
     block::{BlobGas, PartialHeader},
     trie::KECCAK_NULL_RLP,
     Bytes, B256, B64, U256,
 };
 use revm::{db::BlockHashRef, primitives::SpecId, DatabaseCommit};
-=======
-use edr_eth::{block::PartialHeader, trie::KECCAK_NULL_RLP, Bytes, B256, B64, U256};
-use revm::{db::BlockHashRef, primitives::SpecId};
->>>>>>> 79f26ee5
 
 use super::{
     compute_state_at_block, storage::ReservableSparseBlockchainStorage, validate_next_block,
