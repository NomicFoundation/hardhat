--- conflicted
+++ resolved
@@ -10,13 +10,8 @@
 use tokio::runtime;
 
 use crate::{
-<<<<<<< HEAD
-    blockchain::BlockchainError, Block, ExecutableTransaction, SyncBlock,
-    TransactionConversionError,
-=======
     blockchain::{BlockchainError, ForkedBlockchainError},
-    Block, SyncBlock,
->>>>>>> 8e02b9c4
+    Block, ExecutableTransaction, SyncBlock, TransactionConversionError,
 };
 
 /// Error that occurs when trying to convert the JSON-RPC `Block` type.
