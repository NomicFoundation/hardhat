--- conflicted
+++ resolved
@@ -15,14 +15,8 @@
 use revm::{
     db::{DatabaseComponentError, DatabaseComponents, StateRef},
     primitives::{
-<<<<<<< HEAD
-        AccountInfo, BlobExcessGasAndPrice, BlockEnv, CfgEnvWithHandlerCfg, EVMError,
-        EnvWithHandlerCfg, ExecutionResult, InvalidHeader, InvalidTransaction, Output,
-        ResultAndState, SpecId,
-=======
-        BlobExcessGasAndPrice, BlockEnv, CfgEnv, EVMError, ExecutionResult, InvalidHeader,
-        InvalidTransaction, Output, ResultAndState, SpecId,
->>>>>>> 739553e1
+        BlobExcessGasAndPrice, BlockEnv, CfgEnvWithHandlerCfg, EVMError, EnvWithHandlerCfg,
+        ExecutionResult, InvalidHeader, InvalidTransaction, Output, ResultAndState, SpecId,
     },
     Context, DatabaseCommit, Evm, InnerEvmContext,
 };
