use std::{
    collections::{btree_map, BTreeMap},
    fmt::Debug,
};

use super::StateOverride;

/// Container for state that was modified outside of mining a block.
#[derive(Clone, Debug, Default)]
pub struct IrregularState {
    block_number_to_override: BTreeMap<u64, StateOverride>,
}

<<<<<<< HEAD
impl<ErrorT, StateT> Clone for IrregularState<ErrorT, StateT>
where
    ErrorT: Debug + Send,
    StateT: Clone + SyncState<ErrorT>,
{
    fn clone(&self) -> Self {
        Self {
            phantom: PhantomData,
            inner: self.inner.clone(),
        }
    }
}

impl<ErrorT, StateT> Default for IrregularState<ErrorT, StateT>
where
    ErrorT: Debug + Send,
    StateT: SyncState<ErrorT>,
{
    fn default() -> Self {
        Self {
            phantom: PhantomData,
            inner: HashMap::default(),
        }
    }
}

impl<ErrorT, StateT> IrregularState<ErrorT, StateT>
where
    ErrorT: Debug + Send,
    StateT: SyncState<ErrorT>,
{
    /// Gets an irregular state by block number.
    pub fn state_by_block_number(&self, block_number: u64) -> Option<&StateT> {
        self.inner.get(&block_number)
=======
impl IrregularState {
    /// Retrieves the state override at the specified block number.
    pub fn state_override_at_block_number(
        &mut self,
        block_number: u64,
    ) -> btree_map::Entry<'_, u64, StateOverride> {
        self.block_number_to_override.entry(block_number)
>>>>>>> 355814e9
    }

    /// Retrieves the irregular state overrides.
    pub fn state_overrides(&self) -> &BTreeMap<u64, StateOverride> {
        &self.block_number_to_override
    }
}<|MERGE_RESOLUTION|>--- conflicted
+++ resolved
@@ -11,42 +11,6 @@
     block_number_to_override: BTreeMap<u64, StateOverride>,
 }
 
-<<<<<<< HEAD
-impl<ErrorT, StateT> Clone for IrregularState<ErrorT, StateT>
-where
-    ErrorT: Debug + Send,
-    StateT: Clone + SyncState<ErrorT>,
-{
-    fn clone(&self) -> Self {
-        Self {
-            phantom: PhantomData,
-            inner: self.inner.clone(),
-        }
-    }
-}
-
-impl<ErrorT, StateT> Default for IrregularState<ErrorT, StateT>
-where
-    ErrorT: Debug + Send,
-    StateT: SyncState<ErrorT>,
-{
-    fn default() -> Self {
-        Self {
-            phantom: PhantomData,
-            inner: HashMap::default(),
-        }
-    }
-}
-
-impl<ErrorT, StateT> IrregularState<ErrorT, StateT>
-where
-    ErrorT: Debug + Send,
-    StateT: SyncState<ErrorT>,
-{
-    /// Gets an irregular state by block number.
-    pub fn state_by_block_number(&self, block_number: u64) -> Option<&StateT> {
-        self.inner.get(&block_number)
-=======
 impl IrregularState {
     /// Retrieves the state override at the specified block number.
     pub fn state_override_at_block_number(
@@ -54,7 +18,6 @@
         block_number: u64,
     ) -> btree_map::Entry<'_, u64, StateOverride> {
         self.block_number_to_override.entry(block_number)
->>>>>>> 355814e9
     }
 
     /// Retrieves the irregular state overrides.
