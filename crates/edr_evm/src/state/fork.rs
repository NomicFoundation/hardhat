--- conflicted
+++ resolved
@@ -9,16 +9,8 @@
 };
 use tokio::runtime;
 
-<<<<<<< HEAD
+use super::{remote::CachedRemoteState, RemoteState, StateDebug, StateError, TrieState};
 use crate::random::RandomHashGenerator;
-
-use super::{remote::CachedRemoteState, RemoteState, StateDebug, StateError, TrieState};
-=======
-use super::{
-    remote::CachedRemoteState, AccountTrie, RemoteState, StateDebug, StateError, TrieState,
-};
-use crate::random::RandomHashGenerator;
->>>>>>> 6045373c
 
 /// A database integrating the state from a remote node and the state from a
 /// local layered database.
@@ -27,11 +19,7 @@
     local_state: TrieState,
     remote_state: Arc<Mutex<CachedRemoteState>>,
     removed_storage_slots: HashSet<(Address, U256)>,
-<<<<<<< HEAD
-    /// A pair of the generated state root and local state root
-=======
     /// A pair of the latest state root and local state root
->>>>>>> 6045373c
     current_state: RwLock<(B256, B256)>,
     hash_generator: Arc<Mutex<RandomHashGenerator>>,
     removed_remote_accounts: HashSet<Address>,
@@ -45,20 +33,7 @@
         hash_generator: Arc<Mutex<RandomHashGenerator>>,
         fork_block_number: u64,
         state_root: B256,
-<<<<<<< HEAD
     ) -> Self {
-=======
-        mut accounts: HashMap<Address, AccountInfo>,
-    ) -> Result<Self, RpcClientError> {
-        for (address, account_info) in &mut accounts {
-            let nonce = rpc_client
-                .get_transaction_count(address, Some(BlockSpec::Number(fork_block_number)))
-                .await?;
-
-            account_info.nonce = nonce.to();
-        }
-
->>>>>>> 6045373c
         let remote_state = RemoteState::new(runtime, rpc_client, fork_block_number);
         let local_state = TrieState::default();
 
@@ -191,11 +166,7 @@
         address: Address,
         index: U256,
         value: U256,
-<<<<<<< HEAD
     ) -> Result<U256, Self::Error> {
-=======
-    ) -> Result<(), Self::Error> {
->>>>>>> 6045373c
         if value == U256::ZERO {
             self.removed_storage_slots.insert((address, index));
         }
@@ -258,13 +229,8 @@
             let block = rpc_client
                 .get_block_by_number(BlockSpec::Number(FORK_BLOCK))
                 .await
-<<<<<<< HEAD
                 .expect("failed to retrieve block by number")
                 .expect("block should exist");
-=======
-                .expect("Failed to retrieve block")
-                .expect("Block must exist");
->>>>>>> 6045373c
 
             let fork_state = ForkState::new(
                 runtime,
@@ -272,14 +238,7 @@
                 hash_generator,
                 FORK_BLOCK,
                 block.state_root,
-<<<<<<< HEAD
             );
-=======
-                HashMap::default(),
-            )
-            .await
-            .expect("failed to construct ForkState");
->>>>>>> 6045373c
 
             Self {
                 fork_state,
