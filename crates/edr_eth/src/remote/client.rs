use std::{
    collections::{HashMap, VecDeque},
    io,
    path::{Path, PathBuf},
    sync::atomic::{AtomicU64, Ordering},
    thread::available_parallelism,
    time::{Duration, Instant},
};

use futures::stream::StreamExt;
use itertools::{izip, Itertools};
use reqwest::Client as HttpClient;
use reqwest_middleware::{ClientBuilder as HttpClientBuilder, ClientWithMiddleware};
use reqwest_retry::{
    policies::ExponentialBackoff, RetryTransientMiddleware, Retryable, RetryableStrategy,
};
use revm_primitives::{Bytecode, KECCAK_EMPTY};
use serde::{de::DeserializeOwned, Deserialize, Serialize};
use sha3::{digest::FixedOutput, Digest, Sha3_256};
use tokio::sync::{OnceCell, RwLock};
use uuid::Uuid;

use super::{
    eth,
    filter::{LogFilterOptions, OneOrMore},
    jsonrpc,
    request_methods::RequestMethod,
    BlockSpec, PreEip1898BlockSpec,
};
use crate::{
    block::{block_time, is_safe_block_number, IsSafeBlockNumberArgs},
    log::FilterLog,
    receipt::BlockReceipt,
    remote::{
        cacheable_method_invocation::{
            try_read_cache_key, try_write_cache_key, CacheKeyForSymbolicBlockTag,
            CacheKeyForUncheckedBlockNumber, ReadCacheKey, ResolvedSymbolicTag, WriteCacheKey,
        },
        jsonrpc::Id,
    },
    AccountInfo, Address, Bytes, B256, U256, U64,
};

const RPC_CACHE_DIR: &str = "rpc_cache";
const TMP_DIR: &str = "tmp";
// Retry parameters for rate limited requests.
const BACKOFF_EXPONENT: u32 = 2;
const MIN_RETRY_INTERVAL: Duration = Duration::from_secs(1);
const MAX_RETRY_INTERVAL: Duration = Duration::from_secs(16);
const TOTAL_RETRY_DURATION: Duration = Duration::from_secs(60);

/// Specialized error types
#[derive(Debug, thiserror::Error)]
pub enum RpcClientError {
    /// The message could not be sent to the remote node
    #[error(transparent)]
    FailedToSend(reqwest_middleware::Error),

    /// The remote node failed to reply with the body of the response
    #[error("The response text was corrupted: {0}.")]
    CorruptedResponse(reqwest::Error),

    /// The server returned an error code.
    #[error("The Http server returned error status code: {0}")]
    HttpStatus(reqwest::Error),

    /// The request cannot be serialized as JSON.
    #[error(transparent)]
    InvalidJsonRequest(serde_json::Error),

    /// The server returned an invalid JSON-RPC response.
    #[error("Response '{response}' failed to parse with expected type '{expected_type}', due to error: '{error}'")]
    InvalidResponse {
        /// The response text
        response: String,
        /// The expected type of the response
        expected_type: &'static str,
        /// The parse error
        error: serde_json::Error,
    },

    /// The server returned an invalid JSON-RPC id.
    #[error("The server returned an invalid id: '{id:?}' in response: '{response}'")]
    InvalidId {
        /// The response text
        response: String,
        /// The invalid id
        id: Id,
    },

    /// A response is missing from a batch request.
    #[error("Missing response for method: '{method:?}' for request id: '{id:?}' in batch request")]
    MissingResponse {
        /// The method invocation for which the response is missing.
        method: Box<RequestMethod>,
        /// The id of the request iwth the missing response
        id: Id,
        /// The response text
        response: String,
    },

    /// The JSON-RPC returned an error.
    #[error("{error}. Request: {request}")]
    JsonRpcError {
        /// The JSON-RPC error
        error: jsonrpc::Error,
        /// The request JSON
        request: String,
    },

    /// There was a problem with the local cache.
    #[error("{message} for '{cache_key}' with error: '{error}'")]
    CacheError {
        /// Description of the cache error
        message: String,
        /// The cache key for the error
        cache_key: String,
        /// The underlying error
        error: CacheError,
    },

    /// Failed to join a tokio task.
    #[error(transparent)]
    JoinError(#[from] tokio::task::JoinError),
}

/// Wrapper for IO and JSON errors specific to the cache.
#[derive(thiserror::Error, Debug)]
pub enum CacheError {
    /// An IO error
    #[error(transparent)]
    Io(#[from] io::Error),
    /// A JSON parsing error
    #[error(transparent)]
    Json(#[from] serde_json::Error),
}

/// A JSON-RPC request
#[derive(Deserialize, Serialize)]
pub struct Request<RequestMethod> {
    /// JSON-RPC version
    #[serde(rename = "jsonrpc")]
    pub version: jsonrpc::Version,
    /// the method to invoke, with its parameters
    #[serde(flatten)]
    pub method: RequestMethod,
    /// the request ID, to be correlated via the response's ID
    pub id: Id,
}

/// A client for executing RPC methods on a remote Ethereum node.
/// The client caches responses based on chain id, so it's important to not use
/// it with local nodes.
#[derive(Debug)]
pub struct RpcClient {
    url: String,
    chain_id: OnceCell<u64>,
    cached_block_number: RwLock<Option<CachedBlockNumber>>,
    client: ClientWithMiddleware,
    next_id: AtomicU64,
    rpc_cache_dir: PathBuf,
    tmp_dir: PathBuf,
}

impl RpcClient {
    /// Create a new instance, given a remote node URL.
    /// The cache directory is the global EDR cache directory configured by the
    /// user.
    pub fn new(url: &str, cache_dir: PathBuf) -> Self {
        let retry_policy = ExponentialBackoff::builder()
            .retry_bounds(MIN_RETRY_INTERVAL, MAX_RETRY_INTERVAL)
            .backoff_exponent(BACKOFF_EXPONENT)
            .build_with_total_retry_duration(TOTAL_RETRY_DURATION);
        let client = HttpClientBuilder::new(HttpClient::new())
            .with(RetryTransientMiddleware::new_with_policy_and_strategy(
                retry_policy,
                RetryStrategy,
            ))
            .build();

        let rpc_cache_dir = cache_dir.join(RPC_CACHE_DIR);
        // We aren't using the system temporary directories as they may be on a
        // different a file system which would cause the rename call later to
        // fail.
        let tmp_dir = rpc_cache_dir.join(TMP_DIR);

        RpcClient {
            url: url.to_string(),
            chain_id: OnceCell::new(),
            cached_block_number: RwLock::new(None),
            client,
            next_id: AtomicU64::new(0),
            rpc_cache_dir: cache_dir.join(RPC_CACHE_DIR),
            tmp_dir,
        }
    }

    fn parse_response_str<T: DeserializeOwned>(response: &str) -> Result<T, RpcClientError> {
        serde_json::from_str(response).map_err(|error| RpcClientError::InvalidResponse {
            response: response.to_string(),
            expected_type: std::any::type_name::<T>(),
            error,
        })
    }

    fn extract_result<T: DeserializeOwned>(
        request: SerializedRequest,
        response: String,
    ) -> Result<T, RpcClientError> {
        let response: jsonrpc::Response<T> = Self::parse_response_str(&response)?;

        response
            .data
            .into_result()
            .map_err(|error| RpcClientError::JsonRpcError {
                error,
                request: request.to_json_string(),
            })
    }

    fn hash_bytes(input: &[u8]) -> String {
        let hasher = Sha3_256::new_with_prefix(input);
        hex::encode(hasher.finalize_fixed())
    }

    async fn make_cache_path(&self, cache_key: &str) -> Result<PathBuf, RpcClientError> {
        let chain_id = self.chain_id().await?;

        // TODO We should use a human readable name for the chain id
        // Tracking issue: <https://github.com/NomicFoundation/edr/issues/172>
        let directory = self
            .rpc_cache_dir
            .join(Self::hash_bytes(&chain_id.to_le_bytes()));

        ensure_cache_directory(&directory, cache_key).await?;

        let path = Path::new(&directory).join(format!("{cache_key}.json"));
        Ok(path)
    }

    async fn read_response_from_cache(
        &self,
        cache_key: &ReadCacheKey,
    ) -> Result<Option<ResponseValue>, RpcClientError> {
        let path = self.make_cache_path(cache_key.as_ref()).await?;
        match tokio::fs::read_to_string(&path).await {
            Ok(contents) => match serde_json::from_str(&contents) {
                Ok(value) => Ok(Some(ResponseValue::Cached { value, path })),
                Err(error) => {
                    log_cache_error(
                        cache_key.as_ref(),
                        "failed to deserialize item from RPC response cache",
                        error,
                    );
                    remove_from_cache(&path).await?;
                    Ok(None)
                }
            },
            Err(error) => {
                match error.kind() {
                    io::ErrorKind::NotFound => (),
                    _ => log_cache_error(
                        cache_key.as_ref(),
                        "failed to read from RPC response cache",
                        error,
                    ),
                }
                Ok(None)
            }
        }
    }

    async fn try_from_cache(
        &self,
        cache_key: Option<&ReadCacheKey>,
    ) -> Result<Option<ResponseValue>, RpcClientError> {
        if let Some(cache_key) = cache_key {
            self.read_response_from_cache(cache_key).await
        } else {
            Ok(None)
        }
    }

    /// Caches a block number for the duration of the block time of the chain.
    async fn cached_block_number(&self) -> Result<u64, RpcClientError> {
        let cached_block_number = { self.cached_block_number.read().await.clone() };

        if let Some(cached_block_number) = cached_block_number {
            let delta = block_time(self.chain_id().await?);
            if cached_block_number.timestamp.elapsed() < delta {
                return Ok(cached_block_number.block_number);
            }
        }

        // Caches the block number as side effect.
        self.block_number().await
    }

    async fn validate_block_number(
        &self,
        safety_checker: CacheKeyForUncheckedBlockNumber,
    ) -> Result<Option<String>, RpcClientError> {
        let chain_id = self.chain_id().await?;
        let latest_block_number = self.cached_block_number().await?;
        Ok(safety_checker.validate_block_number(chain_id, latest_block_number))
    }

    async fn resolve_block_tag<T>(
        &self,
        block_tag_resolver: CacheKeyForSymbolicBlockTag,
        result: T,
        resolve_block_number: impl Fn(T) -> Option<u64>,
    ) -> Result<Option<String>, RpcClientError> {
        if let Some(block_number) = resolve_block_number(result) {
            if let Some(resolved_cache_key) = block_tag_resolver.resolve_symbolic_tag(block_number)
            {
                return match resolved_cache_key {
                    ResolvedSymbolicTag::NeedsSafetyCheck(safety_checker) => {
                        self.validate_block_number(safety_checker).await
                    }
                    ResolvedSymbolicTag::Resolved(cache_key) => Ok(Some(cache_key)),
                };
            }
        }
        Ok(None)
    }

    async fn resolve_write_key<T>(
        &self,
        method: &RequestMethod,
        result: T,
        resolve_block_number: impl Fn(T) -> Option<u64>,
    ) -> Result<Option<String>, RpcClientError> {
        let write_cache_key = try_write_cache_key(method);

        if let Some(cache_key) = write_cache_key {
            match cache_key {
                WriteCacheKey::NeedsSafetyCheck(safety_checker) => {
                    self.validate_block_number(safety_checker).await
                }
                WriteCacheKey::NeedsBlockNumber(block_tag_resolver) => {
                    self.resolve_block_tag(block_tag_resolver, result, resolve_block_number)
                        .await
                }
                WriteCacheKey::Resolved(cache_key) => Ok(Some(cache_key)),
            }
        } else {
            Ok(None)
        }
    }

    async fn try_write_response_to_cache<T: Serialize>(
        &self,
        method: &RequestMethod,
        result: &T,
        resolve_block_number: impl Fn(&T) -> Option<u64>,
    ) -> Result<(), RpcClientError> {
        if let Some(cache_key) = self
            .resolve_write_key(method, result, resolve_block_number)
            .await?
        {
            self.write_response_to_cache(&cache_key, result).await?;
        }

        Ok(())
    }

    async fn write_response_to_cache(
        &self,
        cache_key: &str,
        result: impl Serialize,
    ) -> Result<(), RpcClientError> {
        let contents = serde_json::to_string(&result).expect(
            "result serializes successfully as it was just deserialized from a JSON string",
        );

        ensure_cache_directory(&self.tmp_dir, cache_key).await?;

        // 1. Write to a random temporary file first to avoid race conditions.
        let tmp_path = self.tmp_dir.join(Uuid::new_v4().to_string());
        match tokio::fs::write(&tmp_path, contents).await {
            Ok(_) => (),
            Err(error) => {
                log_cache_error(
                    cache_key,
                    "failed to write to tempfile for RPC response cache",
                    error,
                );
                return Ok(());
            }
        }

        // 2. Then move the temporary file to the cache path.
        // This is guaranteed to be atomic on Unix platforms.
        // There is no such guarantee on Windows, as there is no OS support for atomic
        // move before Windows 10, but Rust will drop support for earlier
        // versions of Windows in the future: <https://github.com/rust-lang/compiler-team/issues/651>. Hopefully the standard
        // library will adapt its `rename` implementation to use the new atomic move API
        // in Windows
        // 10. In any case, if a cache file is corrupted, we detect and remove it when
        //     reading it.
        let cache_path = self.make_cache_path(cache_key).await?;
        match tokio::fs::rename(&tmp_path, cache_path).await {
            Ok(_) => (),
            Err(error) => {
                log_cache_error(
                    cache_key,
                    "failed to rename temporary file for RPC response cache",
                    error,
                );
            }
        };

        // In case of many concurrent renames, files remain in the tmp dir on Windows.
        #[cfg(target_os = "windows")]
        match tokio::fs::remove_file(&tmp_path).await {
            Ok(_) => (),
            Err(error) => match error.kind() {
                io::ErrorKind::NotFound => (),
                _ => log_cache_error(
                    cache_key,
                    "failed to remove temporary file for RPC response cache",
                    error,
                ),
            },
        }

        Ok(())
    }

    async fn send_request_body(
        &self,
        request_body: &SerializedRequest,
    ) -> Result<String, RpcClientError> {
        self.client
            .post(self.url.clone())
            .body(request_body.to_json_string())
            .send()
            .await
            .map_err(RpcClientError::FailedToSend)?
            .error_for_status()
            .map_err(RpcClientError::HttpStatus)?
            .text()
            .await
            .map_err(RpcClientError::CorruptedResponse)
    }

    fn get_ids(&self, count: u64) -> Vec<Id> {
        let start = self.next_id.fetch_add(count, Ordering::Relaxed);
        let end = start + count;
        (start..end).map(Id::Num).collect()
    }

    fn serialize_request(
        &self,
        input: &RequestMethod,
    ) -> Result<SerializedRequest, RpcClientError> {
        let id = Id::Num(self.next_id.fetch_add(1, Ordering::Relaxed));
        Self::serialize_request_with_id(input, id)
    }

    fn serialize_request_with_id(
        method: &RequestMethod,
        id: Id,
    ) -> Result<SerializedRequest, RpcClientError> {
        let request = serde_json::to_value(Request {
            version: jsonrpc::Version::V2_0,
            id,
            method,
        })
        .map_err(RpcClientError::InvalidJsonRequest)?;

        Ok(SerializedRequest(request))
    }

    async fn call<T: DeserializeOwned + Serialize>(
        &self,
        method: RequestMethod,
    ) -> Result<T, RpcClientError> {
        self.call_with_resolver(method, |_| None).await
    }

    async fn call_with_resolver<T: DeserializeOwned + Serialize>(
        &self,
        method: RequestMethod,
        resolve_block_number: impl Fn(&T) -> Option<u64>,
    ) -> Result<T, RpcClientError> {
        let read_cache_key = try_read_cache_key(&method);

        let request = self.serialize_request(&method)?;

        if let Some(cached_response) = self.try_from_cache(read_cache_key.as_ref()).await? {
            match cached_response.parse().await {
                Ok(result) => return Ok(result),
                Err(error) => match error {
                    // In case of an invalid response from cache, we log it and continue to the
                    // remote call.
                    RpcClientError::InvalidResponse {
                        response,
                        expected_type,
                        error,
                    } => {
                        log::error!(
                            "Failed to deserialize item from RPC response cache. error: '{error}' expected type: '{expected_type}'. item: '{response}'");
                    }
                    // For other errors, return early.
                    _ => return Err(error),
                },
            }
        };

        let result: T = self
            .send_request_body(&request)
            .await
            .and_then(|response| Self::extract_result(request, response))?;

        self.try_write_response_to_cache(&method, &result, &resolve_block_number)
            .await?;

        Ok(result)
    }

    // We have two different `call` methods to avoid creating recursive async
    // functions as the cached path calls `eth_chainId` without caching.
    async fn call_without_cache<T: DeserializeOwned>(
        &self,
        method: RequestMethod,
    ) -> Result<T, RpcClientError> {
        let request = self.serialize_request(&method)?;

        self.send_request_body(&request)
            .await
            .and_then(|response| Self::extract_result(request, response))
    }

    /// Returns the results of the given method invocations.
    async fn batch_call(
        &self,
        methods: &[RequestMethod],
    ) -> Result<VecDeque<ResponseValue>, RpcClientError> {
        self.batch_call_with_resolver(methods, |_| None).await
    }

    async fn batch_call_with_resolver(
        &self,
        methods: &[RequestMethod],
        resolve_block_number: impl Fn(&serde_json::Value) -> Option<u64>,
    ) -> Result<VecDeque<ResponseValue>, RpcClientError> {
        let ids = self.get_ids(methods.len() as u64);

        let cache_keys = methods.iter().map(try_read_cache_key).collect::<Vec<_>>();

        let mut results: Vec<Option<ResponseValue>> = Vec::with_capacity(cache_keys.len());

        for cache_key in &cache_keys {
            results.push(self.try_from_cache(cache_key.as_ref()).await?);
        }

        let mut requests: Vec<SerializedRequest> = Vec::new();
        let mut id_to_index = HashMap::<&Id, usize>::new();
        for (index, (id, method, cache_response)) in izip!(&ids, methods, &results).enumerate() {
            if cache_response.is_none() {
                let request = Self::serialize_request_with_id(method, id.clone())?;
                requests.push(request);
                id_to_index.insert(id, index);
            }
        }

        let request_body = SerializedRequest(
            serde_json::to_value(&requests).map_err(RpcClientError::InvalidJsonRequest)?,
        );
        let remote_response = self.send_request_body(&request_body).await?;
        let remote_responses: Vec<jsonrpc::Response<serde_json::Value>> =
            Self::parse_response_str(&remote_response)?;

        for response in remote_responses {
            let index = id_to_index
                // Remove to make sure no duplicate ids in response
                .remove(&response.id)
                .ok_or_else(|| RpcClientError::InvalidId {
                    response: remote_response.clone(),
                    id: response.id,
                })?;

            let result =
                response
                    .data
                    .into_result()
                    .map_err(|error| RpcClientError::JsonRpcError {
                        error,
                        request: request_body.to_json_string(),
                    })?;

            self.try_write_response_to_cache(&methods[index], &result, &resolve_block_number)
                .await?;

            results[index] = Some(ResponseValue::Remote(result));
        }

        results
            .into_iter()
            .enumerate()
            .map(|(index, result)| {
                result.ok_or_else(|| RpcClientError::MissingResponse {
                    method: Box::new(methods[index].clone()),
                    id: ids[index].clone(),
                    response: remote_response.clone(),
                })
            })
            .collect()
    }

    /// Calls `eth_blockNumber` and returns the block number.
    pub async fn block_number(&self) -> Result<u64, RpcClientError> {
        let block_number = self
            .call_without_cache::<U64>(RequestMethod::BlockNumber(()))
            .await?
            .as_limbs()[0];

        {
            let mut write_guard = self.cached_block_number.write().await;
            *write_guard = Some(CachedBlockNumber::new(block_number));
        }
        Ok(block_number)
    }

    /// Whether the block number should be cached based on its depth.
    pub async fn is_cacheable_block_number(
        &self,
        block_number: u64,
    ) -> Result<bool, RpcClientError> {
        let chain_id = self.chain_id().await?;
        let latest_block_number = self.cached_block_number().await?;

        Ok(is_safe_block_number(IsSafeBlockNumberArgs {
            chain_id,
            latest_block_number,
            block_number,
        }))
    }

    /// Calls `eth_chainId` and returns the chain ID.
    pub async fn chain_id(&self) -> Result<u64, RpcClientError> {
        let chain_id = *self
            .chain_id
            .get_or_try_init(|| async {
                self.call_without_cache::<U64>(RequestMethod::ChainId(()))
                    .await
                    .map(|chain_id| chain_id.as_limbs()[0])
            })
            .await?;
        Ok(chain_id)
    }

    /// Submit a consolidated batch of RPC method invocations in order to obtain
    /// the set of data contained in [`AccountInfo`].
    pub async fn get_account_info(
        &self,
        address: &Address,
        block: Option<BlockSpec>,
    ) -> Result<AccountInfo, RpcClientError> {
        Ok(self
            .get_account_infos(&[*address], block)
            .await?
            .pop()
            .expect("batch call returns as many results as inputs if there was no error"))
    }

    /// Fetch account infos for multiple addresses in a batch call.
    pub async fn get_account_infos(
        &self,
        addresses: &[Address],
        block: Option<BlockSpec>,
    ) -> Result<Vec<AccountInfo>, RpcClientError> {
        let inputs: Vec<RequestMethod> = addresses
            .iter()
            .flat_map(|address| {
                [
                    RequestMethod::GetBalance(*address, block.clone()),
                    RequestMethod::GetTransactionCount(*address, block.clone()),
                    RequestMethod::GetCode(*address, block.clone()),
                ]
            })
            .collect();

        let responses = self.batch_call(inputs.as_slice()).await?;
        let mut results = Vec::with_capacity(inputs.len() / 3);
        for (balance, nonce, code) in responses.into_iter().tuples() {
            let balance = balance.parse::<U256>().await?;
            let nonce: u64 = nonce.parse::<U256>().await?.to();
            let code = code.parse::<Bytes>().await?;
            let code = if code.is_empty() {
                None
            } else {
                Some(Bytecode::new_raw(code))
            };

            let account_info = AccountInfo {
                balance,
                code_hash: code.as_ref().map_or(KECCAK_EMPTY, Bytecode::hash_slow),
                code,
                nonce,
            };

            results.push(account_info);
        }

        Ok(results)
    }

    /// Calls `eth_getBlockByHash` and returns the transaction's hash.
    pub async fn get_block_by_hash(
        &self,
        hash: &B256,
    ) -> Result<Option<eth::Block<B256>>, RpcClientError> {
        self.call(RequestMethod::GetBlockByHash(*hash, false)).await
    }

    /// Calls `eth_getBlockByHash` and returns the transaction's data.
    pub async fn get_block_by_hash_with_transaction_data(
        &self,
        hash: &B256,
    ) -> Result<Option<eth::Block<eth::Transaction>>, RpcClientError> {
        self.call(RequestMethod::GetBlockByHash(*hash, true)).await
    }

    /// Calls `eth_getBlockByNumber` and returns the transaction's hash.
    pub async fn get_block_by_number(
        &self,
        spec: PreEip1898BlockSpec,
    ) -> Result<Option<eth::Block<B256>>, RpcClientError> {
        self.call_with_resolver(
            RequestMethod::GetBlockByNumber(spec, false),
            |block: &Option<eth::Block<B256>>| block.as_ref().and_then(|block| block.number),
        )
        .await
    }

    /// Calls `eth_getBlockByNumber` and returns the transaction's data.
    pub async fn get_block_by_number_with_transaction_data(
        &self,
        spec: PreEip1898BlockSpec,
    ) -> Result<eth::Block<eth::Transaction>, RpcClientError> {
        self.call_with_resolver(
            RequestMethod::GetBlockByNumber(spec, true),
            |block: &eth::Block<eth::Transaction>| block.number,
        )
        .await
    }

    /// Calls `eth_getLogs` using a starting and ending block (inclusive).
    pub async fn get_logs_by_range(
        &self,
        from_block: BlockSpec,
        to_block: BlockSpec,
        address: Option<OneOrMore<Address>>,
        topics: Option<Vec<Option<OneOrMore<B256>>>>,
    ) -> Result<Vec<FilterLog>, RpcClientError> {
<<<<<<< HEAD
        self.call(RequestMethod::GetLogs(LogFilterOptions {
            from_block: Some(from_block),
            to_block: Some(to_block),
            block_hash: None,
            address,
            topics,
=======
        self.call(RequestMethod::GetLogs(GetLogsInput {
            from_block,
            to_block,
            address: Some(*address),
>>>>>>> 0fb99fca
        }))
        .await
    }

    /// Calls `eth_getTransactionByHash`.
    pub async fn get_transaction_by_hash(
        &self,
        tx_hash: &B256,
    ) -> Result<Option<eth::Transaction>, RpcClientError> {
        self.call(RequestMethod::GetTransactionByHash(*tx_hash))
            .await
    }

    /// Calls `eth_getTransactionCount`.
    pub async fn get_transaction_count(
        &self,
        address: &Address,
        block: Option<BlockSpec>,
    ) -> Result<U256, RpcClientError> {
        self.call(RequestMethod::GetTransactionCount(*address, block))
            .await
    }

    /// Calls `eth_getTransactionReceipt`.
    pub async fn get_transaction_receipt(
        &self,
        tx_hash: &B256,
    ) -> Result<Option<BlockReceipt>, RpcClientError> {
        self.call(RequestMethod::GetTransactionReceipt(*tx_hash))
            .await
    }

    /// Methods for retrieving multiple transaction receipts in one batch
    pub async fn get_transaction_receipts(
        &self,
        hashes: impl IntoIterator<Item = &B256>,
    ) -> Result<Option<Vec<BlockReceipt>>, RpcClientError> {
        let requests: Vec<RequestMethod> = hashes
            .into_iter()
            .map(|transaction_hash| RequestMethod::GetTransactionReceipt(*transaction_hash))
            .collect();

        let responses = self.batch_call(&requests).await?;

        futures::stream::iter(responses)
            .map(ResponseValue::parse)
            // Primarily CPU heavy work, only does i/o on error.
            .buffered(available_parallelism().map(usize::from).unwrap_or(1))
            .collect::<Vec<Result<Option<BlockReceipt>, RpcClientError>>>()
            .await
            .into_iter()
            .collect()
    }

    /// Calls `eth_getStorageAt`.
    pub async fn get_storage_at(
        &self,
        address: &Address,
        position: U256,
        block: Option<BlockSpec>,
    ) -> Result<Option<U256>, RpcClientError> {
        self.call(RequestMethod::GetStorageAt(*address, position, block))
            .await
    }

    /// Calls `net_version`.
    pub async fn network_id(&self) -> Result<u64, RpcClientError> {
        self.call::<U64>(RequestMethod::NetVersion(()))
            .await
            .map(|network_id| network_id.as_limbs()[0])
    }
}

async fn remove_from_cache(path: &Path) -> Result<(), RpcClientError> {
    match tokio::fs::remove_file(path).await {
        Ok(_) => Ok(()),
        Err(error) => {
            log_cache_error(
                path.to_str().unwrap_or("<invalid UTF-8>"),
                "failed to remove from RPC response cache",
                error,
            );
            Ok(())
        }
    }
}

#[derive(Debug, Clone)]
enum ResponseValue {
    Remote(serde_json::Value),
    Cached {
        value: serde_json::Value,
        path: PathBuf,
    },
}

impl ResponseValue {
    async fn parse<T: DeserializeOwned>(self) -> Result<T, RpcClientError> {
        match self {
            ResponseValue::Remote(value) => {
                serde_json::from_value(value.clone()).map_err(|error| {
                    RpcClientError::InvalidResponse {
                        response: value.to_string(),
                        expected_type: std::any::type_name::<T>(),
                        error,
                    }
                })
            }
            ResponseValue::Cached { value, path } => match serde_json::from_value(value.clone()) {
                Ok(result) => Ok(result),
                Err(error) => {
                    // Remove the file from cache if the contents don't match the expected type.
                    // This can happen for example if a new field is added to a type.
                    remove_from_cache(&path).await?;
                    Err(RpcClientError::InvalidResponse {
                        response: value.to_string(),
                        expected_type: std::any::type_name::<T>(),
                        error,
                    })
                }
            },
        }
    }
}

#[derive(Debug, Clone)]
struct CachedBlockNumber {
    block_number: u64,
    timestamp: Instant,
}

impl CachedBlockNumber {
    fn new(block_number: u64) -> Self {
        Self {
            block_number,
            timestamp: Instant::now(),
        }
    }
}

/// Don't fail the request, just log an error if we fail to read/write from
/// cache.
fn log_cache_error(cache_key: &str, message: &'static str, error: impl Into<CacheError>) {
    let cache_error = RpcClientError::CacheError {
        message: message.to_string(),
        cache_key: cache_key.to_string(),
        error: error.into(),
    };
    log::error!("{cache_error}");
}

/// Ensure that the directory exists.
async fn ensure_cache_directory(
    directory: impl AsRef<Path>,
    cache_key: impl std::fmt::Display,
) -> Result<(), RpcClientError> {
    tokio::fs::DirBuilder::new()
        .recursive(true)
        .create(directory)
        .await
        .map_err(|error| RpcClientError::CacheError {
            message: "failed to create RPC response cache directory".to_string(),
            cache_key: cache_key.to_string(),
            error: error.into(),
        })
}

struct RetryStrategy;

impl RetryableStrategy for RetryStrategy {
    fn handle(
        &self,
        res: &Result<reqwest::Response, reqwest_middleware::Error>,
    ) -> Option<Retryable> {
        match res {
            Ok(success) => reqwest_retry::default_on_request_success(success),
            Err(error) => on_request_failure(error),
        }
    }
}

// Adapted from <https://github.com/TrueLayer/reqwest-middleware/blob/a54319a9d65926c899440e5970c04592f30ed048/reqwest-retry/src/retryable_strategy.rs#L134>
// under the MIT license.
// With the difference that we don't retry on connection errors as it leads to
// retrying invalid domains.
fn on_request_failure(error: &reqwest_middleware::Error) -> Option<Retryable> {
    use reqwest_middleware::Error;

    match error {
        // If something fails in the middleware we're screwed.
        Error::Middleware(_) => Some(Retryable::Fatal),
        Error::Reqwest(error) => {
            if error.is_timeout() {
                Some(Retryable::Transient)
            } else if error.is_body()
                || error.is_decode()
                || error.is_builder()
                || error.is_redirect()
            {
                Some(Retryable::Fatal)
            } else if error.is_request() {
                // It seems that hyper::Error(IncompleteMessage) is not correctly handled by
                // reqwest. Here we check if the Reqwest error was originated by
                // hyper and map it consistently.
                if let Some(hyper_error) = get_source_error_type::<hyper::Error>(&error) {
                    // The hyper::Error(IncompleteMessage) is raised if the HTTP response is well
                    // formatted but does not contain all the bytes.
                    // This can happen when the server has started sending back the response but the
                    // connection is cut halfway thorugh. We can safely retry
                    // the call, hence marking this error as [`Retryable::Transient`].
                    // Instead hyper::Error(Canceled) is raised when the connection is
                    // gracefully closed on the server side.
                    if hyper_error.is_incomplete_message() || hyper_error.is_canceled() {
                        Some(Retryable::Transient)

                        // Try and downcast the hyper error to io::Error if that
                        // is the underlying error, and
                        // try and classify it.
                    } else if let Some(io_error) = get_source_error_type::<io::Error>(hyper_error) {
                        Some(classify_io_error(io_error))
                    } else {
                        Some(Retryable::Fatal)
                    }
                } else {
                    Some(Retryable::Fatal)
                }
            } else {
                // We omit checking if error.is_status() since we check that already.
                // However, if Response::error_for_status is used the status will still
                // remain in the response object.
                None
            }
        }
    }
}

// From <https://github.com/TrueLayer/reqwest-middleware/blob/a54319a9d65926c899440e5970c04592f30ed048/reqwest-retry/src/retryable_strategy.rs#L189>
// under the MIT license.
fn classify_io_error(error: &io::Error) -> Retryable {
    match error.kind() {
        io::ErrorKind::ConnectionReset | io::ErrorKind::ConnectionAborted => Retryable::Transient,
        _ => Retryable::Fatal,
    }
}

/// Downcasts the given err source into T.
/// From <https://github.com/TrueLayer/reqwest-middleware/blob/a54319a9d65926c899440e5970c04592f30ed048/reqwest-retry/src/retryable_strategy.rs#L200>
/// under the MIT license.
fn get_source_error_type<T: std::error::Error + 'static>(
    err: &dyn std::error::Error,
) -> Option<&T> {
    let mut source = err.source();

    while let Some(err) = source {
        if let Some(err) = err.downcast_ref::<T>() {
            return Some(err);
        }

        source = err.source();
    }
    None
}

#[derive(Debug, Clone, Deserialize, Serialize)]
#[repr(transparent)]
#[serde(transparent)]
struct SerializedRequest(serde_json::Value);

impl SerializedRequest {
    fn to_json_string(&self) -> String {
        self.0.to_string()
    }
}

#[cfg(test)]
mod tests {
    use std::{ops::Deref, str::FromStr};

    use reqwest::StatusCode;
    use tempfile::TempDir;

    use super::*;

    struct TestRpcClient {
        client: RpcClient,

        // Need to keep the tempdir around to prevent it from being deleted
        // Only accessed when feature = "test-remote", hence the allow.
        #[allow(dead_code)]
        cache_dir: TempDir,
    }

    impl TestRpcClient {
        fn new(url: &str) -> Self {
            let tempdir = TempDir::new().unwrap();
            Self {
                client: RpcClient::new(url, tempdir.path().into()),
                cache_dir: tempdir,
            }
        }
    }

    impl Deref for TestRpcClient {
        type Target = RpcClient;

        fn deref(&self) -> &Self::Target {
            &self.client
        }
    }

    #[test]
    fn get_ids_zero() {
        let client = RpcClient::new("http://localhost:8545", PathBuf::new());
        let ids = client.get_ids(0);
        assert!(ids.is_empty());
    }

    #[test]
    fn get_ids_more() {
        let client = RpcClient::new("http://localhost:8545", PathBuf::new());
        let count = 11;
        let ids = client.get_ids(count);
        assert_eq!(ids.len(), 11);
    }

    #[tokio::test]
    async fn send_request_body_400_status() {
        const STATUS_CODE: u16 = 400;

        let mut server = mockito::Server::new_async().await;

        let mock = server
            .mock("POST", "/")
            .with_status(STATUS_CODE.into())
            .with_header("content-type", "text/plain")
            .create_async()
            .await;

        let hash =
            B256::from_str("0xc008e9f9bb92057dd0035496fbf4fb54f66b4b18b370928e46d6603933022222")
                .expect("failed to parse hash from string");

        let error = TestRpcClient::new(&server.url())
            .call::<Option<eth::Transaction>>(RequestMethod::GetTransactionByHash(hash))
            .await
            .expect_err("should have failed to due to a HTTP status error");

        if let RpcClientError::HttpStatus(error) = error {
            assert_eq!(
                error.status(),
                Some(StatusCode::from_u16(STATUS_CODE).unwrap())
            );
        } else {
            unreachable!("Invalid error: {error}");
        }

        mock.assert_async().await;
    }

    #[cfg(feature = "test-remote")]
    mod alchemy {
        use std::fs::File;

        use edr_test_utils::env::{get_alchemy_url, get_infura_url};
        use futures::future::join_all;
        use walkdir::WalkDir;

        use super::*;
        use crate::Bytes;

        // The maximum block number that Alchemy allows
        const MAX_BLOCK_NUMBER: u64 = u64::MAX >> 1;

        impl TestRpcClient {
            fn new_with_dir(url: &str, cache_dir: TempDir) -> Self {
                Self {
                    client: RpcClient::new(url, cache_dir.path().into()),
                    cache_dir,
                }
            }

            fn files_in_cache(&self) -> Vec<PathBuf> {
                let mut files = Vec::new();
                for entry in WalkDir::new(&self.cache_dir)
                    .follow_links(true)
                    .into_iter()
                    .filter_map(Result::ok)
                {
                    if entry.file_type().is_file() {
                        files.push(entry.path().to_owned());
                    }
                }
                files
            }
        }

        #[tokio::test]
        async fn call_bad_api_key() {
            let alchemy_url = "https://eth-mainnet.g.alchemy.com/v2/abcdefg";

            let hash = B256::from_str(
                "0xc008e9f9bb92057dd0035496fbf4fb54f66b4b18b370928e46d6603933022222",
            )
            .expect("failed to parse hash from string");

            let error = TestRpcClient::new(alchemy_url)
                .call::<Option<eth::Transaction>>(RequestMethod::GetTransactionByHash(hash))
                .await
                .expect_err("should have failed to interpret response as a Transaction");

            if let RpcClientError::HttpStatus(error) = error {
                assert_eq!(error.status(), Some(StatusCode::from_u16(401).unwrap()));
            } else {
                unreachable!("Invalid error: {error}");
            }
        }

        #[tokio::test]
        async fn call_failed_to_send_error() {
            let alchemy_url = "https://xxxeth-mainnet.g.alchemy.com/";

            let hash = B256::from_str(
                "0xc008e9f9bb92057dd0035496fbf4fb54f66b4b18b370928e46d6603933051111",
            )
            .expect("failed to parse hash from string");

            let error = TestRpcClient::new(alchemy_url)
                .call::<Option<eth::Transaction>>(RequestMethod::GetTransactionByHash(hash))
                .await
                .expect_err("should have failed to connect due to a garbage domain name");

            if let RpcClientError::FailedToSend(error) = error {
                assert!(error.to_string().contains(&format!("error sending request for url ({alchemy_url}): error trying to connect: dns error: ")));
            } else {
                unreachable!("Invalid error: {error}");
            }
        }

        #[tokio::test]
        async fn test_is_cacheable_block_number() {
            let client = TestRpcClient::new(&get_alchemy_url());

            let latest_block_number = client.block_number().await.unwrap();

            {
                assert!(client.cached_block_number.read().await.is_some());
            }

            // Latest block number is never cacheable
            assert!(!client
                .is_cacheable_block_number(latest_block_number)
                .await
                .unwrap());

            assert!(client.is_cacheable_block_number(16220843).await.unwrap());
        }

        #[tokio::test]
        async fn get_account_info_works_from_cache() {
            let alchemy_url = get_alchemy_url();
            let client = TestRpcClient::new(&alchemy_url);

            let dai_address = Address::from_str("0x6b175474e89094c44da98b954eedeac495271d0f")
                .expect("failed to parse address");
            let block_spec = BlockSpec::Number(16220843);

            assert_eq!(client.files_in_cache().len(), 0);

            // Populate cache
            client
                .get_account_info(&dai_address, Some(block_spec.clone()))
                .await
                .expect("should have succeeded");

            assert_eq!(client.files_in_cache().len(), 3);

            // Returned from cache
            let account_info = client
                .get_account_info(&dai_address, Some(block_spec))
                .await
                .expect("should have succeeded");

            assert_eq!(client.files_in_cache().len(), 3);

            assert_eq!(account_info.balance, U256::ZERO);
            assert_eq!(account_info.nonce, 1);
            assert_ne!(account_info.code_hash, KECCAK_EMPTY);
            assert!(account_info.code.is_some());
        }

        #[tokio::test]
        async fn get_account_info_works_with_partial_cache() {
            let alchemy_url = get_alchemy_url();
            let client = TestRpcClient::new(&alchemy_url);

            let dai_address = Address::from_str("0x6b175474e89094c44da98b954eedeac495271d0f")
                .expect("failed to parse address");
            let block_spec = BlockSpec::Number(16220843);

            assert_eq!(client.files_in_cache().len(), 0);

            // Populate cache
            client
                .get_transaction_count(&dai_address, Some(block_spec.clone()))
                .await
                .expect("should have succeeded");

            assert_eq!(client.files_in_cache().len(), 1);

            let account_info = client
                .get_account_info(&dai_address, Some(block_spec.clone()))
                .await
                .expect("should have succeeded");

            assert_eq!(client.files_in_cache().len(), 3);

            assert_eq!(account_info.balance, U256::ZERO);
            assert_eq!(account_info.nonce, 1);
            assert_ne!(account_info.code_hash, KECCAK_EMPTY);
            assert!(account_info.code.is_some());
        }

        #[tokio::test]
        async fn get_account_info_unknown_block() {
            let alchemy_url = get_alchemy_url();

            let dai_address = Address::from_str("0x6b175474e89094c44da98b954eedeac495271d0f")
                .expect("failed to parse address");

            let error = TestRpcClient::new(&alchemy_url)
                .get_account_info(&dai_address, Some(BlockSpec::Number(MAX_BLOCK_NUMBER)))
                .await
                .expect_err("should have failed");

            if let RpcClientError::JsonRpcError { error, .. } = error {
                assert_eq!(error.code, -32602);
                assert_eq!(error.message, "Unknown block number");
                assert!(error.data.is_none());
            } else {
                unreachable!("Invalid error: {error}");
            }
        }

        #[tokio::test]
        async fn get_account_infos() {
            let alchemy_url = get_alchemy_url();

            let dai_address = Address::from_str("0x6b175474e89094c44da98b954eedeac495271d0f")
                .expect("failed to parse address");
            let hardhat_default_address =
                Address::from_str("0xbe862ad9abfe6f22bcb087716c7d89a26051f74c")
                    .expect("failed to parse address");

            let account_infos = TestRpcClient::new(&alchemy_url)
                .get_account_infos(
                    &[dai_address, hardhat_default_address],
                    Some(BlockSpec::latest()),
                )
                .await
                .expect("should have succeeded");

            assert_eq!(account_infos.len(), 2);
        }

        #[tokio::test]
        async fn get_block_by_hash_some() {
            let alchemy_url = get_alchemy_url();

            let hash = B256::from_str(
                "0x71d5e7c8ff9ea737034c16e333a75575a4a94d29482e0c2b88f0a6a8369c1812",
            )
            .expect("failed to parse hash from string");

            let block = TestRpcClient::new(&alchemy_url)
                .get_block_by_hash(&hash)
                .await
                .expect("should have succeeded");

            assert!(block.is_some());
            let block = block.unwrap();

            assert_eq!(block.hash, Some(hash));
            assert_eq!(block.transactions.len(), 192);
        }

        #[tokio::test]
        async fn get_block_by_hash_with_transaction_data_some() {
            let alchemy_url = get_alchemy_url();

            let hash = B256::from_str(
                "0x71d5e7c8ff9ea737034c16e333a75575a4a94d29482e0c2b88f0a6a8369c1812",
            )
            .expect("failed to parse hash from string");

            let block = TestRpcClient::new(&alchemy_url)
                .get_block_by_hash_with_transaction_data(&hash)
                .await
                .expect("should have succeeded");

            assert!(block.is_some());
            let block = block.unwrap();

            assert_eq!(block.hash, Some(hash));
            assert_eq!(block.transactions.len(), 192);
        }

        #[tokio::test]
        async fn get_block_by_number_finalized_resolves() {
            let alchemy_url = get_alchemy_url();
            let client = TestRpcClient::new(&alchemy_url);

            assert_eq!(client.files_in_cache().len(), 0);

            client
                .get_block_by_number(PreEip1898BlockSpec::finalized())
                .await
                .expect("should have succeeded");

            // Finalized tag should be resolved and stored in cache.
            assert_eq!(client.files_in_cache().len(), 1);
        }

        #[tokio::test]
        async fn get_block_by_number_some() {
            let alchemy_url = get_alchemy_url();

            let block_number = 16222385;

            let block = TestRpcClient::new(&alchemy_url)
                .get_block_by_number(PreEip1898BlockSpec::Number(block_number))
                .await
                .expect("should have succeeded")
                .expect("Block must exist");

            assert_eq!(block.number, Some(block_number));
            assert_eq!(block.transactions.len(), 102);
        }

        #[tokio::test]
        async fn get_block_by_number_with_transaction_data_unsafe_no_cache() {
            let alchemy_url = get_alchemy_url();
            let client = TestRpcClient::new(&alchemy_url);

            assert_eq!(client.files_in_cache().len(), 0);

            let block_number = client.block_number().await.unwrap();

            // Check that the block number call caches the largest known block number
            {
                assert!(client.cached_block_number.read().await.is_some());
            }

            assert_eq!(client.files_in_cache().len(), 0);

            let block = client
                .get_block_by_number(PreEip1898BlockSpec::Number(block_number))
                .await
                .expect("should have succeeded")
                .expect("Block must exist");

            // Unsafe block number shouldn't be cached
            assert_eq!(client.files_in_cache().len(), 0);

            assert_eq!(block.number, Some(block_number));
        }

        #[tokio::test]
        async fn get_block_with_transaction_data_cached() {
            let alchemy_url = get_alchemy_url();
            let client = TestRpcClient::new(&alchemy_url);

            let block_spec = PreEip1898BlockSpec::Number(16220843);

            assert_eq!(client.files_in_cache().len(), 0);

            let block_from_remote = client
                .get_block_by_number_with_transaction_data(block_spec.clone())
                .await
                .expect("should have from remote");

            assert_eq!(client.files_in_cache().len(), 1);

            let block_from_cache = client
                .get_block_by_number_with_transaction_data(block_spec.clone())
                .await
                .expect("should have from remote");

            assert_eq!(block_from_remote, block_from_cache);
        }

        #[tokio::test]
        async fn get_earliest_block_with_transaction_data_resolves() {
            let alchemy_url = get_alchemy_url();
            let client = TestRpcClient::new(&alchemy_url);

            assert_eq!(client.files_in_cache().len(), 0);

            client
                .get_block_by_number_with_transaction_data(PreEip1898BlockSpec::earliest())
                .await
                .expect("should have succeeded");

            // Earliest tag should be resolved to block number and it should be cached.
            assert_eq!(client.files_in_cache().len(), 1);
        }

        #[tokio::test]
        async fn get_latest_block() {
            let alchemy_url = get_alchemy_url();

            let _block = TestRpcClient::new(&alchemy_url)
                .get_block_by_number(PreEip1898BlockSpec::latest())
                .await
                .expect("should have succeeded");
        }

        #[tokio::test]
        async fn get_latest_block_with_transaction_data() {
            let alchemy_url = get_alchemy_url();

            let _block = TestRpcClient::new(&alchemy_url)
                .get_block_by_number_with_transaction_data(PreEip1898BlockSpec::latest())
                .await
                .expect("should have succeeded");
        }

        #[tokio::test]
        async fn get_pending_block() {
            let alchemy_url = get_alchemy_url();

            let _block = TestRpcClient::new(&alchemy_url)
                .get_block_by_number(PreEip1898BlockSpec::pending())
                .await
                .expect("should have succeeded");
        }

        #[tokio::test]
        async fn get_pending_block_with_transaction_data() {
            let alchemy_url = get_alchemy_url();

            let _block = TestRpcClient::new(&alchemy_url)
                .get_block_by_number_with_transaction_data(PreEip1898BlockSpec::pending())
                .await
                .expect("should have succeeded");
        }

        #[tokio::test]
        async fn get_logs_some() {
            let alchemy_url = get_alchemy_url();
            let logs = TestRpcClient::new(&alchemy_url)
                .get_logs_by_range(
                    BlockSpec::Number(10496585),
                    BlockSpec::Number(10496585),
                    Some(OneOrMore::One(
                        Address::from_str("0xc02aaa39b223fe8d0a0e5c4f27ead9083c756cc2")
                            .expect("failed to parse data"),
                    )),
                    None,
                )
                .await
                .expect("failed to get logs");

            assert_eq!(logs.len(), 12);
            // TODO: assert more things about the log(s)
            // TODO: consider asserting something about the logs bloom
        }

        #[tokio::test]
        async fn get_logs_future_from_block() {
            let alchemy_url = get_alchemy_url();
            let error = TestRpcClient::new(&alchemy_url)
                .get_logs_by_range(
                    BlockSpec::Number(MAX_BLOCK_NUMBER),
                    BlockSpec::Number(MAX_BLOCK_NUMBER),
                    Some(OneOrMore::One(
                        Address::from_str("0xffffffffffffffffffffffffffffffffffffffff")
                            .expect("failed to parse data"),
                    )),
                    None,
                )
                .await
                .expect_err("should have failed to get logs");

            if let RpcClientError::JsonRpcError { error, .. } = error {
                assert_eq!(error.code, -32000);
                assert_eq!(error.message, "One of the blocks specified in filter (fromBlock, toBlock or blockHash) cannot be found.");
                assert!(error.data.is_none());
            } else {
                unreachable!("Invalid error: {error}");
            }
        }

        #[tokio::test]
        async fn get_logs_future_to_block() {
            let alchemy_url = get_alchemy_url();
            let logs = TestRpcClient::new(&alchemy_url)
                .get_logs_by_range(
                    BlockSpec::Number(10496585),
                    BlockSpec::Number(MAX_BLOCK_NUMBER),
                    Some(OneOrMore::One(
                        Address::from_str("0xffffffffffffffffffffffffffffffffffffffff")
                            .expect("failed to parse data"),
                    )),
                    None,
                )
                .await
                .expect("should have succeeded");

            assert_eq!(logs, []);
        }

        #[tokio::test]
        async fn get_transaction_by_hash_some() {
            let alchemy_url = get_alchemy_url();

            let hash = B256::from_str(
                "0xc008e9f9bb92057dd0035496fbf4fb54f66b4b18b370928e46d6603933054d5a",
            )
            .expect("failed to parse hash from string");

            let tx = TestRpcClient::new(&alchemy_url)
                .get_transaction_by_hash(&hash)
                .await
                .expect("failed to get transaction by hash");

            assert!(tx.is_some());
            let tx = tx.unwrap();

            assert_eq!(
                tx.block_hash,
                Some(
                    B256::from_str(
                        "0x88fadbb673928c61b9ede3694ae0589ac77ae38ec90a24a6e12e83f42f18c7e8"
                    )
                    .expect("couldn't parse data")
                )
            );
            assert_eq!(
                tx.block_number,
                Some(U256::from_str_radix("a74fde", 16).expect("couldn't parse data"))
            );
            assert_eq!(tx.hash, hash);
            assert_eq!(
                tx.from,
                Address::from_str("0x7d97fcdb98632a91be79d3122b4eb99c0c4223ee")
                    .expect("couldn't parse data")
            );
            assert_eq!(
                tx.gas,
                U256::from_str_radix("30d40", 16).expect("couldn't parse data")
            );
            assert_eq!(
                tx.gas_price,
                U256::from_str_radix("1e449a99b8", 16).expect("couldn't parse data")
            );
            assert_eq!(
                tx.input,
                Bytes::from(hex::decode("a9059cbb000000000000000000000000e2c1e729e05f34c07d80083982ccd9154045dcc600000000000000000000000000000000000000000000000000000004a817c800").unwrap())
            );
            assert_eq!(
                tx.nonce,
                u64::from_str_radix("653b", 16).expect("couldn't parse data")
            );
            assert_eq!(
                tx.r,
                U256::from_str_radix(
                    "eb56df45bd355e182fba854506bc73737df275af5a323d30f98db13fdf44393a",
                    16
                )
                .expect("couldn't parse data")
            );
            assert_eq!(
                tx.s,
                U256::from_str_radix(
                    "2c6efcd210cdc7b3d3191360f796ca84cab25a52ed8f72efff1652adaabc1c83",
                    16
                )
                .expect("couldn't parse data")
            );
            assert_eq!(
                tx.to,
                Some(
                    Address::from_str("dac17f958d2ee523a2206206994597c13d831ec7")
                        .expect("couldn't parse data")
                )
            );
            assert_eq!(
                tx.transaction_index,
                Some(u64::from_str_radix("88", 16).expect("couldn't parse data"))
            );
            assert_eq!(
                tx.v,
                u64::from_str_radix("1c", 16).expect("couldn't parse data")
            );
            assert_eq!(
                tx.value,
                U256::from_str_radix("0", 16).expect("couldn't parse data")
            );
        }

        #[tokio::test]
        async fn get_transaction_count_some() {
            let alchemy_url = get_alchemy_url();

            let dai_address = Address::from_str("0x6b175474e89094c44da98b954eedeac495271d0f")
                .expect("failed to parse address");

            let transaction_count = TestRpcClient::new(&alchemy_url)
                .get_transaction_count(&dai_address, Some(BlockSpec::Number(16220843)))
                .await
                .expect("should have succeeded");

            assert_eq!(transaction_count, U256::from(1));
        }

        #[tokio::test]
        async fn get_transaction_count_future_block() {
            let alchemy_url = get_alchemy_url();

            let missing_address = Address::from_str("0xffffffffffffffffffffffffffffffffffffffff")
                .expect("failed to parse address");

            let error = TestRpcClient::new(&alchemy_url)
                .get_transaction_count(&missing_address, Some(BlockSpec::Number(MAX_BLOCK_NUMBER)))
                .await
                .expect_err("should have failed");

            if let RpcClientError::JsonRpcError { error, .. } = error {
                assert_eq!(error.code, -32602);
                assert_eq!(error.message, "Unknown block number");
                assert!(error.data.is_none());
            } else {
                unreachable!("Invalid error: {error}");
            }
        }

        #[tokio::test]
        async fn get_transaction_receipt_some() {
            let alchemy_url = get_alchemy_url();

            let hash = B256::from_str(
                "0xc008e9f9bb92057dd0035496fbf4fb54f66b4b18b370928e46d6603933054d5a",
            )
            .expect("failed to parse hash from string");

            let receipt = TestRpcClient::new(&alchemy_url)
                .get_transaction_receipt(&hash)
                .await
                .expect("failed to get transaction by hash");

            assert!(receipt.is_some());
            let receipt = receipt.unwrap();

            assert_eq!(
                receipt.block_hash,
                B256::from_str(
                    "0x88fadbb673928c61b9ede3694ae0589ac77ae38ec90a24a6e12e83f42f18c7e8"
                )
                .expect("couldn't parse data")
            );
            assert_eq!(receipt.block_number, 0xa74fde);
            assert_eq!(receipt.contract_address, None);
            assert_eq!(receipt.cumulative_gas_used(), 0x56c81b);
            assert_eq!(
                receipt.effective_gas_price,
                Some(U256::from_str_radix("1e449a99b8", 16).expect("couldn't parse data"))
            );
            assert_eq!(
                receipt.from,
                Address::from_str("0x7d97fcdb98632a91be79d3122b4eb99c0c4223ee")
                    .expect("couldn't parse data")
            );
            assert_eq!(
                receipt.gas_used,
                U256::from_str_radix("a0f9", 16).expect("couldn't parse data")
            );
            assert_eq!(receipt.logs().len(), 1);
            assert_eq!(receipt.state_root(), None);
            assert_eq!(receipt.status_code(), Some(1));
            assert_eq!(
                receipt.to,
                Some(
                    Address::from_str("dac17f958d2ee523a2206206994597c13d831ec7")
                        .expect("couldn't parse data")
                )
            );
            assert_eq!(receipt.transaction_hash, hash);
            assert_eq!(receipt.transaction_index, 136);
            assert_eq!(receipt.transaction_type(), 0);
        }

        #[tokio::test]
        async fn get_storage_at_some() {
            let alchemy_url = get_alchemy_url();

            let dai_address = Address::from_str("0x6b175474e89094c44da98b954eedeac495271d0f")
                .expect("failed to parse address");

            let total_supply = TestRpcClient::new(&alchemy_url)
                .get_storage_at(
                    &dai_address,
                    U256::from(1),
                    Some(BlockSpec::Number(16220843)),
                )
                .await
                .expect("should have succeeded");

            assert_eq!(
                total_supply,
                Some(
                    U256::from_str_radix(
                        "000000000000000000000000000000000000000010a596ae049e066d4991945c",
                        16
                    )
                    .expect("failed to parse storage location")
                )
            );
        }

        #[tokio::test]
        async fn get_storage_at_latest() {
            let alchemy_url = get_alchemy_url();

            let dai_address = Address::from_str("0x6b175474e89094c44da98b954eedeac495271d0f")
                .expect("failed to parse address");

            let _total_supply = TestRpcClient::new(&alchemy_url)
                .get_storage_at(
                    &dai_address,
                    U256::from_str_radix(
                        "0000000000000000000000000000000000000000000000000000000000000001",
                        16,
                    )
                    .expect("failed to parse storage location"),
                    Some(BlockSpec::latest()),
                )
                .await
                .expect("should have succeeded");
        }

        #[tokio::test]
        async fn get_storage_at_future_block() {
            let alchemy_url = get_alchemy_url();

            let dai_address = Address::from_str("0x6b175474e89094c44da98b954eedeac495271d0f")
                .expect("failed to parse address");

            let storage_slot = TestRpcClient::new(&alchemy_url)
                .get_storage_at(
                    &dai_address,
                    U256::from(1),
                    Some(BlockSpec::Number(MAX_BLOCK_NUMBER)),
                )
                .await
                .expect("should have succeeded");

            assert!(storage_slot.is_none());
        }

        #[tokio::test]
        async fn network_id_success() {
            let alchemy_url = get_alchemy_url();

            let version = TestRpcClient::new(&alchemy_url)
                .network_id()
                .await
                .expect("should have succeeded");

            assert_eq!(version, 1);
        }

        #[tokio::test]
        async fn switching_provider_doesnt_invalidate_cache() {
            let alchemy_url = get_alchemy_url();
            let infura_url = get_infura_url();
            let dai_address = Address::from_str("0x6b175474e89094c44da98b954eedeac495271d0f")
                .expect("failed to parse address");
            let block_spec = Some(BlockSpec::Number(16220843));

            let alchemy_client = TestRpcClient::new(&alchemy_url);
            let total_supply = alchemy_client
                .get_storage_at(&dai_address, U256::from(1), block_spec.clone())
                .await
                .expect("should have succeeded");
            let alchemy_cached_files = alchemy_client.files_in_cache();
            assert_eq!(alchemy_cached_files.len(), 1);

            let infura_client = TestRpcClient::new_with_dir(&infura_url, alchemy_client.cache_dir);
            infura_client
                .get_storage_at(&dai_address, U256::from(1), block_spec)
                .await
                .expect("should have succeeded");
            let infura_cached_files = infura_client.files_in_cache();
            assert_eq!(alchemy_cached_files, infura_cached_files);

            let mut file = File::open(&infura_cached_files[0]).expect("failed to open file");
            let cached_result: Option<U256> =
                serde_json::from_reader(&mut file).expect("failed to parse");

            assert_eq!(total_supply, cached_result);
        }

        #[tokio::test]
        async fn stores_result_in_cache() {
            let alchemy_url = get_alchemy_url();
            let client = TestRpcClient::new(&alchemy_url);
            let dai_address = Address::from_str("0x6b175474e89094c44da98b954eedeac495271d0f")
                .expect("failed to parse address");

            let total_supply = client
                .get_storage_at(
                    &dai_address,
                    U256::from(1),
                    Some(BlockSpec::Number(16220843)),
                )
                .await
                .expect("should have succeeded");

            let cached_files = client.files_in_cache();
            assert_eq!(cached_files.len(), 1);

            let mut file = File::open(&cached_files[0]).expect("failed to open file");
            let cached_result: Option<U256> =
                serde_json::from_reader(&mut file).expect("failed to parse");

            assert_eq!(total_supply, cached_result);
        }

        #[tokio::test]
        async fn concurrent_writes_to_cache_smoke_test() {
            let client = TestRpcClient::new(&get_alchemy_url());

            let test_contents = "some random test data 42";
            let cache_key = "cache-key";

            assert_eq!(client.files_in_cache().len(), 0);

            join_all((0..100).map(|_| client.write_response_to_cache(cache_key, test_contents)))
                .await;

            assert_eq!(client.files_in_cache().len(), 1);

            let contents = tokio::fs::read_to_string(&client.files_in_cache()[0])
                .await
                .unwrap();
            assert_eq!(contents, serde_json::to_string(test_contents).unwrap());
        }

        #[tokio::test]
        async fn handles_invalid_type_in_cache_single_call() {
            let alchemy_url = get_alchemy_url();
            let client = TestRpcClient::new(&alchemy_url);
            let dai_address = Address::from_str("0x6b175474e89094c44da98b954eedeac495271d0f")
                .expect("failed to parse address");

            client
                .get_storage_at(
                    &dai_address,
                    U256::from(1),
                    Some(BlockSpec::Number(16220843)),
                )
                .await
                .expect("should have succeeded");

            // Write some valid JSON, but invalid U256
            tokio::fs::write(&client.files_in_cache()[0], "\"not-hex\"")
                .await
                .unwrap();

            client
                .get_storage_at(
                    &dai_address,
                    U256::from(1),
                    Some(BlockSpec::Number(16220843)),
                )
                .await
                .expect("should have succeeded");
        }

        #[tokio::test]
        async fn handles_invalid_type_in_cache_batch_call() {
            let alchemy_url = get_alchemy_url();
            let client = TestRpcClient::new(&alchemy_url);

            let dai_address = Address::from_str("0x6b175474e89094c44da98b954eedeac495271d0f")
                .expect("failed to parse address");
            let block_spec = BlockSpec::Number(16220843);

            // Make an initial call to populate the cache.
            client
                .get_account_info(&dai_address, Some(block_spec.clone()))
                .await
                .expect("initial call should succeed");
            assert_eq!(client.files_in_cache().len(), 3);

            // Write some valid JSON, but invalid U256
            tokio::fs::write(&client.files_in_cache()[0], "\"not-hex\"")
                .await
                .unwrap();

            // Call with invalid type in cache fails, but removes faulty cache item
            client
                .get_account_info(&dai_address, Some(block_spec.clone()))
                .await
                .expect_err("should fail due to invalid json in cache");
            assert_eq!(client.files_in_cache().len(), 2);

            // Subsequent call fetches removed cache item and succeeds.
            client
                .get_account_info(&dai_address, Some(block_spec.clone()))
                .await
                .expect("subsequent call should succeed");
            assert_eq!(client.files_in_cache().len(), 3);
        }
    }
}<|MERGE_RESOLUTION|>--- conflicted
+++ resolved
@@ -756,19 +756,12 @@
         address: Option<OneOrMore<Address>>,
         topics: Option<Vec<Option<OneOrMore<B256>>>>,
     ) -> Result<Vec<FilterLog>, RpcClientError> {
-<<<<<<< HEAD
         self.call(RequestMethod::GetLogs(LogFilterOptions {
             from_block: Some(from_block),
             to_block: Some(to_block),
             block_hash: None,
             address,
             topics,
-=======
-        self.call(RequestMethod::GetLogs(GetLogsInput {
-            from_block,
-            to_block,
-            address: Some(*address),
->>>>>>> 0fb99fca
         }))
         .await
     }
