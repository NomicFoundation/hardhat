#![warn(missing_docs)]

//! Ethereum types
//!
//! Ethereum types as needed by EDR. In particular, they are based on the same
//! primitive types as `revm`.

/// Ethereum access list types
pub mod access_list;
/// Ethereum account types
pub mod account;
/// Ethereum block types
pub mod block;
/// Ethereum log types
pub mod log;
/// Ethereum receipt types
pub mod receipt;
/// Remote node interaction
#[cfg(feature = "serde")]
pub mod remote;
/// RLP traits and functions
pub mod rlp;
#[cfg(feature = "serde")]
pub mod serde;
/// Ethereum signature types
pub mod signature;
/// Specification of hardforks
pub mod spec;
/// Ethereum state types and functions
pub mod state;
/// Ethereum transaction types
pub mod transaction;
/// Ethereum trie functions
pub mod trie;
/// Ethereum utility functions
pub mod utils;
pub mod withdrawal;

<<<<<<< HEAD
pub use ethbloom::Bloom;
pub use revm_primitives::{
    hex_literal,
    ruint::aliases::{B512, B64, U64},
    AccountInfo, Address, Bytes, HashMap, SpecId, B160, B256, U256,
};
=======
pub use alloy_primitives::{Address, Bloom, BloomInput, Bytes, B256, B512, B64, U256, U64};
pub use revm_primitives::{AccountInfo, HashMap, SpecId};
>>>>>>> 4a707289

/// A secret key
pub type Secret = B256;
/// A public key
pub type Public = B512;<|MERGE_RESOLUTION|>--- conflicted
+++ resolved
@@ -36,17 +36,10 @@
 pub mod utils;
 pub mod withdrawal;
 
-<<<<<<< HEAD
-pub use ethbloom::Bloom;
-pub use revm_primitives::{
-    hex_literal,
-    ruint::aliases::{B512, B64, U64},
-    AccountInfo, Address, Bytes, HashMap, SpecId, B160, B256, U256,
+pub use alloy_primitives::{
+    hex_literal, Address, Bloom, BloomInput, Bytes, B256, B512, B64, U256, U64,
 };
-=======
-pub use alloy_primitives::{Address, Bloom, BloomInput, Bytes, B256, B512, B64, U256, U64};
 pub use revm_primitives::{AccountInfo, HashMap, SpecId};
->>>>>>> 4a707289
 
 /// A secret key
 pub type Secret = B256;
