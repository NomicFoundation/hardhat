--- conflicted
+++ resolved
@@ -131,11 +131,7 @@
 /// `0x`-prefixed hexadecimal string.
 pub mod optional_u64 {
     use super::{Deserialize, Deserializer, Serialize, Serializer};
-<<<<<<< HEAD
     use crate::U64;
-=======
-    use crate::utils::u64_to_padded_hex;
->>>>>>> b3c3ad6b
 
     /// Helper function for deserializing an [`Option<std::primitive::u64>`]
     /// from a `0x`-prefixed hexadecimal string.
@@ -159,19 +155,6 @@
         SerializerT: Serializer,
     {
         Serialize::serialize(&value.map(U64::from), s)
-    }
-
-    /// Helper function for serializing a [`Option<std::primitive::u64>`] into a
-    /// `0x`-prefixed hexadecimal string padded to 8 bytes.
-    pub fn serialize_padded<SerializerT>(
-        value: &Option<u64>,
-        s: SerializerT,
-    ) -> Result<SerializerT::Ok, SerializerT::Error>
-    where
-        SerializerT: Serializer,
-    {
-        let value = value.map(U64::from).map(u64_to_padded_hex);
-        Serialize::serialize(&value, s)
     }
 }
 
@@ -221,16 +204,6 @@
         u64: u64,
         #[serde(with = "optional_u64")]
         optional_u64: Option<u64>,
-<<<<<<< HEAD
-=======
-        #[serde(
-            serialize_with = "optional_u64::serialize",
-            deserialize_with = "optional_u64::deserialize"
-        )]
-        optional_u64_padded: Option<u64>,
-        #[serde(with = "bytes")]
-        bytes: Bytes,
->>>>>>> b3c3ad6b
     }
 
     impl TestStructSerde {
@@ -240,12 +213,6 @@
                 // 2 bytes (too large for u8)
                 "u64": "0x1234",
                 "optional_u64": "0x1234",
-<<<<<<< HEAD
-=======
-                "optional_u64_padded": "0x0000000000000001",
-                // 33 bytes (too large for u256)
-                "bytes": "0xffffffffffffffffffffffffffffffffffffffffffffffffffffffffffffffffff"
->>>>>>> b3c3ad6b
             })
         }
     }
@@ -260,13 +227,4 @@
 
         assert_eq!(test_struct, deserialized);
     }
-
-    #[test]
-    fn test_padded() {
-        let mut writer = Vec::new();
-        let mut serializer = serde_json::Serializer::new(&mut writer);
-        optional_u64::serialize_padded(&Some(1), &mut serializer).unwrap();
-        let result = String::from_utf8(writer).unwrap();
-        assert_eq!(result, "\"0x0000000000000001\"");
-    }
 }