use std::process::{Command, Stdio};

use assert_cmd::{
    assert::Assert,
    cargo::CommandCargoExt, // for process::Command::cargo_bin
};
use edr_eth::{
    remote::{
        client::Request as RpcRequest,
        jsonrpc,
        methods::{MethodInvocation as EthMethodInvocation, U64OrUsize},
        BlockSpec,
    },
    serde::ZeroXPrefixedBytes,
    signature::{secret_key_from_str, secret_key_to_address},
    transaction::EthTransactionRequest,
    Address, Bytes, U256, U64,
};
use edr_rpc_server::{HardhatMethodInvocation, MethodInvocation};
use predicates::str::contains;

#[tokio::test]
async fn node() -> Result<(), Box<dyn std::error::Error>> {
    let address = secret_key_to_address(edr_defaults::SECRET_KEYS[0]).unwrap();

<<<<<<< HEAD
    let transaction_request = EthTransactionRequest {
        from: Some(secret_key_to_address(edr_defaults::SECRET_KEYS[0]).unwrap()),
        to: Some(Address::zero()),
        gas_price: None,
        max_fee_per_gas: None,
        max_priority_fee_per_gas: None,
        gas: Some(21_000),
        value: None,
        data: None,
        nonce: None,
        access_list: None,
        transaction_type: None,
    };

    let signed_transaction = transaction_request
        .clone()
        .into_typed_request()
        .expect("failed to convert transaction request")
        .sign(&secret_key_from_str(edr_defaults::SECRET_KEYS[0])?)?;
    let raw_transaction: ZeroXPrefixedBytes = rlp::encode(&signed_transaction).freeze().into();

    // the order of operations is a little weird in this test, because we spawn a separate process
    // for the server, and we want to make sure that we end that process gracefully. more
    // specifically, once the server is started, we avoid the ? operator until the server has been
    // stopped.
=======
    // the order of operations is a little weird in this test, because we spawn a
    // separate process for the server, and we want to make sure that we end
    // that process gracefully. more specifically, once the server is started,
    // we avoid the ? operator until the server has been stopped.
>>>>>>> a01b9c38

    // hold method invocations separately from requests so that we can easily
    // iterate over them in order to check for corresponding log entries in the
    // server output:
    let method_invocations = [
        MethodInvocation::Eth(EthMethodInvocation::Accounts()),
        MethodInvocation::Eth(EthMethodInvocation::BlockNumber()),
        MethodInvocation::Eth(EthMethodInvocation::ChainId()),
        MethodInvocation::Eth(EthMethodInvocation::Coinbase()),
        MethodInvocation::Eth(EthMethodInvocation::EvmIncreaseTime(U64OrUsize::U64(
            U64::from(12345),
        ))),
        MethodInvocation::Eth(EthMethodInvocation::EvmMine(Some(U64OrUsize::U64(
            U64::from(12345),
        )))),
        MethodInvocation::Eth(EthMethodInvocation::EvmSetNextBlockTimestamp(
            U64OrUsize::U64(U64::from(12345)),
        )),
        MethodInvocation::Eth(EthMethodInvocation::GetBalance(
            address,
            Some(BlockSpec::latest()),
        )),
        MethodInvocation::Eth(EthMethodInvocation::GetCode(
            address,
            Some(BlockSpec::latest()),
        )),
        MethodInvocation::Eth(EthMethodInvocation::GetFilterChanges(U256::from(1))),
        MethodInvocation::Eth(EthMethodInvocation::GetFilterLogs(U256::from(1))),
        MethodInvocation::Eth(EthMethodInvocation::GetStorageAt(
            address,
            U256::ZERO,
            Some(BlockSpec::latest()),
        )),
        MethodInvocation::Eth(EthMethodInvocation::GetTransactionCount(
            address,
            Some(BlockSpec::latest()),
        )),
        MethodInvocation::Eth(EthMethodInvocation::NetListening()),
        MethodInvocation::Eth(EthMethodInvocation::NetPeerCount()),
        MethodInvocation::Eth(EthMethodInvocation::NetVersion()),
        MethodInvocation::Eth(EthMethodInvocation::NewPendingTransactionFilter()),
        MethodInvocation::Eth(EthMethodInvocation::UninstallFilter(U256::from(1))),
        MethodInvocation::Eth(EthMethodInvocation::Unsubscribe(U256::from(1))),
        MethodInvocation::Eth(EthMethodInvocation::Unsubscribe(U256::from(1))),
        MethodInvocation::Eth(EthMethodInvocation::SendTransaction(transaction_request)),
        MethodInvocation::Eth(EthMethodInvocation::SendRawTransaction(raw_transaction)),
        MethodInvocation::Eth(EthMethodInvocation::Sign(
            address,
            bytes::Bytes::from(hex::decode("deadbeef").unwrap()).into(),
        )),
        MethodInvocation::Eth(EthMethodInvocation::Web3ClientVersion()),
        MethodInvocation::Eth(EthMethodInvocation::Web3Sha3(
            Bytes::from_static(b"").into(),
        )),
        MethodInvocation::Hardhat(HardhatMethodInvocation::ImpersonateAccount(address)),
        MethodInvocation::Hardhat(HardhatMethodInvocation::IntervalMine()),
        MethodInvocation::Hardhat(HardhatMethodInvocation::SetBalance(address, U256::ZERO)),
        MethodInvocation::Hardhat(HardhatMethodInvocation::SetCode(
            address,
            Bytes::from_static(b"deadbeef").into(),
        )),
        MethodInvocation::Hardhat(HardhatMethodInvocation::SetNonce(address, U256::ZERO)),
        MethodInvocation::Hardhat(HardhatMethodInvocation::SetStorageAt(
            address,
            U256::ZERO,
            U256::ZERO,
        )),
        MethodInvocation::Hardhat(HardhatMethodInvocation::StopImpersonatingAccount(address)),
    ];

    // prepare request body before even spawning the server because serialization
    // could fail:
    let request_body: String = serde_json::to_string(
        &method_invocations
            .iter()
            .enumerate()
            .map(|(id, method)| RpcRequest {
                version: jsonrpc::Version::V2_0,
                id: jsonrpc::Id::Num(id.try_into().unwrap()),
                method: method.clone(),
            })
            .collect::<Vec<RpcRequest<MethodInvocation>>>(),
    )?;

    // spawn the server process:
    let mut server = Command::cargo_bin("edr")?
        .arg("node")
        .arg("--port")
        .arg("8549")
        .arg("-vv")
        .arg("--coinbase")
        .arg("0xffffffffffffffffffffffffffffffffffffffff")
        .arg("--chain-id")
        .arg("1")
        .arg("--network-id")
        .arg("1")
        .stdout(Stdio::piped())
        .spawn()?;

    // (required for CI runs on MacOS) sleep a moment to make sure the server comes
    // up before we start sending requests:
    std::thread::sleep(std::time::Duration::from_secs(1));

    // query the server, but don't check the Result yet, because returning early
    // would prevent us from gracefully terminating the server:
    let send_result = reqwest::Client::new()
        .post("http://127.0.0.1:8549/")
        .header(reqwest::header::CONTENT_TYPE, "application/json")
        .body(request_body)
        .send()
        .await;

    // signal the server to shut down gracefully:
    server.kill()?;

    // wait for server to terminate:
    let output = server.wait_with_output()?;

    // validate query Result:
    send_result?.text().await?;

    // assert that the standard output of the server process contains the expected
    // log entries:
    Assert::new(output.clone()).stdout(contains("Listening on 127.0.0.1:8549"));
    for (i, default_secret_key) in edr_defaults::SECRET_KEYS.to_vec().iter().enumerate() {
        Assert::new(output.clone())
            .stdout(contains(format!("Secret Key: 0x{default_secret_key}")))
            .stdout(contains(format!(
                "Account #{}: {:?}",
                i + 1,
                secret_key_to_address(default_secret_key).unwrap()
            )));
    }
    for method_invocation in method_invocations {
        Assert::new(output.clone()).stdout(contains(match method_invocation {
            MethodInvocation::Eth(EthMethodInvocation::Accounts()) => {
                String::from("eth_accounts()")
            }
            MethodInvocation::Eth(EthMethodInvocation::BlockNumber()) => {
                String::from("eth_blockNumber()")
            }
            MethodInvocation::Eth(EthMethodInvocation::ChainId()) => String::from("eth_chainId()"),
            MethodInvocation::Eth(EthMethodInvocation::Coinbase()) => {
                String::from("eth_coinbase()")
            }
            MethodInvocation::Eth(EthMethodInvocation::EvmIncreaseTime(increment)) => {
                format!("evm_increaseTime({increment:?})")
            }
            MethodInvocation::Eth(EthMethodInvocation::EvmMine(timestamp)) => {
                format!("evm_mine({timestamp:?})")
            }
            MethodInvocation::Eth(EthMethodInvocation::EvmSetNextBlockTimestamp(timestamp)) => {
                format!("evm_setNextBlockTimestamp({timestamp:?})")
            }
            MethodInvocation::Eth(EthMethodInvocation::GetBalance(address, block_spec)) => {
                format!("eth_getBalance({address:?}, {block_spec:?})")
            }
            MethodInvocation::Eth(EthMethodInvocation::GetCode(address, block_spec)) => {
                format!("eth_getCode({address:?}, {block_spec:?})")
            }
            MethodInvocation::Eth(EthMethodInvocation::GetFilterChanges(filter_id)) => {
                format!("eth_getFilterChanges({filter_id:?})")
            }
            MethodInvocation::Eth(EthMethodInvocation::GetFilterLogs(filter_id)) => {
                format!("eth_getFilterLogs({filter_id:?})")
            }
            MethodInvocation::Eth(EthMethodInvocation::GetStorageAt(
                address,
                position,
                block_spec,
            )) => format!("eth_getStorageAt({address:?}, {position:?}, {block_spec:?})"),
            MethodInvocation::Eth(EthMethodInvocation::GetTransactionCount(
                address,
                block_spec,
            )) => format!("eth_getTransactionCount({address:?}, {block_spec:?})"),
            MethodInvocation::Eth(EthMethodInvocation::NetListening()) => {
                String::from("net_listening()")
            }
            MethodInvocation::Eth(EthMethodInvocation::NetPeerCount()) => {
                String::from("net_peerCount()")
            }
            MethodInvocation::Eth(EthMethodInvocation::NetVersion()) => {
                String::from("net_version()")
            }
            MethodInvocation::Eth(EthMethodInvocation::NewPendingTransactionFilter()) => {
                String::from("eth_newPendingTransactionFilter()")
            }
            MethodInvocation::Eth(EthMethodInvocation::SendTransaction(transaction_request)) => {
                format!("eth_sendTransaction({transaction_request:?})")
            }
            MethodInvocation::Eth(EthMethodInvocation::SendRawTransaction(raw_transaction)) => {
                format!("eth_sendRawTransaction({raw_transaction:?})")
            }
            MethodInvocation::Eth(EthMethodInvocation::UninstallFilter(filter_id)) => {
                format!("eth_uninstallFilter({filter_id:?})")
            }
            MethodInvocation::Eth(EthMethodInvocation::Unsubscribe(filter_id)) => {
                format!("eth_unsubscribe({filter_id:?})")
            }
            MethodInvocation::Eth(EthMethodInvocation::Sign(address, message)) => {
                format!("eth_sign({address:?}, {message:?})")
            }
            MethodInvocation::Eth(EthMethodInvocation::Web3ClientVersion()) => {
                String::from("web3_clientVersion()")
            }
            MethodInvocation::Eth(EthMethodInvocation::Web3Sha3(message)) => {
                format!("web3_sha3({message:?})")
            }
            MethodInvocation::Hardhat(HardhatMethodInvocation::ImpersonateAccount(address)) => {
                format!("hardhat_impersonateAccount({address:?}")
            }
            MethodInvocation::Hardhat(HardhatMethodInvocation::IntervalMine()) => {
                String::from("hardhat_intervalMine()")
            }
            MethodInvocation::Hardhat(HardhatMethodInvocation::SetBalance(address, balance)) => {
                format!("hardhat_setBalance({address:?}, {balance:?}")
            }
            MethodInvocation::Hardhat(HardhatMethodInvocation::SetCode(address, code)) => {
                format!("hardhat_setCode({address:?}, {code:?}")
            }
            MethodInvocation::Hardhat(HardhatMethodInvocation::SetNonce(address, nonce)) => {
                format!("hardhat_setNonce({address:?}, {nonce:?}")
            }
            MethodInvocation::Hardhat(HardhatMethodInvocation::SetStorageAt(
                address,
                position,
                value,
            )) => format!("hardhat_setStorageAt({address:?}, {position:?}, {value:?}"),
            MethodInvocation::Hardhat(HardhatMethodInvocation::StopImpersonatingAccount(
                address,
            )) => {
                format!("hardhat_stopImpersonatingAccount({address:?}")
            }
            _ => Err(format!(
                "no expectation set for method invocation {method_invocation:?}"
            ))?,
        }));
    }

    Ok(())
}<|MERGE_RESOLUTION|>--- conflicted
+++ resolved
@@ -23,7 +23,6 @@
 async fn node() -> Result<(), Box<dyn std::error::Error>> {
     let address = secret_key_to_address(edr_defaults::SECRET_KEYS[0]).unwrap();
 
-<<<<<<< HEAD
     let transaction_request = EthTransactionRequest {
         from: Some(secret_key_to_address(edr_defaults::SECRET_KEYS[0]).unwrap()),
         to: Some(Address::zero()),
@@ -45,16 +44,10 @@
         .sign(&secret_key_from_str(edr_defaults::SECRET_KEYS[0])?)?;
     let raw_transaction: ZeroXPrefixedBytes = rlp::encode(&signed_transaction).freeze().into();
 
-    // the order of operations is a little weird in this test, because we spawn a separate process
-    // for the server, and we want to make sure that we end that process gracefully. more
-    // specifically, once the server is started, we avoid the ? operator until the server has been
-    // stopped.
-=======
     // the order of operations is a little weird in this test, because we spawn a
     // separate process for the server, and we want to make sure that we end
     // that process gracefully. more specifically, once the server is started,
     // we avoid the ? operator until the server has been stopped.
->>>>>>> a01b9c38
 
     // hold method invocations separately from requests so that we can easily
     // iterate over them in order to check for corresponding log entries in the
