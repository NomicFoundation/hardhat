--- conflicted
+++ resolved
@@ -8,11 +8,6 @@
 cd "$DIR"
 yarn --frozen-lockfile
 yarn ts-node get-plugins-downloads.ts
-<<<<<<< HEAD
-yarn ts-node build-plugins-doc.ts
-bash wget-readmes.sh
-=======
->>>>>>> b4b4a1b6
 
 bash error-list.sh
 yarn build
