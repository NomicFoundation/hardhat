--- conflicted
+++ resolved
@@ -1,11 +1,7 @@
 const defaultSlugify = require("@vuepress/shared-utils/lib/slugify");
 const plugins = require("./sorted-plugins.js");
 
-<<<<<<< HEAD
-const pluginsChildren = plugins.map((p) => [
-=======
 const officialPlugins = plugins.officialPlugins.map((p) => [
->>>>>>> b4b4a1b6
   "/plugins/" + p.normalizedName + ".md",
   p.name,
   0,
