--- conflicted
+++ resolved
@@ -88,14 +88,8 @@
 
 If you take a look at `buidler.config.js`, you will find the definition of the task `accounts`:
 
-<<<<<<< HEAD
 ```js{5-11}
 usePlugin("@nomiclabs/buidler-truffle5");
-=======
-```js
-task("accounts", "Prints a list of the available accounts", async () => {
-  const accounts = await network.provider.send("eth_accounts");
->>>>>>> 3f7752a6
 
 // This is a sample Buidler task. To learn how to create your own go to
 // https://buidler.dev/guides/create-task.html
