# Testing with ethers.js & Waffle

Writing smart contract tests in Hardhat is done using JavaScript or TypeScript.

In this guide, we'll show you how to use [Ethers.js](https://docs.ethers.io/), a JavaScript library to interact with Ethereum, and [Waffle](https://getwaffle.io/) a simple smart contract testing library built on top of it. This is our recommended choice for testing.

Let's see how to use it going through Hardhat's sample project.

::: tip Ethers and Waffle support TypeScript. Learn how to set up Hardhat with TypeScript [here](./typescript.md). :::

## Setting up

[Install Hardhat](/getting-started/README.md#installation) on an empty directory. When done, run `npx hardhat`.

```
$ npx hardhat
888    888                      888 888               888
888    888                      888 888               888
888    888                      888 888               888
8888888888  8888b.  888d888 .d88888 88888b.   8888b.  888888
888    888     "88b 888P"  d88" 888 888 "88b     "88b 888
888    888 .d888888 888    888  888 888  888 .d888888 888
888    888 888  888 888    Y88b 888 888  888 888  888 Y88b.
888    888 "Y888888 888     "Y88888 888  888 "Y888888  "Y888

Welcome to Hardhat v2.0.0

? What do you want to do? …
❯ Create a sample project
  Create an empty hardhat.config.js
  Quit
```

Select `Create a sample project`. This will create some files and install the `@nomiclabs/hardhat-ethers`, `@nomiclabs/hardhat-waffle` plugins, and other necessary packages.

::: tip Hardhat will let you know how, but in case you missed it you can install them with `npm install --save-dev @nomiclabs/hardhat-waffle ethereum-waffle chai @nomiclabs/hardhat-ethers ethers` :::

Look at the `hardhat.config.js` file and you'll see that the Waffle plugin is enabled:

<<< @/../packages/hardhat-core/sample-project/hardhat.config.js{1}

::: tip There's no need for `require("@nomiclabs/hardhat-ethers")`, as `@nomiclabs/hardhat-waffle` already does it. :::

## Testing

<<<<<<< HEAD
Tests using Waffle are written with [Mocha](https://mochajs.org/) alongside [Chai](https://www.chaijs.com/). If you
haven't heard of them, they are super popular JavaScript testing utilities.
=======
Tests using Waffle are written with [Mocha](https://mochajs.org/) alongside with [Chai](https://www.chaijs.com/). If you haven't heard of them, they are super popular JavaScript testing utilities.
>>>>>>> ee4969a0

Inside the `test` folder you'll find `sample-test.js`. Let's take a look at it, and we'll explain it next:

<<< @/../packages/hardhat-core/sample-project/test/sample-test.js

In your terminal, run `npx hardhat test`. You should see the following output:

```
$ npx hardhat test

  Contract: Greeter
    ✓ Should return the new greeting once it's changed (762ms)

  1 passing (762ms)
```

This means the test passed. Let's now explain each line:

```js
const { expect } = require("chai");
```

We are requiring `Chai` which is an assertions library. These asserting functions are called "matchers", and the ones we're using here actually come from Waffle.

This is why we're using the `@nomiclabs/hardhat-waffle` plugin, which makes it easier to assert values from Ethereum. Check out [this section](https://ethereum-waffle.readthedocs.io/en/latest/matchers.html) in Waffle's documentation for the entire list of Ethereum-specific matchers.

<<<<<<< HEAD
::: warning
Some Waffle matchers return a Promise rather than executing immediately. If you're making a call or sending a transaction, make sure to check Waffle's documentation, and `await` these Promises. Otherwise your tests may pass without waiting for all checks to complete.
:::
=======
::: warning Some Waffle matchers return a Promise rather than executing immediately. If you're making a call or sending a transaction, make sure to check Waffle's documentation, and `await` these Promises. Otherwise your tests may pass without running all checks. :::
>>>>>>> ee4969a0

```js
describe("Greeter", function () {
  it("Should return the new greeting once it's changed", async function () {
    // ...
  });
});
```

This wrapper just follows Mocha's proposed structure for tests, but you might have noticed the use of `async` in `it`'s callback function. Interacting with the Ethereum network and smart contracts are asynchronous operations, hence most APIs and libraries use JavaScript's `Promise` for returning values. This use of `async` will allow us to `await` the calls to our contract and the Hardhat Network node.

```js
const Greeter = await ethers.getContractFactory("Greeter");
```

A `ContractFactory` in `ethers.js` is an abstraction used to deploy new smart contracts, so `Greeter` here is a factory for instances of our greeter contract.

```js
const greeter = await Greeter.deploy("Hello, world!");
```

Calling `deploy()` on a `ContractFactory` will start the deployment, and return a `Promise` that resolves to a `Contract`. This is the object that has a method for each of your smart contract functions. Here we're passing the string `Hello, world!` to the contract's constructor.

Once the contract is deployed, we can call our contract methods on `greeter` and use them to get the state of the contract.

```js
expect(await greeter.greet()).to.equal("Hello, world!");
```

Here we're using our `Contract` instance to call a smart contract function in our Solidity code. `greet()` returns the greeter's greeting, and we're checking that it's equal to `Hello, world!`, as it should be. To do this we're using the Chai matchers `expect`, `to` and `equal`.

```js
await greeter.setGreeting("Hola, mundo!");
expect(await greeter.greet()).to.equal("Hola, mundo!");
```

We can modify the state of a contract in the same way we read from it. Calling `setGreeting` will set a new greeting message. After the `Promise` is resolved, we perform another assertion to verify that the greeting change took effect.

### Testing from a different account

If you need to send a transaction from an account other than the default one, you can use the `connect()` method provided by Ethers.js.

The first step to do so is to get the `Signers` object from `ethers`:

```js
const [owner, addr1] = await ethers.getSigners();
```

A `Signer` in Ethers.js is an object that represents an Ethereum account. It's used to send transactions to contracts and other accounts. Here we're getting a list of the accounts in the node we're connected to, which in this case is **Hardhat Network**, and only keeping the first and second ones.

::: tip To learn more about `Signer`, you can look at the [Signers documentation](https://docs.ethers.io/v5/api/signer/#Wallet). :::

The `ethers` variable is available in the global scope. If you like your code always being explicit, you can add this line at the top:

```js
const { ethers } = require("hardhat");
```

Finally, to execute a contract's method from another account, all you need to do is `connect` the `Contract` with the method being executed:

```js
await greeter.connect(addr1).setGreeting("Hallo, Erde!");
```

## Migrating an existing Waffle project

If you're starting a project from scratch and looking to use Waffle, you can skip this section. If you're setting up an existing Waffle project to use Hardhat you'll need to migrate the [configuration options](https://ethereum-waffle.readthedocs.io/en/latest/configuration.html) Waffle offers. The following table maps Waffle configurations to their Hardhat equivalents: |Waffle|Hardhat| |---|---| |`sourcesPath`|`paths.sources`| |`targetPath`|`paths.artifacts`| |`solcVersion`|`solc.version` (version number only)| |`compilerOptions.evmVersion`|`solc.evmVersion`| |`compilerOptions.optimizer`|`solc.optimizer`|

As an example, this Waffle configuration file:

```json
{
  "sourcesPath": "./some_custom/contracts_path",
  "targetPath": "../some_custom/build",
  "solcVersion": "v0.4.24+commit.e67f0147",
  "compilerOptions": {
    "evmVersion": "constantinople",
    "optimizer": {
      "enabled": true,
      "runs": 200
    }
  }
}
```

Would translate into this Hardhat config:

```js
module.exports = {
  paths: {
    sources: "./some_custom/contracts_path",
    artifacts: "../some_custom/build",
  },
  solidity: {
    version: "0.4.24", // Note that this only has the version number
    settings: {
      evmVersion: "constantinople",
      optimizer: {
        enabled: true,
        runs: 200,
      },
    },
  },
};
```

If you're migrating an existing Waffle project to Hardhat, then the minimum configuration you'll need is changing Hardhat's compilation output path, since Waffle uses a different one by default:

```js
require("@nomiclabs/hardhat-waffle");

module.exports = {
  paths: {
    artifacts: "./build",
  },
};
```

### Adapting the tests

Now, when testing using a standalone Waffle setup, you should use the different parts of Waffle from Hardhat.

For example, instead of doing:

```js
const { deployContract } = require("ethereum-waffle");
```

You should do:

```typescript
const { waffle } = require("hardhat");
const { deployContract } = waffle;
```

::: warning Importing Waffle's functions from `ethereum-waffle`, can lead to multiple problems.

For example, Waffle has a [default gas limit](https://github.com/EthWorks/Waffle/blob/3.0.2/waffle-cli/src/deployContract.ts#L4-L7) of 4 million gas for contract deployment transactions, which is normally too low.

Please, make sure you import them from the `waffle` field of the [Hardhat Runtime Environment]. It is a version of Waffle adapted to work well with Hardhat. :::

Also, you don't need to call `chai.use`. This initialization is already handled by `@nomiclabs/hardhat-waffle`. Just be sure to include `require("@nomiclabs/hardhat-waffle");` in your Hardhat config.

Finally, instead of initializing a `MockProvider`, just use the plugin's provider like this:

```js
const { waffle } = require("hardhat");
const provider = waffle.provider;
```

Run your tests with `npx hardhat test` and you should get stack traces when a transaction fails.

[hardhat network]: ../hardhat-network/README.md
[hardhat runtime environment]: ../advanced/hardhat-runtime-environment.md<|MERGE_RESOLUTION|>--- conflicted
+++ resolved
@@ -43,12 +43,8 @@
 
 ## Testing
 
-<<<<<<< HEAD
 Tests using Waffle are written with [Mocha](https://mochajs.org/) alongside [Chai](https://www.chaijs.com/). If you
 haven't heard of them, they are super popular JavaScript testing utilities.
-=======
-Tests using Waffle are written with [Mocha](https://mochajs.org/) alongside with [Chai](https://www.chaijs.com/). If you haven't heard of them, they are super popular JavaScript testing utilities.
->>>>>>> ee4969a0
 
 Inside the `test` folder you'll find `sample-test.js`. Let's take a look at it, and we'll explain it next:
 
@@ -75,13 +71,9 @@
 
 This is why we're using the `@nomiclabs/hardhat-waffle` plugin, which makes it easier to assert values from Ethereum. Check out [this section](https://ethereum-waffle.readthedocs.io/en/latest/matchers.html) in Waffle's documentation for the entire list of Ethereum-specific matchers.
 
-<<<<<<< HEAD
 ::: warning
 Some Waffle matchers return a Promise rather than executing immediately. If you're making a call or sending a transaction, make sure to check Waffle's documentation, and `await` these Promises. Otherwise your tests may pass without waiting for all checks to complete.
 :::
-=======
-::: warning Some Waffle matchers return a Promise rather than executing immediately. If you're making a call or sending a transaction, make sure to check Waffle's documentation, and `await` these Promises. Otherwise your tests may pass without running all checks. :::
->>>>>>> ee4969a0
 
 ```js
 describe("Greeter", function () {
