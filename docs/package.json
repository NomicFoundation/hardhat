--- conflicted
+++ resolved
@@ -15,12 +15,7 @@
     "dotenv": "^6.2.0",
     "exports-loader": "^1.1.1",
     "imports-loader": "^1.2.0",
-<<<<<<< HEAD
-    "jquery": "^3.6.0",
-    "prettier": "2.3.2",
-=======
     "prettier": "2.4.1",
->>>>>>> 6e5a6cb0
     "pug": "^3.0.0",
     "pug-plain-loader": "^1.0.0",
     "ts-node": "^8.1.0",
