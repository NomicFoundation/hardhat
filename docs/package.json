--- conflicted
+++ resolved
@@ -15,12 +15,8 @@
     "dotenv": "^6.2.0",
     "exports-loader": "^1.1.1",
     "imports-loader": "^1.2.0",
-<<<<<<< HEAD
     "jquery": "^3.6.0",
-    "prettier": "^2.1.2",
-=======
     "prettier": "2.3.2",
->>>>>>> b4b4a1b6
     "pug": "^3.0.0",
     "pug-plain-loader": "^1.0.0",
     "ts-node": "^8.1.0",
@@ -31,12 +27,7 @@
   },
   "private": true,
   "dependencies": {
-<<<<<<< HEAD
-    "@types/node-fetch": "^2.5.10",
-    "node-fetch": "^2.6.1"
-=======
     "@types/node-fetch": "^2.3.7",
     "node-fetch": "^2.6.0"
->>>>>>> b4b4a1b6
   }
 }