{
  "name": "root",
  "version": "0.0.0",
  "author": "Nomic Labs LLC",
  "license": "SEE LICENSE IN EACH PACKAGE'S LICENSE FILE",
  "private": true,
  "devDependencies": {
    "@types/mocha": "^5.2.6",
    "@types/node": "^8.10.44",
    "@types/shelljs": "^0.8.6",
    "chai": "^4.2.0",
    "ganache-cli": "^6.4.3",
    "lerna": "^3.13.4",
    "mocha": "^7.1.2",
    "nyc": "^14.1.0",
    "prettier": "2.0.5",
    "rimraf": "^3.0.2",
    "shelljs": "^0.8.3",
    "source-map-support": "^0.5.13",
    "ts-node": "^8.1.0",
    "tslint": "^5.16.0",
    "tslint-config-prettier": "^1.18.0",
    "tslint-consistent-codestyle": "^1.15.1",
    "tslint-plugin-prettier": "^2.0.1",
<<<<<<< HEAD
    "typescript": "~3.7.3"
=======
    "typescript": "~3.8.3"
>>>>>>> 2bfe1599
  },
  "scripts": {
    "postinstall": "node scripts/install.js",
    "build": "lerna exec -- npm run build",
    "build-test": "lerna exec -- npm run build-test",
    "watch": "tsc --build --watch packages/*/src",
    "clean": "lerna exec -- npm run clean",
    "test": "node scripts/run-tests.js",
    "lint": "lerna exec --no-bail -- npm run lint",
    "lint:fix": "lerna exec -- npm run lint:fix"
  },
  "dependencies": {}
}<|MERGE_RESOLUTION|>--- conflicted
+++ resolved
@@ -22,11 +22,7 @@
     "tslint-config-prettier": "^1.18.0",
     "tslint-consistent-codestyle": "^1.15.1",
     "tslint-plugin-prettier": "^2.0.1",
-<<<<<<< HEAD
-    "typescript": "~3.7.3"
-=======
     "typescript": "~3.8.3"
->>>>>>> 2bfe1599
   },
   "scripts": {
     "postinstall": "node scripts/install.js",
