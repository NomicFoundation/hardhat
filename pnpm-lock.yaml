lockfileVersion: '9.0'

settings:
  autoInstallPeers: true
  excludeLinksFromLockfile: false

importers:

  .:
    devDependencies:
      '@changesets/cli':
        specifier: ^2.16.0
        version: 2.27.12
      typescript:
        specifier: ~5.8.0
        version: 5.8.3

  v-next/config:
    devDependencies:
      '@eslint-community/eslint-plugin-eslint-comments':
        specifier: 4.5.0
        version: 4.5.0(eslint@9.25.1)
      '@tsconfig/node22':
        specifier: ^22.0.2
        version: 22.0.2
      '@types/eslint':
        specifier: 9.6.1
        version: 9.6.1
      eslint:
        specifier: 9.25.1
        version: 9.25.1
      eslint-import-resolver-typescript:
        specifier: 4.3.4
        version: 4.3.4(eslint-plugin-import@2.31.0)(eslint@9.25.1)
      eslint-plugin-import:
        specifier: 2.31.0
        version: 2.31.0(@typescript-eslint/parser@8.31.0(eslint@9.25.1)(typescript@5.8.3))(eslint-import-resolver-typescript@4.3.4)(eslint@9.25.1)
      eslint-plugin-no-only-tests:
        specifier: 3.3.0
        version: 3.3.0
      globals:
        specifier: 16.0.0
        version: 16.0.0
      prettier:
        specifier: 3.2.5
        version: 3.2.5
      rimraf:
        specifier: ^5.0.5
        version: 5.0.10
      typescript-eslint:
        specifier: 8.31.0
        version: 8.31.0(eslint@9.25.1)(typescript@5.8.3)

  v-next/example-project:
    devDependencies:
      '@nomicfoundation/hardhat-errors':
        specifier: workspace:^3.0.0-next.23
        version: link:../hardhat-errors
      '@nomicfoundation/hardhat-ethers':
        specifier: workspace:^4.0.0-next.23
        version: link:../hardhat-ethers
      '@nomicfoundation/hardhat-ethers-chai-matchers':
        specifier: workspace:^3.0.0-next.23
        version: link:../hardhat-ethers-chai-matchers
      '@nomicfoundation/hardhat-ignition':
        specifier: workspace:^3.0.0-next.23
        version: link:../hardhat-ignition
      '@nomicfoundation/hardhat-ignition-viem':
        specifier: workspace:^3.0.0-next.23
        version: link:../hardhat-ignition-viem
      '@nomicfoundation/hardhat-keystore':
        specifier: workspace:^3.0.0-next.23
        version: link:../hardhat-keystore
      '@nomicfoundation/hardhat-mocha':
        specifier: workspace:^3.0.0-next.23
        version: link:../hardhat-mocha
      '@nomicfoundation/hardhat-network-helpers':
        specifier: workspace:^3.0.0-next.23
        version: link:../hardhat-network-helpers
      '@nomicfoundation/hardhat-node-test-runner':
        specifier: workspace:^3.0.0-next.23
        version: link:../hardhat-node-test-runner
      '@nomicfoundation/hardhat-typechain':
        specifier: workspace:^3.0.0-next.23
        version: link:../hardhat-typechain
      '@nomicfoundation/hardhat-verify':
        specifier: workspace:^3.0.0-next.23
        version: link:../hardhat-verify
      '@nomicfoundation/hardhat-viem':
        specifier: workspace:^3.0.0-next.23
        version: link:../hardhat-viem
      '@nomicfoundation/hardhat-viem-assertions':
        specifier: workspace:^3.0.0-next.23
        version: link:../hardhat-viem-assertions
      '@nomicfoundation/ignition-core':
        specifier: workspace:^3.0.0-next.23
        version: link:../hardhat-ignition-core
      '@openzeppelin/contracts':
        specifier: 5.1.0
        version: 5.1.0
      '@types/chai':
        specifier: ^4.2.0
        version: 4.3.20
      '@types/mocha':
        specifier: '>=10.0.10'
        version: 10.0.10
      '@types/node':
        specifier: ^20.14.9
        version: 20.17.16
      '@uniswap/v4-core':
        specifier: 1.0.2
        version: 1.0.2
      chai:
        specifier: ^5.1.2
        version: 5.1.2
      ethers:
        specifier: ^6.14.0
        version: 6.14.1
      forge-std:
        specifier: foundry-rs/forge-std#v1.9.4
        version: https://codeload.github.com/foundry-rs/forge-std/tar.gz/1eea5bae12ae557d589f9f0f0edae2faa47cb262
      hardhat:
        specifier: workspace:^3.0.0-next.23
        version: link:../hardhat
      mocha:
        specifier: ^11.0.0
        version: 11.1.0
      permit2:
        specifier: uniswap/permit2#cc56ad0f3439c502c246fc5cfcc3db92bb8b7219
        version: '@uniswap/permit2@https://codeload.github.com/uniswap/permit2/tar.gz/cc56ad0f3439c502c246fc5cfcc3db92bb8b7219'
      prettier:
        specifier: 3.2.5
        version: 3.2.5
      rimraf:
        specifier: ^5.0.5
        version: 5.0.10
      typescript:
        specifier: ~5.8.0
        version: 5.8.3
      viem:
        specifier: ^2.30.0
        version: 2.30.0(typescript@5.8.3)(zod@3.24.1)

  v-next/hardhat:
    dependencies:
      '@ignored/edr-optimism':
        specifier: 0.13.0-alpha.6
        version: 0.13.0-alpha.6
      '@nomicfoundation/hardhat-errors':
        specifier: workspace:^3.0.0-next.23
        version: link:../hardhat-errors
      '@nomicfoundation/hardhat-utils':
        specifier: workspace:^3.0.0-next.23
        version: link:../hardhat-utils
      '@nomicfoundation/hardhat-zod-utils':
        specifier: workspace:^3.0.0-next.23
        version: link:../hardhat-zod-utils
      '@nomicfoundation/solidity-analyzer':
        specifier: ^0.1.1
        version: 0.1.2
      '@sentry/core':
        specifier: ^9.4.0
        version: 9.4.0
      adm-zip:
        specifier: ^0.4.16
        version: 0.4.16
      chalk:
        specifier: ^5.3.0
        version: 5.4.1
      debug:
        specifier: ^4.3.2
        version: 4.4.0(supports-color@5.5.0)
      enquirer:
        specifier: ^2.3.0
        version: 2.4.1
      ethereum-cryptography:
        specifier: ^2.2.1
        version: 2.2.1
      micro-eth-signer:
        specifier: ^0.14.0
        version: 0.14.0
      p-map:
        specifier: ^7.0.2
        version: 7.0.3
      resolve.exports:
        specifier: ^2.0.3
        version: 2.0.3
      semver:
        specifier: ^7.6.3
        version: 7.6.3
      tsx:
        specifier: ^4.19.3
        version: 4.19.3
      ws:
        specifier: ^8.18.0
        version: 8.18.0
      zod:
        specifier: ^3.23.8
        version: 3.24.1
    devDependencies:
      '@nomicfoundation/hardhat-node-test-reporter':
        specifier: workspace:^3.0.0-next.23
        version: link:../hardhat-node-test-reporter
      '@nomicfoundation/hardhat-test-utils':
        specifier: workspace:^
        version: link:../hardhat-test-utils
      '@types/adm-zip':
        specifier: ^0.5.5
        version: 0.5.7
      '@types/debug':
        specifier: ^4.1.7
        version: 4.1.12
      '@types/node':
        specifier: ^20.14.9
        version: 20.17.16
      '@types/semver':
        specifier: ^7.5.8
        version: 7.5.8
      '@types/ws':
        specifier: ^8.5.13
        version: 8.5.14
      c8:
        specifier: ^9.1.0
        version: 9.1.0
      eslint:
        specifier: 9.25.1
        version: 9.25.1
      expect-type:
        specifier: ^1.2.1
        version: 1.2.1
      prettier:
        specifier: 3.2.5
        version: 3.2.5
      rimraf:
        specifier: ^5.0.5
        version: 5.0.10
      typescript:
        specifier: ~5.8.0
        version: 5.8.3

  v-next/hardhat-errors:
    dependencies:
      '@nomicfoundation/hardhat-utils':
        specifier: workspace:^3.0.0-next.23
        version: link:../hardhat-utils
    devDependencies:
      '@nomicfoundation/hardhat-node-test-reporter':
        specifier: workspace:^3.0.0-next.23
        version: link:../hardhat-node-test-reporter
      '@types/node':
        specifier: ^20.14.9
        version: 20.17.16
      c8:
        specifier: ^9.1.0
        version: 9.1.0
      eslint:
        specifier: 9.25.1
        version: 9.25.1
      expect-type:
        specifier: ^1.2.1
        version: 1.2.1
      prettier:
        specifier: 3.2.5
        version: 3.2.5
      rimraf:
        specifier: ^5.0.5
        version: 5.0.10
      tsx:
        specifier: ^4.19.3
        version: 4.19.3
      typescript:
        specifier: ~5.8.0
        version: 5.8.3

  v-next/hardhat-ethers:
    dependencies:
      '@nomicfoundation/hardhat-errors':
        specifier: workspace:^3.0.0-next.23
        version: link:../hardhat-errors
      '@nomicfoundation/hardhat-utils':
        specifier: workspace:^3.0.0-next.23
        version: link:../hardhat-utils
      debug:
        specifier: ^4.3.2
        version: 4.4.0(supports-color@5.5.0)
      ethereum-cryptography:
        specifier: ^2.2.1
        version: 2.2.1
      ethers:
        specifier: ^6.14.0
        version: 6.14.1
      hardhat:
        specifier: workspace:^3.0.0-next.23
        version: link:../hardhat
    devDependencies:
      '@nomicfoundation/hardhat-node-test-reporter':
        specifier: workspace:^3.0.0-next.23
        version: link:../hardhat-node-test-reporter
      '@nomicfoundation/hardhat-test-utils':
        specifier: workspace:^
        version: link:../hardhat-test-utils
      '@types/debug':
        specifier: ^4.1.7
        version: 4.1.12
      '@types/node':
        specifier: ^20.14.9
        version: 20.17.16
      c8:
        specifier: ^9.1.0
        version: 9.1.0
      eslint:
        specifier: 9.25.1
        version: 9.25.1
      expect-type:
        specifier: ^1.2.1
        version: 1.2.1
      prettier:
        specifier: 3.2.5
        version: 3.2.5
      rimraf:
        specifier: ^5.0.5
        version: 5.0.10
      tsx:
        specifier: ^4.19.3
        version: 4.19.3
      typescript:
        specifier: ~5.8.0
        version: 5.8.3

  v-next/hardhat-ethers-chai-matchers:
    dependencies:
      '@nomicfoundation/hardhat-errors':
        specifier: workspace:^3.0.0-next.23
        version: link:../hardhat-errors
      '@nomicfoundation/hardhat-ethers':
        specifier: workspace:^4.0.0-next.23
        version: link:../hardhat-ethers
      '@nomicfoundation/hardhat-utils':
        specifier: workspace:^3.0.0-next.23
        version: link:../hardhat-utils
      '@types/chai-as-promised':
        specifier: ^8.0.1
        version: 8.0.1
      chai:
        specifier: ^5.1.2
        version: 5.1.2
      chai-as-promised:
        specifier: ^8.0.0
        version: 8.0.1(chai@5.1.2)
      deep-eql:
        specifier: ^5.0.1
        version: 5.0.2
      ethers:
        specifier: ^6.14.0
        version: 6.14.1
      hardhat:
        specifier: workspace:^3.0.0-next.23
        version: link:../hardhat
    devDependencies:
      '@nomicfoundation/hardhat-mocha':
        specifier: workspace:^3.0.0-next.23
        version: link:../hardhat-mocha
      '@nomicfoundation/hardhat-node-test-reporter':
        specifier: workspace:^3.0.0-next.23
        version: link:../hardhat-node-test-reporter
      '@nomicfoundation/hardhat-test-utils':
        specifier: workspace:^
        version: link:../hardhat-test-utils
      '@types/chai':
        specifier: ^4.2.0
        version: 4.3.20
      '@types/debug':
        specifier: ^4.1.7
        version: 4.1.12
      '@types/deep-eql':
        specifier: ^4.0.2
        version: 4.0.2
      '@types/mocha':
        specifier: '>=10.0.10'
        version: 10.0.10
      '@types/node':
        specifier: ^20.14.9
        version: 20.17.16
      c8:
        specifier: ^9.1.0
        version: 9.1.0
      eslint:
        specifier: 9.25.1
        version: 9.25.1
      expect-type:
        specifier: ^1.2.1
        version: 1.2.1
      mocha:
        specifier: ^11.0.0
        version: 11.1.0
      prettier:
        specifier: 3.2.5
        version: 3.2.5
      rimraf:
        specifier: ^5.0.5
        version: 5.0.10
      tsx:
        specifier: ^4.19.3
        version: 4.19.3
      typescript:
        specifier: ~5.8.0
        version: 5.8.3

  v-next/hardhat-ignition:
    dependencies:
      '@nomicfoundation/hardhat-errors':
        specifier: workspace:^3.0.0-next.23
        version: link:../hardhat-errors
      '@nomicfoundation/hardhat-utils':
        specifier: workspace:^3.0.0-next.23
        version: link:../hardhat-utils
<<<<<<< HEAD
      '@nomicfoundation/hardhat-verify':
        specifier: workspace:^3.0.0-next.21
        version: link:../hardhat-verify
      '@nomicfoundation/ignition-core':
        specifier: workspace:^3.0.0-next.24
=======
      '@nomicfoundation/ignition-core':
        specifier: workspace:^3.0.0-next.23
>>>>>>> 63c77230
        version: link:../hardhat-ignition-core
      '@nomicfoundation/ignition-ui':
        specifier: workspace:^3.0.0-next.23
        version: link:../hardhat-ignition-ui
      chalk:
        specifier: ^5.3.0
        version: 5.4.1
      debug:
        specifier: ^4.3.2
        version: 4.4.0(supports-color@5.5.0)
      json5:
        specifier: ^2.2.3
        version: 2.2.3
      prompts:
        specifier: ^2.4.2
        version: 2.4.2
    devDependencies:
      '@istanbuljs/nyc-config-typescript':
        specifier: 1.0.2
        version: 1.0.2(nyc@15.1.0)
      '@nomicfoundation/hardhat-network-helpers':
        specifier: workspace:^3.0.0-next.23
        version: link:../hardhat-network-helpers
      '@nomicfoundation/hardhat-test-utils':
        specifier: workspace:^
        version: link:../hardhat-test-utils
      '@types/chai':
        specifier: ^4.2.0
        version: 4.3.20
      '@types/chai-as-promised':
        specifier: ^8.0.1
        version: 8.0.1
      '@types/debug':
        specifier: ^4.1.7
        version: 4.1.12
      '@types/mocha':
        specifier: '>=10.0.10'
        version: 10.0.10
      '@types/node':
        specifier: ^20.14.9
        version: 20.17.16
      '@types/prompts':
        specifier: ^2.4.2
        version: 2.4.9
      '@types/sinon':
        specifier: ^10.0.13
        version: 10.0.20
      chai:
        specifier: ^5.1.2
        version: 5.1.2
      chai-as-promised:
        specifier: ^8.0.0
        version: 8.0.1(chai@5.1.2)
      cross-env:
        specifier: 7.0.3
        version: 7.0.3
      eslint:
        specifier: 9.25.1
        version: 9.25.1
      hardhat:
        specifier: workspace:^3.0.0-next.23
        version: link:../hardhat
      mocha:
        specifier: ^11.0.0
        version: 11.1.0
      nyc:
        specifier: 15.1.0
        version: 15.1.0
      prettier:
        specifier: 3.2.5
        version: 3.2.5
      rimraf:
        specifier: ^5.0.5
        version: 5.0.10
      sinon:
        specifier: ^14.0.0
        version: 14.0.2
      ts-node:
        specifier: 10.9.2
        version: 10.9.2(@types/node@20.17.16)(typescript@5.8.3)
      typescript:
        specifier: ~5.8.0
        version: 5.8.3
      viem:
        specifier: ^2.30.0
        version: 2.30.0(typescript@5.8.3)(zod@3.24.1)

  v-next/hardhat-ignition-core:
    dependencies:
      '@ethersproject/address':
        specifier: 5.6.1
        version: 5.6.1
      '@nomicfoundation/hardhat-errors':
        specifier: workspace:^3.0.0-next.23
        version: link:../hardhat-errors
      '@nomicfoundation/hardhat-utils':
        specifier: workspace:^3.0.0-next.23
        version: link:../hardhat-utils
      '@nomicfoundation/solidity-analyzer':
        specifier: ^0.1.1
        version: 0.1.2
      cbor2:
        specifier: ^1.9.0
        version: 1.9.0
      debug:
        specifier: ^4.3.2
        version: 4.4.0(supports-color@5.5.0)
      ethers:
        specifier: ^6.14.0
        version: 6.14.1
      immer:
        specifier: 10.0.2
        version: 10.0.2
      lodash-es:
        specifier: 4.17.21
        version: 4.17.21
      ndjson:
        specifier: 2.0.0
        version: 2.0.0
    devDependencies:
      '@istanbuljs/nyc-config-typescript':
        specifier: 1.0.2
        version: 1.0.2(nyc@15.1.0)
      '@microsoft/api-extractor':
        specifier: 7.49.1
        version: 7.49.1(@types/node@20.17.16)
      '@nomicfoundation/hardhat-test-utils':
        specifier: workspace:^
        version: link:../hardhat-test-utils
      '@types/chai':
        specifier: ^4.2.0
        version: 4.3.20
      '@types/chai-as-promised':
        specifier: ^8.0.1
        version: 8.0.1
      '@types/debug':
        specifier: ^4.1.7
        version: 4.1.12
      '@types/lodash-es':
        specifier: ^4.17.12
        version: 4.17.12
      '@types/mocha':
        specifier: '>=10.0.10'
        version: 10.0.10
      '@types/ndjson':
        specifier: 2.0.1
        version: 2.0.1
      '@types/node':
        specifier: ^20.14.9
        version: 20.17.16
      chai:
        specifier: ^5.1.2
        version: 5.1.2
      chai-as-promised:
        specifier: ^8.0.0
        version: 8.0.1(chai@5.1.2)
      cross-env:
        specifier: 7.0.3
        version: 7.0.3
      eslint:
        specifier: 9.25.1
        version: 9.25.1
      mocha:
        specifier: ^11.0.0
        version: 11.1.0
      nyc:
        specifier: 15.1.0
        version: 15.1.0
      prettier:
        specifier: 3.2.5
        version: 3.2.5
      rimraf:
        specifier: ^5.0.5
        version: 5.0.10
      ts-node:
        specifier: 10.9.2
        version: 10.9.2(@types/node@20.17.16)(typescript@5.8.3)
      typescript:
        specifier: ~5.8.0
        version: 5.8.3

  v-next/hardhat-ignition-ethers:
    dependencies:
      '@nomicfoundation/hardhat-errors':
        specifier: workspace:^3.0.0-next.23
        version: link:../hardhat-errors
    devDependencies:
      '@istanbuljs/nyc-config-typescript':
        specifier: 1.0.2
        version: 1.0.2(nyc@15.1.0)
      '@nomicfoundation/hardhat-ethers':
        specifier: workspace:^4.0.0-next.23
        version: link:../hardhat-ethers
      '@nomicfoundation/hardhat-ignition':
        specifier: workspace:^3.0.0-next.23
        version: link:../hardhat-ignition
      '@nomicfoundation/hardhat-node-test-reporter':
        specifier: workspace:^3.0.0-next.23
        version: link:../hardhat-node-test-reporter
      '@nomicfoundation/hardhat-test-utils':
        specifier: workspace:^
        version: link:../hardhat-test-utils
      '@nomicfoundation/ignition-core':
        specifier: workspace:^3.0.0-next.23
        version: link:../hardhat-ignition-core
      '@types/node':
        specifier: ^20.14.9
        version: 20.17.16
      c8:
        specifier: ^9.1.0
        version: 9.1.0
      cross-env:
        specifier: 7.0.3
        version: 7.0.3
      eslint:
        specifier: 9.25.1
        version: 9.25.1
      ethers:
        specifier: ^6.14.0
        version: 6.14.1
      hardhat:
        specifier: workspace:^3.0.0-next.23
        version: link:../hardhat
      nyc:
        specifier: 15.1.0
        version: 15.1.0
      prettier:
        specifier: 3.2.5
        version: 3.2.5
      rimraf:
        specifier: ^5.0.5
        version: 5.0.10
      ts-node:
        specifier: 10.9.2
        version: 10.9.2(@types/node@20.17.16)(typescript@5.8.3)
      tsx:
        specifier: ^4.19.3
        version: 4.19.3
      typescript:
        specifier: ~5.8.0
        version: 5.8.3

  v-next/hardhat-ignition-ui:
    devDependencies:
      '@fontsource/roboto':
        specifier: ^5.0.8
        version: 5.1.1
      '@nomicfoundation/ignition-core':
        specifier: workspace:^3.0.0-next.23
        version: link:../hardhat-ignition-core
      '@types/chai':
        specifier: ^4.2.0
        version: 4.3.20
      '@types/chai-as-promised':
        specifier: ^8.0.1
        version: 8.0.1
      '@types/mocha':
        specifier: '>=10.0.10'
        version: 10.0.10
      '@types/react':
        specifier: ^18.0.28
        version: 18.3.18
      '@types/react-dom':
        specifier: ^18.0.11
        version: 18.3.5(@types/react@18.3.18)
      '@types/styled-components':
        specifier: 5.1.26
        version: 5.1.26
      '@vitejs/plugin-react':
        specifier: ^4.0.0
        version: 4.3.4(vite@5.4.14(@types/node@22.10.10))
      chai:
        specifier: ^5.1.2
        version: 5.1.2
      chai-as-promised:
        specifier: ^8.0.0
        version: 8.0.1(chai@5.1.2)
      eslint:
        specifier: 9.25.1
        version: 9.25.1
      mermaid:
        specifier: 10.9.3
        version: 10.9.3
      mocha:
        specifier: ^11.0.0
        version: 11.1.0
      prettier:
        specifier: 3.2.5
        version: 3.2.5
      react:
        specifier: ^18.2.0
        version: 18.3.1
      react-dom:
        specifier: ^18.2.0
        version: 18.3.1(react@18.3.1)
      react-router-dom:
        specifier: 6.11.0
        version: 6.11.0(react-dom@18.3.1(react@18.3.1))(react@18.3.1)
      react-tooltip:
        specifier: ^5.21.4
        version: 5.28.0(react-dom@18.3.1(react@18.3.1))(react@18.3.1)
      rimraf:
        specifier: ^5.0.5
        version: 5.0.10
      styled-components:
        specifier: 5.3.10
        version: 5.3.10(@babel/core@7.26.7)(react-dom@18.3.1(react@18.3.1))(react-is@18.3.1)(react@18.3.1)
      svg-pan-zoom:
        specifier: ^3.6.1
        version: 3.6.2
      ts-node:
        specifier: 10.9.2
        version: 10.9.2(@types/node@22.10.10)(typescript@5.8.3)
      typescript:
        specifier: ~5.8.0
        version: 5.8.3
      vite:
        specifier: ^5.0.0
        version: 5.4.14(@types/node@22.10.10)
      vite-plugin-singlefile:
        specifier: ^2.0.1
        version: 2.1.0(rollup@4.34.1)(vite@5.4.14(@types/node@22.10.10))

  v-next/hardhat-ignition-viem:
    dependencies:
      '@nomicfoundation/hardhat-errors':
        specifier: workspace:^3.0.0-next.23
        version: link:../hardhat-errors
    devDependencies:
      '@istanbuljs/nyc-config-typescript':
        specifier: 1.0.2
        version: 1.0.2(nyc@15.1.0)
      '@nomicfoundation/hardhat-ignition':
        specifier: workspace:^3.0.0-next.23
        version: link:../hardhat-ignition
      '@nomicfoundation/hardhat-node-test-reporter':
        specifier: workspace:^3.0.0-next.23
        version: link:../hardhat-node-test-reporter
      '@nomicfoundation/hardhat-test-utils':
        specifier: workspace:^
        version: link:../hardhat-test-utils
      '@nomicfoundation/hardhat-viem':
        specifier: workspace:^3.0.0-next.23
        version: link:../hardhat-viem
      '@nomicfoundation/ignition-core':
        specifier: workspace:^3.0.0-next.23
        version: link:../hardhat-ignition-core
      '@types/node':
        specifier: ^20.14.9
        version: 20.17.16
      c8:
        specifier: ^9.1.0
        version: 9.1.0
      cross-env:
        specifier: 7.0.3
        version: 7.0.3
      eslint:
        specifier: 9.25.1
        version: 9.25.1
      hardhat:
        specifier: workspace:^3.0.0-next.23
        version: link:../hardhat
      nyc:
        specifier: 15.1.0
        version: 15.1.0
      prettier:
        specifier: 3.2.5
        version: 3.2.5
      rimraf:
        specifier: ^5.0.5
        version: 5.0.10
      ts-node:
        specifier: 10.9.2
        version: 10.9.2(@types/node@20.17.16)(typescript@5.8.3)
      tsx:
        specifier: ^4.19.3
        version: 4.19.3
      typescript:
        specifier: ~5.8.0
        version: 5.8.3
      viem:
        specifier: ^2.30.0
        version: 2.30.0(typescript@5.8.3)(zod@3.24.1)

  v-next/hardhat-keystore:
    dependencies:
      '@noble/ciphers':
        specifier: 1.2.1
        version: 1.2.1
      '@noble/hashes':
        specifier: 1.7.1
        version: 1.7.1
      '@nomicfoundation/hardhat-errors':
        specifier: workspace:^3.0.0-next.23
        version: link:../hardhat-errors
      '@nomicfoundation/hardhat-utils':
        specifier: workspace:^3.0.0-next.23
        version: link:../hardhat-utils
      '@nomicfoundation/hardhat-zod-utils':
        specifier: workspace:^3.0.0-next.23
        version: link:../hardhat-zod-utils
      chalk:
        specifier: ^5.3.0
        version: 5.4.1
      debug:
        specifier: ^4.3.2
        version: 4.4.0(supports-color@5.5.0)
      hardhat:
        specifier: workspace:^3.0.0-next.23
        version: link:../hardhat
      zod:
        specifier: ^3.23.8
        version: 3.24.1
    devDependencies:
      '@nomicfoundation/hardhat-node-test-reporter':
        specifier: workspace:^3.0.0-next.23
        version: link:../hardhat-node-test-reporter
      '@nomicfoundation/hardhat-test-utils':
        specifier: workspace:^
        version: link:../hardhat-test-utils
      '@types/debug':
        specifier: ^4.1.7
        version: 4.1.12
      '@types/node':
        specifier: ^20.14.9
        version: 20.17.16
      c8:
        specifier: ^9.1.0
        version: 9.1.0
      eslint:
        specifier: 9.25.1
        version: 9.25.1
      expect-type:
        specifier: ^1.2.1
        version: 1.2.1
      prettier:
        specifier: 3.2.5
        version: 3.2.5
      rimraf:
        specifier: ^5.0.5
        version: 5.0.10
      tsx:
        specifier: ^4.19.3
        version: 4.19.3
      typescript:
        specifier: ~5.8.0
        version: 5.8.3

  v-next/hardhat-mocha:
    dependencies:
      '@nomicfoundation/hardhat-errors':
        specifier: workspace:^3.0.0-next.23
        version: link:../hardhat-errors
      '@nomicfoundation/hardhat-utils':
        specifier: workspace:^3.0.0-next.23
        version: link:../hardhat-utils
      '@nomicfoundation/hardhat-zod-utils':
        specifier: workspace:^3.0.0-next.23
        version: link:../hardhat-zod-utils
      hardhat:
        specifier: workspace:^3.0.0-next.23
        version: link:../hardhat
      mocha:
        specifier: ^11.0.0
        version: 11.1.0
      tsx:
        specifier: ^4.19.3
        version: 4.19.3
      zod:
        specifier: ^3.23.8
        version: 3.24.1
    devDependencies:
      '@nomicfoundation/hardhat-node-test-reporter':
        specifier: workspace:^3.0.0-next.23
        version: link:../hardhat-node-test-reporter
      '@nomicfoundation/hardhat-test-utils':
        specifier: workspace:^
        version: link:../hardhat-test-utils
      '@types/mocha':
        specifier: '>=10.0.10'
        version: 10.0.10
      '@types/node':
        specifier: ^20.14.9
        version: 20.17.16
      c8:
        specifier: ^9.1.0
        version: 9.1.0
      eslint:
        specifier: 9.25.1
        version: 9.25.1
      expect-type:
        specifier: ^1.2.1
        version: 1.2.1
      prettier:
        specifier: 3.2.5
        version: 3.2.5
      rimraf:
        specifier: ^5.0.5
        version: 5.0.10
      typescript:
        specifier: ~5.8.0
        version: 5.8.3

  v-next/hardhat-network-helpers:
    dependencies:
      '@nomicfoundation/hardhat-errors':
        specifier: workspace:^3.0.0-next.23
        version: link:../hardhat-errors
      '@nomicfoundation/hardhat-utils':
        specifier: workspace:^3.0.0-next.23
        version: link:../hardhat-utils
      hardhat:
        specifier: workspace:^3.0.0-next.23
        version: link:../hardhat
    devDependencies:
      '@nomicfoundation/hardhat-node-test-reporter':
        specifier: workspace:^3.0.0-next.23
        version: link:../hardhat-node-test-reporter
      '@nomicfoundation/hardhat-test-utils':
        specifier: workspace:^
        version: link:../hardhat-test-utils
      '@types/debug':
        specifier: ^4.1.7
        version: 4.1.12
      '@types/node':
        specifier: ^20.14.9
        version: 20.17.16
      c8:
        specifier: ^9.1.0
        version: 9.1.0
      eslint:
        specifier: 9.25.1
        version: 9.25.1
      expect-type:
        specifier: ^1.2.1
        version: 1.2.1
      prettier:
        specifier: 3.2.5
        version: 3.2.5
      rimraf:
        specifier: ^5.0.5
        version: 5.0.10
      tsx:
        specifier: ^4.19.3
        version: 4.19.3
      typescript:
        specifier: ~5.8.0
        version: 5.8.3

  v-next/hardhat-node-test-reporter:
    dependencies:
      '@actions/core':
        specifier: ^1.10.1
        version: 1.11.1
      chalk:
        specifier: ^5.3.0
        version: 5.4.1
      jest-diff:
        specifier: ^29.7.0
        version: 29.7.0
    devDependencies:
      '@types/node':
        specifier: ^20.14.9
        version: 20.17.16
      c8:
        specifier: ^9.1.0
        version: 9.1.0
      eslint:
        specifier: 9.25.1
        version: 9.25.1
      expect-type:
        specifier: ^1.2.1
        version: 1.2.1
      prettier:
        specifier: 3.2.5
        version: 3.2.5
      rimraf:
        specifier: ^5.0.5
        version: 5.0.10
      tsx:
        specifier: ^4.19.3
        version: 4.19.3
      typescript:
        specifier: ~5.8.0
        version: 5.8.3

  v-next/hardhat-node-test-runner:
    dependencies:
      '@nomicfoundation/hardhat-errors':
        specifier: workspace:^3.0.0-next.23
        version: link:../hardhat-errors
      '@nomicfoundation/hardhat-node-test-reporter':
        specifier: workspace:^3.0.0-next.23
        version: link:../hardhat-node-test-reporter
      '@nomicfoundation/hardhat-utils':
        specifier: workspace:^3.0.0-next.23
        version: link:../hardhat-utils
      '@nomicfoundation/hardhat-zod-utils':
        specifier: workspace:^3.0.0-next.23
        version: link:../hardhat-zod-utils
      hardhat:
        specifier: workspace:^3.0.0-next.23
        version: link:../hardhat
      tsx:
        specifier: ^4.19.3
        version: 4.19.3
      zod:
        specifier: ^3.23.8
        version: 3.24.1
    devDependencies:
      '@nomicfoundation/hardhat-test-utils':
        specifier: workspace:^
        version: link:../hardhat-test-utils
      '@types/node':
        specifier: ^20.14.9
        version: 20.17.16
      c8:
        specifier: ^9.1.0
        version: 9.1.0
      eslint:
        specifier: 9.25.1
        version: 9.25.1
      expect-type:
        specifier: ^1.2.1
        version: 1.2.1
      prettier:
        specifier: 3.2.5
        version: 3.2.5
      rimraf:
        specifier: ^5.0.5
        version: 5.0.10
      typescript:
        specifier: ~5.8.0
        version: 5.8.3

  v-next/hardhat-test-utils:
    dependencies:
      '@nomicfoundation/hardhat-errors':
        specifier: workspace:^3.0.0-next.23
        version: link:../hardhat-errors
      '@nomicfoundation/hardhat-utils':
        specifier: workspace:^3.0.0-next.23
        version: link:../hardhat-utils
    devDependencies:
      '@nomicfoundation/hardhat-node-test-reporter':
        specifier: workspace:^3.0.0-next.23
        version: link:../hardhat-node-test-reporter
      '@types/node':
        specifier: ^20.14.9
        version: 20.17.16
      c8:
        specifier: ^9.1.0
        version: 9.1.0
      eslint:
        specifier: 9.25.1
        version: 9.25.1
      expect-type:
        specifier: ^1.2.1
        version: 1.2.1
      prettier:
        specifier: 3.2.5
        version: 3.2.5
      rimraf:
        specifier: ^5.0.5
        version: 5.0.10
      tsx:
        specifier: ^4.19.3
        version: 4.19.3
      typescript:
        specifier: ~5.8.0
        version: 5.8.3

  v-next/hardhat-toolbox-mocha-ethers:
    dependencies:
      hardhat:
        specifier: workspace:^3.0.0-next.23
        version: link:../hardhat
    devDependencies:
      '@nomicfoundation/hardhat-ethers':
        specifier: workspace:^4.0.0-next.23
        version: link:../hardhat-ethers
      '@nomicfoundation/hardhat-ethers-chai-matchers':
        specifier: workspace:^3.0.0-next.23
        version: link:../hardhat-ethers-chai-matchers
      '@nomicfoundation/hardhat-ignition':
        specifier: workspace:^3.0.0-next.23
        version: link:../hardhat-ignition
      '@nomicfoundation/hardhat-ignition-ethers':
        specifier: workspace:^3.0.0-next.23
        version: link:../hardhat-ignition-ethers
      '@nomicfoundation/hardhat-keystore':
        specifier: workspace:^3.0.0-next.23
        version: link:../hardhat-keystore
      '@nomicfoundation/hardhat-mocha':
        specifier: workspace:^3.0.0-next.23
        version: link:../hardhat-mocha
      '@nomicfoundation/hardhat-network-helpers':
        specifier: workspace:^3.0.0-next.23
        version: link:../hardhat-network-helpers
      '@nomicfoundation/hardhat-node-test-reporter':
        specifier: workspace:^3.0.0-next.23
        version: link:../hardhat-node-test-reporter
      '@nomicfoundation/hardhat-test-utils':
        specifier: workspace:^
        version: link:../hardhat-test-utils
      '@nomicfoundation/hardhat-typechain':
        specifier: workspace:^3.0.0-next.23
        version: link:../hardhat-typechain
      '@nomicfoundation/hardhat-utils':
        specifier: workspace:^3.0.0-next.23
        version: link:../hardhat-utils
      '@nomicfoundation/hardhat-verify':
        specifier: workspace:^3.0.0-next.23
        version: link:../hardhat-verify
      '@nomicfoundation/ignition-core':
        specifier: workspace:^3.0.0-next.23
        version: link:../hardhat-ignition-core
      '@types/chai':
        specifier: ^4.2.0
        version: 4.3.20
      '@types/node':
        specifier: ^20.14.9
        version: 20.17.16
      c8:
        specifier: ^9.1.0
        version: 9.1.0
      chai:
        specifier: ^5.1.2
        version: 5.1.2
      eslint:
        specifier: 9.25.1
        version: 9.25.1
      ethers:
        specifier: ^6.14.0
        version: 6.14.1
      expect-type:
        specifier: ^1.2.1
        version: 1.2.1
      prettier:
        specifier: 3.2.5
        version: 3.2.5
      rimraf:
        specifier: ^5.0.5
        version: 5.0.10
      tsx:
        specifier: ^4.19.3
        version: 4.19.3
      typescript:
        specifier: ~5.8.0
        version: 5.8.3

  v-next/hardhat-toolbox-viem:
    dependencies:
      hardhat:
        specifier: workspace:^3.0.0-next.23
        version: link:../hardhat
    devDependencies:
      '@nomicfoundation/hardhat-ignition':
        specifier: workspace:^3.0.0-next.23
        version: link:../hardhat-ignition
      '@nomicfoundation/hardhat-ignition-viem':
        specifier: workspace:^3.0.0-next.23
        version: link:../hardhat-ignition-viem
      '@nomicfoundation/hardhat-keystore':
        specifier: workspace:^3.0.0-next.23
        version: link:../hardhat-keystore
      '@nomicfoundation/hardhat-network-helpers':
        specifier: workspace:^3.0.0-next.23
        version: link:../hardhat-network-helpers
      '@nomicfoundation/hardhat-node-test-reporter':
        specifier: workspace:^3.0.0-next.23
        version: link:../hardhat-node-test-reporter
      '@nomicfoundation/hardhat-node-test-runner':
        specifier: workspace:^3.0.0-next.23
        version: link:../hardhat-node-test-runner
      '@nomicfoundation/hardhat-test-utils':
        specifier: workspace:^
        version: link:../hardhat-test-utils
      '@nomicfoundation/hardhat-verify':
        specifier: workspace:^3.0.0-next.23
        version: link:../hardhat-verify
      '@nomicfoundation/hardhat-viem':
        specifier: workspace:^3.0.0-next.23
        version: link:../hardhat-viem
      '@nomicfoundation/hardhat-viem-assertions':
        specifier: workspace:^3.0.0-next.23
        version: link:../hardhat-viem-assertions
      '@nomicfoundation/ignition-core':
        specifier: workspace:^3.0.0-next.23
        version: link:../hardhat-ignition-core
      '@types/node':
        specifier: ^20.14.9
        version: 20.17.16
      c8:
        specifier: ^9.1.0
        version: 9.1.0
      eslint:
        specifier: 9.25.1
        version: 9.25.1
      expect-type:
        specifier: ^1.2.1
        version: 1.2.1
      prettier:
        specifier: 3.2.5
        version: 3.2.5
      rimraf:
        specifier: ^5.0.5
        version: 5.0.10
      tsx:
        specifier: ^4.19.3
        version: 4.19.3
      typescript:
        specifier: ~5.8.0
        version: 5.8.3
      viem:
        specifier: ^2.30.0
        version: 2.30.0(typescript@5.8.3)(zod@3.24.1)

  v-next/hardhat-typechain:
    dependencies:
      '@nomicfoundation/hardhat-errors':
        specifier: workspace:^3.0.0-next.23
        version: link:../hardhat-errors
      '@nomicfoundation/hardhat-ethers':
        specifier: workspace:^4.0.0-next.23
        version: link:../hardhat-ethers
      '@nomicfoundation/hardhat-utils':
        specifier: workspace:^3.0.0-next.23
        version: link:../hardhat-utils
      '@nomicfoundation/hardhat-zod-utils':
        specifier: workspace:^3.0.0-next.23
        version: link:../hardhat-zod-utils
      '@typechain/ethers-v6':
        specifier: ^0.5.0
        version: 0.5.1(ethers@6.14.1)(typechain@8.3.2(typescript@5.8.3))(typescript@5.8.3)
      debug:
        specifier: ^4.3.2
        version: 4.4.0(supports-color@5.5.0)
      ethers:
        specifier: ^6.14.0
        version: 6.14.1
      hardhat:
        specifier: workspace:^3.0.0-next.23
        version: link:../hardhat
      typechain:
        specifier: ^8.3.1
        version: 8.3.2(typescript@5.8.3)
      zod:
        specifier: ^3.23.8
        version: 3.24.1
    devDependencies:
      '@nomicfoundation/hardhat-node-test-reporter':
        specifier: workspace:^3.0.0-next.23
        version: link:../hardhat-node-test-reporter
      '@nomicfoundation/hardhat-test-utils':
        specifier: workspace:^
        version: link:../hardhat-test-utils
      '@types/debug':
        specifier: ^4.1.7
        version: 4.1.12
      '@types/node':
        specifier: ^20.14.9
        version: 20.17.16
      c8:
        specifier: ^9.1.0
        version: 9.1.0
      eslint:
        specifier: 9.25.1
        version: 9.25.1
      expect-type:
        specifier: ^1.2.1
        version: 1.2.1
      prettier:
        specifier: 3.2.5
        version: 3.2.5
      rimraf:
        specifier: ^5.0.5
        version: 5.0.10
      tsx:
        specifier: ^4.19.3
        version: 4.19.3
      typescript:
        specifier: ~5.8.0
        version: 5.8.3

  v-next/hardhat-utils:
    dependencies:
      '@streamparser/json-node':
        specifier: ^0.0.22
        version: 0.0.22
      debug:
        specifier: ^4.3.2
        version: 4.4.0(supports-color@5.5.0)
      env-paths:
        specifier: ^2.2.0
        version: 2.2.1
      ethereum-cryptography:
        specifier: ^2.2.1
        version: 2.2.1
      fast-equals:
        specifier: ^5.0.1
        version: 5.2.2
      json-stream-stringify:
        specifier: ^3.1.6
        version: 3.1.6
      rfdc:
        specifier: ^1.3.1
        version: 1.4.1
      undici:
        specifier: ^6.16.1
        version: 6.21.1
    devDependencies:
      '@nomicfoundation/hardhat-node-test-reporter':
        specifier: workspace:^3.0.0-next.23
        version: link:../hardhat-node-test-reporter
      '@types/bn.js':
        specifier: ^5.1.5
        version: 5.1.6
      '@types/debug':
        specifier: ^4.1.7
        version: 4.1.12
      '@types/node':
        specifier: ^20.14.9
        version: 20.17.16
      c8:
        specifier: ^9.1.0
        version: 9.1.0
      eslint:
        specifier: 9.25.1
        version: 9.25.1
      expect-type:
        specifier: ^1.2.1
        version: 1.2.1
      prettier:
        specifier: 3.2.5
        version: 3.2.5
      rimraf:
        specifier: ^5.0.5
        version: 5.0.10
      tsx:
        specifier: ^4.19.3
        version: 4.19.3
      typescript:
        specifier: ~5.8.0
        version: 5.8.3

  v-next/hardhat-verify:
    dependencies:
      '@ethersproject/abi':
        specifier: ^5.8.0
        version: 5.8.0
      '@nomicfoundation/hardhat-errors':
        specifier: workspace:^3.0.0-next.23
        version: link:../hardhat-errors
      '@nomicfoundation/hardhat-utils':
        specifier: workspace:^3.0.0-next.23
        version: link:../hardhat-utils
      '@nomicfoundation/hardhat-zod-utils':
        specifier: workspace:^3.0.0-next.23
        version: link:../hardhat-zod-utils
      cbor2:
        specifier: ^1.9.0
        version: 1.9.0
      chalk:
        specifier: ^5.3.0
        version: 5.4.1
      debug:
        specifier: ^4.3.2
        version: 4.4.0(supports-color@5.5.0)
      hardhat:
        specifier: workspace:^3.0.0-next.23
        version: link:../hardhat
      semver:
        specifier: ^7.6.3
        version: 7.7.1
      zod:
        specifier: ^3.23.8
        version: 3.24.1
    devDependencies:
      '@nomicfoundation/hardhat-node-test-reporter':
        specifier: workspace:^3.0.0-next.23
        version: link:../hardhat-node-test-reporter
      '@nomicfoundation/hardhat-test-utils':
        specifier: workspace:^
        version: link:../hardhat-test-utils
      '@types/debug':
        specifier: ^4.1.7
        version: 4.1.12
      '@types/node':
        specifier: ^20.14.9
        version: 20.17.16
      '@types/semver':
        specifier: ^7.5.8
        version: 7.5.8
      c8:
        specifier: ^9.1.0
        version: 9.1.0
      eslint:
        specifier: 9.25.1
        version: 9.25.1
      expect-type:
        specifier: ^1.2.1
        version: 1.2.1
      prettier:
        specifier: 3.2.5
        version: 3.2.5
      rimraf:
        specifier: ^5.0.5
        version: 5.0.10
      tsx:
        specifier: ^4.19.3
        version: 4.19.3
      typescript:
        specifier: ~5.8.0
        version: 5.8.3

  v-next/hardhat-viem:
    dependencies:
      '@nomicfoundation/hardhat-errors':
        specifier: workspace:^3.0.0-next.23
        version: link:../hardhat-errors
      '@nomicfoundation/hardhat-utils':
        specifier: workspace:^3.0.0-next.23
        version: link:../hardhat-utils
      hardhat:
        specifier: workspace:^3.0.0-next.23
        version: link:../hardhat
    devDependencies:
      '@nomicfoundation/hardhat-node-test-reporter':
        specifier: workspace:^3.0.0-next.23
        version: link:../hardhat-node-test-reporter
      '@nomicfoundation/hardhat-test-utils':
        specifier: workspace:^
        version: link:../hardhat-test-utils
      '@types/node':
        specifier: ^20.14.9
        version: 20.17.16
      c8:
        specifier: ^9.1.0
        version: 9.1.0
      eslint:
        specifier: 9.25.1
        version: 9.25.1
      expect-type:
        specifier: ^1.2.1
        version: 1.2.1
      prettier:
        specifier: 3.2.5
        version: 3.2.5
      rimraf:
        specifier: ^5.0.5
        version: 5.0.10
      tsx:
        specifier: ^4.19.3
        version: 4.19.3
      typescript:
        specifier: ~5.8.0
        version: 5.8.3
      viem:
        specifier: ^2.30.0
        version: 2.30.0(typescript@5.8.3)(zod@3.24.1)

  v-next/hardhat-viem-assertions:
    dependencies:
      '@nomicfoundation/hardhat-errors':
        specifier: workspace:^3.0.0-next.23
        version: link:../hardhat-errors
      '@nomicfoundation/hardhat-utils':
        specifier: workspace:^3.0.0-next.23
        version: link:../hardhat-utils
      hardhat:
        specifier: workspace:^3.0.0-next.23
        version: link:../hardhat
    devDependencies:
      '@nomicfoundation/hardhat-node-test-reporter':
        specifier: workspace:^3.0.0-next.23
        version: link:../hardhat-node-test-reporter
      '@nomicfoundation/hardhat-test-utils':
        specifier: workspace:^
        version: link:../hardhat-test-utils
      '@nomicfoundation/hardhat-viem':
        specifier: workspace:^3.0.0-next.23
        version: link:../hardhat-viem
      '@types/node':
        specifier: ^20.14.9
        version: 20.17.16
      c8:
        specifier: ^9.1.0
        version: 9.1.0
      eslint:
        specifier: 9.25.1
        version: 9.25.1
      expect-type:
        specifier: ^1.2.1
        version: 1.2.1
      prettier:
        specifier: 3.2.5
        version: 3.2.5
      rimraf:
        specifier: ^5.0.5
        version: 5.0.10
      tsx:
        specifier: ^4.19.3
        version: 4.19.3
      typescript:
        specifier: ~5.8.0
        version: 5.8.3
      viem:
        specifier: ^2.30.0
        version: 2.30.0(typescript@5.8.3)(zod@3.24.1)

  v-next/hardhat-zod-utils:
    dependencies:
      '@nomicfoundation/hardhat-utils':
        specifier: workspace:^3.0.0-next.23
        version: link:../hardhat-utils
    devDependencies:
      '@nomicfoundation/hardhat-node-test-reporter':
        specifier: workspace:^3.0.0-next.23
        version: link:../hardhat-node-test-reporter
      '@nomicfoundation/hardhat-test-utils':
        specifier: workspace:^
        version: link:../hardhat-test-utils
      '@types/node':
        specifier: ^20.14.9
        version: 20.17.16
      c8:
        specifier: ^9.1.0
        version: 9.1.0
      eslint:
        specifier: 9.25.1
        version: 9.25.1
      expect-type:
        specifier: ^1.2.1
        version: 1.2.1
      prettier:
        specifier: 3.2.5
        version: 3.2.5
      rimraf:
        specifier: ^5.0.5
        version: 5.0.10
      tsx:
        specifier: ^4.19.3
        version: 4.19.3
      typescript:
        specifier: ~5.8.0
        version: 5.8.3
      zod:
        specifier: ^3.23.8
        version: 3.24.1

  v-next/hardhat/templates/01-node-test-runner-viem:
    devDependencies:
      '@nomicfoundation/hardhat-ignition':
        specifier: workspace:^3.0.0-next.23
        version: link:../../../hardhat-ignition
      '@nomicfoundation/hardhat-toolbox-viem':
        specifier: workspace:^5.0.0-next.23
        version: link:../../../hardhat-toolbox-viem
      '@types/node':
        specifier: ^22.8.5
        version: 22.10.10
      forge-std:
        specifier: foundry-rs/forge-std#v1.9.4
        version: https://codeload.github.com/foundry-rs/forge-std/tar.gz/1eea5bae12ae557d589f9f0f0edae2faa47cb262
      hardhat:
        specifier: workspace:^3.0.0-next.23
        version: link:../..
      typescript:
        specifier: ~5.8.0
        version: 5.8.3
      viem:
        specifier: ^2.30.0
        version: 2.30.0(typescript@5.8.3)(zod@3.24.1)

  v-next/hardhat/templates/02-mocha-ethers:
    devDependencies:
      '@nomicfoundation/hardhat-ethers':
        specifier: workspace:^4.0.0-next.23
        version: link:../../../hardhat-ethers
      '@nomicfoundation/hardhat-ignition':
        specifier: workspace:^3.0.0-next.23
        version: link:../../../hardhat-ignition
      '@nomicfoundation/hardhat-toolbox-mocha-ethers':
        specifier: workspace:^3.0.0-next.23
        version: link:../../../hardhat-toolbox-mocha-ethers
      '@types/chai':
        specifier: ^4.2.0
        version: 4.3.20
      '@types/chai-as-promised':
        specifier: ^8.0.1
        version: 8.0.1
      '@types/mocha':
        specifier: '>=10.0.10'
        version: 10.0.10
      '@types/node':
        specifier: ^22.8.5
        version: 22.10.10
      chai:
        specifier: ^5.1.2
        version: 5.1.2
      ethers:
        specifier: ^6.14.0
        version: 6.14.1
      forge-std:
        specifier: foundry-rs/forge-std#v1.9.4
        version: https://codeload.github.com/foundry-rs/forge-std/tar.gz/1eea5bae12ae557d589f9f0f0edae2faa47cb262
      hardhat:
        specifier: workspace:^3.0.0-next.23
        version: link:../..
      mocha:
        specifier: ^11.0.0
        version: 11.1.0
      typescript:
        specifier: ~5.8.0
        version: 5.8.3

  v-next/template-package:
    devDependencies:
      '@nomicfoundation/hardhat-node-test-reporter':
        specifier: workspace:^3.0.0-next.23
        version: link:../hardhat-node-test-reporter
      '@nomicfoundation/hardhat-test-utils':
        specifier: workspace:^
        version: link:../hardhat-test-utils
      '@types/node':
        specifier: ^20.14.9
        version: 20.17.16
      c8:
        specifier: ^9.1.0
        version: 9.1.0
      eslint:
        specifier: 9.25.1
        version: 9.25.1
      expect-type:
        specifier: ^1.2.1
        version: 1.2.1
      prettier:
        specifier: 3.2.5
        version: 3.2.5
      rimraf:
        specifier: ^5.0.5
        version: 5.0.10
      tsx:
        specifier: ^4.19.3
        version: 4.19.3
      typescript:
        specifier: ~5.8.0
        version: 5.8.3

packages:

  '@actions/core@1.11.1':
    resolution: {integrity: sha512-hXJCSrkwfA46Vd9Z3q4cpEpHB1rL5NG04+/rbqW9d3+CSvtB1tYe8UTpAlixa1vj0m/ULglfEK2UKxMGxCxv5A==}

  '@actions/exec@1.1.1':
    resolution: {integrity: sha512-+sCcHHbVdk93a0XT19ECtO/gIXoxvdsgQLzb2fE2/5sIZmWQuluYyjPQtrtTHdU1YzTZ7bAPN4sITq2xi1679w==}

  '@actions/http-client@2.2.3':
    resolution: {integrity: sha512-mx8hyJi/hjFvbPokCg4uRd4ZX78t+YyRPtnKWwIl+RzNaVuFpQHfmlGVfsKEJN8LwTCvL+DfVgAM04XaHkm6bA==}

  '@actions/io@1.1.3':
    resolution: {integrity: sha512-wi9JjgKLYS7U/z8PPbco+PvTb/nRWjeoFlJ1Qer83k/3C5PHQi28hiVdeE2kHXmIL99mQFawx8qt/JPjZilJ8Q==}

  '@adraffy/ens-normalize@1.10.1':
    resolution: {integrity: sha512-96Z2IP3mYmF1Xg2cDm8f1gWGf/HUVedQ3FMifV4kG/PQ4yEP51xDtRAEfhVNt5f/uzpNkZHwWQuUcu6D6K+Ekw==}

  '@adraffy/ens-normalize@1.11.0':
    resolution: {integrity: sha512-/3DDPKHqqIqxUULp8yP4zODUY1i+2xvVWsv8A79xGWdCAG+8sb0hRh0Rk2QyOJUnnbyPUAZYcpBuRe3nS2OIUg==}

  '@ampproject/remapping@2.3.0':
    resolution: {integrity: sha512-30iZtAPgz+LTIYoeivqYo853f02jBYSd5uGnGpkFV0M3xOt9aN73erkgYAmZU43x4VfqcnLxW9Kpg3R5LC4YYw==}
    engines: {node: '>=6.0.0'}

  '@babel/code-frame@7.26.2':
    resolution: {integrity: sha512-RJlIHRueQgwWitWgF8OdFYGZX328Ax5BCemNGlqHfplnRT9ESi8JkFlvaVYbS+UubVY6dpv87Fs2u5M29iNFVQ==}
    engines: {node: '>=6.9.0'}

  '@babel/compat-data@7.26.5':
    resolution: {integrity: sha512-XvcZi1KWf88RVbF9wn8MN6tYFloU5qX8KjuF3E1PVBmJ9eypXfs4GRiJwLuTZL0iSnJUKn1BFPa5BPZZJyFzPg==}
    engines: {node: '>=6.9.0'}

  '@babel/core@7.26.7':
    resolution: {integrity: sha512-SRijHmF0PSPgLIBYlWnG0hyeJLwXE2CgpsXaMOrtt2yp9/86ALw6oUlj9KYuZ0JN07T4eBMVIW4li/9S1j2BGA==}
    engines: {node: '>=6.9.0'}

  '@babel/generator@7.26.5':
    resolution: {integrity: sha512-2caSP6fN9I7HOe6nqhtft7V4g7/V/gfDsC3Ag4W7kEzzvRGKqiv0pu0HogPiZ3KaVSoNDhUws6IJjDjpfmYIXw==}
    engines: {node: '>=6.9.0'}

  '@babel/helper-annotate-as-pure@7.25.9':
    resolution: {integrity: sha512-gv7320KBUFJz1RnylIg5WWYPRXKZ884AGkYpgpWW02TH66Dl+HaC1t1CKd0z3R4b6hdYEcmrNZHUmfCP+1u3/g==}
    engines: {node: '>=6.9.0'}

  '@babel/helper-compilation-targets@7.26.5':
    resolution: {integrity: sha512-IXuyn5EkouFJscIDuFF5EsiSolseme1s0CZB+QxVugqJLYmKdxI1VfIBOst0SUu4rnk2Z7kqTwmoO1lp3HIfnA==}
    engines: {node: '>=6.9.0'}

  '@babel/helper-module-imports@7.25.9':
    resolution: {integrity: sha512-tnUA4RsrmflIM6W6RFTLFSXITtl0wKjgpnLgXyowocVPrbYrLUXSBXDgTs8BlbmIzIdlBySRQjINYs2BAkiLtw==}
    engines: {node: '>=6.9.0'}

  '@babel/helper-module-transforms@7.26.0':
    resolution: {integrity: sha512-xO+xu6B5K2czEnQye6BHA7DolFFmS3LB7stHZFaOLb1pAwO1HWLS8fXA+eh0A2yIvltPVmx3eNNDBJA2SLHXFw==}
    engines: {node: '>=6.9.0'}
    peerDependencies:
      '@babel/core': ^7.0.0

  '@babel/helper-plugin-utils@7.26.5':
    resolution: {integrity: sha512-RS+jZcRdZdRFzMyr+wcsaqOmld1/EqTghfaBGQQd/WnRdzdlvSZ//kF7U8VQTxf1ynZ4cjUcYgjVGx13ewNPMg==}
    engines: {node: '>=6.9.0'}

  '@babel/helper-string-parser@7.25.9':
    resolution: {integrity: sha512-4A/SCr/2KLd5jrtOMFzaKjVtAei3+2r/NChoBNoZ3EyP/+GlhoaEGoWOZUmFmoITP7zOJyHIMm+DYRd8o3PvHA==}
    engines: {node: '>=6.9.0'}

  '@babel/helper-validator-identifier@7.25.9':
    resolution: {integrity: sha512-Ed61U6XJc3CVRfkERJWDz4dJwKe7iLmmJsbOGu9wSloNSFttHV0I8g6UAgb7qnK5ly5bGLPd4oXZlxCdANBOWQ==}
    engines: {node: '>=6.9.0'}

  '@babel/helper-validator-option@7.25.9':
    resolution: {integrity: sha512-e/zv1co8pp55dNdEcCynfj9X7nyUKUXoUEwfXqaZt0omVOmDe9oOTdKStH4GmAw6zxMFs50ZayuMfHDKlO7Tfw==}
    engines: {node: '>=6.9.0'}

  '@babel/helpers@7.26.7':
    resolution: {integrity: sha512-8NHiL98vsi0mbPQmYAGWwfcFaOy4j2HY49fXJCfuDcdE7fMIsH9a7GdaeXpIBsbT7307WU8KCMp5pUVDNL4f9A==}
    engines: {node: '>=6.9.0'}

  '@babel/parser@7.26.7':
    resolution: {integrity: sha512-kEvgGGgEjRUutvdVvZhbn/BxVt+5VSpwXz1j3WYXQbXDo8KzFOPNG2GQbdAiNq8g6wn1yKk7C/qrke03a84V+w==}
    engines: {node: '>=6.0.0'}
    hasBin: true

  '@babel/plugin-syntax-jsx@7.25.9':
    resolution: {integrity: sha512-ld6oezHQMZsZfp6pWtbjaNDF2tiiCYYDqQszHt5VV437lewP9aSi2Of99CK0D0XB21k7FLgnLcmQKyKzynfeAA==}
    engines: {node: '>=6.9.0'}
    peerDependencies:
      '@babel/core': ^7.0.0-0

  '@babel/plugin-transform-react-jsx-self@7.25.9':
    resolution: {integrity: sha512-y8quW6p0WHkEhmErnfe58r7x0A70uKphQm8Sp8cV7tjNQwK56sNVK0M73LK3WuYmsuyrftut4xAkjjgU0twaMg==}
    engines: {node: '>=6.9.0'}
    peerDependencies:
      '@babel/core': ^7.0.0-0

  '@babel/plugin-transform-react-jsx-source@7.25.9':
    resolution: {integrity: sha512-+iqjT8xmXhhYv4/uiYd8FNQsraMFZIfxVSqxxVSZP0WbbSAWvBXAul0m/zu+7Vv4O/3WtApy9pmaTMiumEZgfg==}
    engines: {node: '>=6.9.0'}
    peerDependencies:
      '@babel/core': ^7.0.0-0

  '@babel/runtime@7.26.7':
    resolution: {integrity: sha512-AOPI3D+a8dXnja+iwsUqGRjr1BbZIe771sXdapOtYI531gSqpi92vXivKcq2asu/DFpdl1ceFAKZyRzK2PCVcQ==}
    engines: {node: '>=6.9.0'}

  '@babel/template@7.25.9':
    resolution: {integrity: sha512-9DGttpmPvIxBb/2uwpVo3dqJ+O6RooAFOS+lB+xDqoE2PVCE8nfoHMdZLpfCQRLwvohzXISPZcgxt80xLfsuwg==}
    engines: {node: '>=6.9.0'}

  '@babel/traverse@7.26.7':
    resolution: {integrity: sha512-1x1sgeyRLC3r5fQOM0/xtQKsYjyxmFjaOrLJNtZ81inNjyJHGIolTULPiSc/2qe1/qfpFLisLQYFnnZl7QoedA==}
    engines: {node: '>=6.9.0'}

  '@babel/types@7.26.7':
    resolution: {integrity: sha512-t8kDRGrKXyp6+tjUh7hw2RLyclsW4TRoRvRHtSyAX9Bb5ldlFh+90YAYY6awRXrlB4G5G2izNeGySpATlFzmOg==}
    engines: {node: '>=6.9.0'}

  '@bcoe/v8-coverage@0.2.3':
    resolution: {integrity: sha512-0hYQ8SB4Db5zvZB4axdMHGwEaQjkZzFjQiN9LVYvIFB2nSUHW9tYpxWriPrWDASIxiaXax83REcLxuSdnGPZtw==}

  '@braintree/sanitize-url@6.0.4':
    resolution: {integrity: sha512-s3jaWicZd0pkP0jf5ysyHUI/RE7MHos6qlToFcGWXVp+ykHOy77OUMrfbgJ9it2C5bow7OIQwYYaHjk9XlBQ2A==}

  '@changesets/apply-release-plan@7.0.8':
    resolution: {integrity: sha512-qjMUj4DYQ1Z6qHawsn7S71SujrExJ+nceyKKyI9iB+M5p9lCL55afuEd6uLBPRpLGWQwkwvWegDHtwHJb1UjpA==}

  '@changesets/assemble-release-plan@6.0.5':
    resolution: {integrity: sha512-IgvBWLNKZd6k4t72MBTBK3nkygi0j3t3zdC1zrfusYo0KpdsvnDjrMM9vPnTCLCMlfNs55jRL4gIMybxa64FCQ==}

  '@changesets/changelog-git@0.2.0':
    resolution: {integrity: sha512-bHOx97iFI4OClIT35Lok3sJAwM31VbUM++gnMBV16fdbtBhgYu4dxsphBF/0AZZsyAHMrnM0yFcj5gZM1py6uQ==}

  '@changesets/cli@2.27.12':
    resolution: {integrity: sha512-9o3fOfHYOvBnyEn0mcahB7wzaA3P4bGJf8PNqGit5PKaMEFdsRixik+txkrJWd2VX+O6wRFXpxQL8j/1ANKE9g==}
    hasBin: true

  '@changesets/config@3.0.5':
    resolution: {integrity: sha512-QyXLSSd10GquX7hY0Mt4yQFMEeqnO5z/XLpbIr4PAkNNoQNKwDyiSrx4yd749WddusH1v3OSiA0NRAYmH/APpQ==}

  '@changesets/errors@0.2.0':
    resolution: {integrity: sha512-6BLOQUscTpZeGljvyQXlWOItQyU71kCdGz7Pi8H8zdw6BI0g3m43iL4xKUVPWtG+qrrL9DTjpdn8eYuCQSRpow==}

  '@changesets/get-dependents-graph@2.1.2':
    resolution: {integrity: sha512-sgcHRkiBY9i4zWYBwlVyAjEM9sAzs4wYVwJUdnbDLnVG3QwAaia1Mk5P8M7kraTOZN+vBET7n8KyB0YXCbFRLQ==}

  '@changesets/get-release-plan@4.0.6':
    resolution: {integrity: sha512-FHRwBkY7Eili04Y5YMOZb0ezQzKikTka4wL753vfUA5COSebt7KThqiuCN9BewE4/qFGgF/5t3AuzXx1/UAY4w==}

  '@changesets/get-version-range-type@0.4.0':
    resolution: {integrity: sha512-hwawtob9DryoGTpixy1D3ZXbGgJu1Rhr+ySH2PvTLHvkZuQ7sRT4oQwMh0hbqZH1weAooedEjRsbrWcGLCeyVQ==}

  '@changesets/git@3.0.2':
    resolution: {integrity: sha512-r1/Kju9Y8OxRRdvna+nxpQIsMsRQn9dhhAZt94FLDeu0Hij2hnOozW8iqnHBgvu+KdnJppCveQwK4odwfw/aWQ==}

  '@changesets/logger@0.1.1':
    resolution: {integrity: sha512-OQtR36ZlnuTxKqoW4Sv6x5YIhOmClRd5pWsjZsddYxpWs517R0HkyiefQPIytCVh4ZcC5x9XaG8KTdd5iRQUfg==}

  '@changesets/parse@0.4.0':
    resolution: {integrity: sha512-TS/9KG2CdGXS27S+QxbZXgr8uPsP4yNJYb4BC2/NeFUj80Rni3TeD2qwWmabymxmrLo7JEsytXH1FbpKTbvivw==}

  '@changesets/pre@2.0.1':
    resolution: {integrity: sha512-vvBJ/If4jKM4tPz9JdY2kGOgWmCowUYOi5Ycv8dyLnEE8FgpYYUo1mgJZxcdtGGP3aG8rAQulGLyyXGSLkIMTQ==}

  '@changesets/read@0.6.2':
    resolution: {integrity: sha512-wjfQpJvryY3zD61p8jR87mJdyx2FIhEcdXhKUqkja87toMrP/3jtg/Yg29upN+N4Ckf525/uvV7a4tzBlpk6gg==}

  '@changesets/should-skip-package@0.1.1':
    resolution: {integrity: sha512-H9LjLbF6mMHLtJIc/eHR9Na+MifJ3VxtgP/Y+XLn4BF7tDTEN1HNYtH6QMcjP1uxp9sjaFYmW8xqloaCi/ckTg==}

  '@changesets/types@4.1.0':
    resolution: {integrity: sha512-LDQvVDv5Kb50ny2s25Fhm3d9QSZimsoUGBsUioj6MC3qbMUCuC8GPIvk/M6IvXx3lYhAs0lwWUQLb+VIEUCECw==}

  '@changesets/types@6.0.0':
    resolution: {integrity: sha512-b1UkfNulgKoWfqyHtzKS5fOZYSJO+77adgL7DLRDr+/7jhChN+QcHnbjiQVOz/U+Ts3PGNySq7diAItzDgugfQ==}

  '@changesets/write@0.3.2':
    resolution: {integrity: sha512-kDxDrPNpUgsjDbWBvUo27PzKX4gqeKOlhibaOXDJA6kuBisGqNHv/HwGJrAu8U/dSf8ZEFIeHIPtvSlZI1kULw==}

  '@cspotcode/source-map-support@0.8.1':
    resolution: {integrity: sha512-IchNf6dN4tHoMFIn/7OE8LWZ19Y6q/67Bmf6vnGREv8RSbBVb9LPJxEcnwrcwX6ixSvaiGoomAUvu4YSxXrVgw==}
    engines: {node: '>=12'}

  '@emnapi/core@1.4.0':
    resolution: {integrity: sha512-H+N/FqT07NmLmt6OFFtDfwe8PNygprzBikrEMyQfgqSmT0vzE515Pz7R8izwB9q/zsH/MA64AKoul3sA6/CzVg==}

  '@emnapi/runtime@1.4.0':
    resolution: {integrity: sha512-64WYIf4UYcdLnbKn/umDlNjQDSS8AgZrI/R9+x5ilkUVFxXcA1Ebl+gQLc/6mERA4407Xof0R7wEyEuj091CVw==}

  '@emnapi/wasi-threads@1.0.1':
    resolution: {integrity: sha512-iIBu7mwkq4UQGeMEM8bLwNK962nXdhodeScX4slfQnRhEMMzvYivHhutCIk8uojvmASXXPC2WNEjwxFWk72Oqw==}

  '@emotion/is-prop-valid@1.3.1':
    resolution: {integrity: sha512-/ACwoqx7XQi9knQs/G0qKvv5teDMhD7bXYns9N/wM8ah8iNb8jZ2uNO0YOgiq2o2poIvVtJS2YALasQuMSQ7Kw==}

  '@emotion/memoize@0.9.0':
    resolution: {integrity: sha512-30FAj7/EoJ5mwVPOWhAyCX+FPfMDrVecJAM+Iw9NRoSl4BBAQeqj4cApHHUXOVvIPgLVDsCFoz/hGD+5QQD1GQ==}

  '@emotion/stylis@0.8.5':
    resolution: {integrity: sha512-h6KtPihKFn3T9fuIrwvXXUOwlx3rfUvfZIcP5a6rh8Y7zjE3O06hT5Ss4S/YI1AYhuZ1kjaE/5EaOOI2NqSylQ==}

  '@emotion/unitless@0.7.5':
    resolution: {integrity: sha512-OWORNpfjMsSSUBVrRBVGECkhWcULOAJz9ZW8uK9qgxD+87M7jHRcvh/A96XXNhXTLmKcoYSQtBEX7lHMO7YRwg==}

  '@esbuild/aix-ppc64@0.21.5':
    resolution: {integrity: sha512-1SDgH6ZSPTlggy1yI6+Dbkiz8xzpHJEVAlF/AM1tHPLsf5STom9rwtjE4hKAF20FfXXNTFqEYXyJNWh1GiZedQ==}
    engines: {node: '>=12'}
    cpu: [ppc64]
    os: [aix]

  '@esbuild/aix-ppc64@0.25.0':
    resolution: {integrity: sha512-O7vun9Sf8DFjH2UtqK8Ku3LkquL9SZL8OLY1T5NZkA34+wG3OQF7cl4Ql8vdNzM6fzBbYfLaiRLIOZ+2FOCgBQ==}
    engines: {node: '>=18'}
    cpu: [ppc64]
    os: [aix]

  '@esbuild/android-arm64@0.21.5':
    resolution: {integrity: sha512-c0uX9VAUBQ7dTDCjq+wdyGLowMdtR/GoC2U5IYk/7D1H1JYC0qseD7+11iMP2mRLN9RcCMRcjC4YMclCzGwS/A==}
    engines: {node: '>=12'}
    cpu: [arm64]
    os: [android]

  '@esbuild/android-arm64@0.25.0':
    resolution: {integrity: sha512-grvv8WncGjDSyUBjN9yHXNt+cq0snxXbDxy5pJtzMKGmmpPxeAmAhWxXI+01lU5rwZomDgD3kJwulEnhTRUd6g==}
    engines: {node: '>=18'}
    cpu: [arm64]
    os: [android]

  '@esbuild/android-arm@0.21.5':
    resolution: {integrity: sha512-vCPvzSjpPHEi1siZdlvAlsPxXl7WbOVUBBAowWug4rJHb68Ox8KualB+1ocNvT5fjv6wpkX6o/iEpbDrf68zcg==}
    engines: {node: '>=12'}
    cpu: [arm]
    os: [android]

  '@esbuild/android-arm@0.25.0':
    resolution: {integrity: sha512-PTyWCYYiU0+1eJKmw21lWtC+d08JDZPQ5g+kFyxP0V+es6VPPSUhM6zk8iImp2jbV6GwjX4pap0JFbUQN65X1g==}
    engines: {node: '>=18'}
    cpu: [arm]
    os: [android]

  '@esbuild/android-x64@0.21.5':
    resolution: {integrity: sha512-D7aPRUUNHRBwHxzxRvp856rjUHRFW1SdQATKXH2hqA0kAZb1hKmi02OpYRacl0TxIGz/ZmXWlbZgjwWYaCakTA==}
    engines: {node: '>=12'}
    cpu: [x64]
    os: [android]

  '@esbuild/android-x64@0.25.0':
    resolution: {integrity: sha512-m/ix7SfKG5buCnxasr52+LI78SQ+wgdENi9CqyCXwjVR2X4Jkz+BpC3le3AoBPYTC9NHklwngVXvbJ9/Akhrfg==}
    engines: {node: '>=18'}
    cpu: [x64]
    os: [android]

  '@esbuild/darwin-arm64@0.21.5':
    resolution: {integrity: sha512-DwqXqZyuk5AiWWf3UfLiRDJ5EDd49zg6O9wclZ7kUMv2WRFr4HKjXp/5t8JZ11QbQfUS6/cRCKGwYhtNAY88kQ==}
    engines: {node: '>=12'}
    cpu: [arm64]
    os: [darwin]

  '@esbuild/darwin-arm64@0.25.0':
    resolution: {integrity: sha512-mVwdUb5SRkPayVadIOI78K7aAnPamoeFR2bT5nszFUZ9P8UpK4ratOdYbZZXYSqPKMHfS1wdHCJk1P1EZpRdvw==}
    engines: {node: '>=18'}
    cpu: [arm64]
    os: [darwin]

  '@esbuild/darwin-x64@0.21.5':
    resolution: {integrity: sha512-se/JjF8NlmKVG4kNIuyWMV/22ZaerB+qaSi5MdrXtd6R08kvs2qCN4C09miupktDitvh8jRFflwGFBQcxZRjbw==}
    engines: {node: '>=12'}
    cpu: [x64]
    os: [darwin]

  '@esbuild/darwin-x64@0.25.0':
    resolution: {integrity: sha512-DgDaYsPWFTS4S3nWpFcMn/33ZZwAAeAFKNHNa1QN0rI4pUjgqf0f7ONmXf6d22tqTY+H9FNdgeaAa+YIFUn2Rg==}
    engines: {node: '>=18'}
    cpu: [x64]
    os: [darwin]

  '@esbuild/freebsd-arm64@0.21.5':
    resolution: {integrity: sha512-5JcRxxRDUJLX8JXp/wcBCy3pENnCgBR9bN6JsY4OmhfUtIHe3ZW0mawA7+RDAcMLrMIZaf03NlQiX9DGyB8h4g==}
    engines: {node: '>=12'}
    cpu: [arm64]
    os: [freebsd]

  '@esbuild/freebsd-arm64@0.25.0':
    resolution: {integrity: sha512-VN4ocxy6dxefN1MepBx/iD1dH5K8qNtNe227I0mnTRjry8tj5MRk4zprLEdG8WPyAPb93/e4pSgi1SoHdgOa4w==}
    engines: {node: '>=18'}
    cpu: [arm64]
    os: [freebsd]

  '@esbuild/freebsd-x64@0.21.5':
    resolution: {integrity: sha512-J95kNBj1zkbMXtHVH29bBriQygMXqoVQOQYA+ISs0/2l3T9/kj42ow2mpqerRBxDJnmkUDCaQT/dfNXWX/ZZCQ==}
    engines: {node: '>=12'}
    cpu: [x64]
    os: [freebsd]

  '@esbuild/freebsd-x64@0.25.0':
    resolution: {integrity: sha512-mrSgt7lCh07FY+hDD1TxiTyIHyttn6vnjesnPoVDNmDfOmggTLXRv8Id5fNZey1gl/V2dyVK1VXXqVsQIiAk+A==}
    engines: {node: '>=18'}
    cpu: [x64]
    os: [freebsd]

  '@esbuild/linux-arm64@0.21.5':
    resolution: {integrity: sha512-ibKvmyYzKsBeX8d8I7MH/TMfWDXBF3db4qM6sy+7re0YXya+K1cem3on9XgdT2EQGMu4hQyZhan7TeQ8XkGp4Q==}
    engines: {node: '>=12'}
    cpu: [arm64]
    os: [linux]

  '@esbuild/linux-arm64@0.25.0':
    resolution: {integrity: sha512-9QAQjTWNDM/Vk2bgBl17yWuZxZNQIF0OUUuPZRKoDtqF2k4EtYbpyiG5/Dk7nqeK6kIJWPYldkOcBqjXjrUlmg==}
    engines: {node: '>=18'}
    cpu: [arm64]
    os: [linux]

  '@esbuild/linux-arm@0.21.5':
    resolution: {integrity: sha512-bPb5AHZtbeNGjCKVZ9UGqGwo8EUu4cLq68E95A53KlxAPRmUyYv2D6F0uUI65XisGOL1hBP5mTronbgo+0bFcA==}
    engines: {node: '>=12'}
    cpu: [arm]
    os: [linux]

  '@esbuild/linux-arm@0.25.0':
    resolution: {integrity: sha512-vkB3IYj2IDo3g9xX7HqhPYxVkNQe8qTK55fraQyTzTX/fxaDtXiEnavv9geOsonh2Fd2RMB+i5cbhu2zMNWJwg==}
    engines: {node: '>=18'}
    cpu: [arm]
    os: [linux]

  '@esbuild/linux-ia32@0.21.5':
    resolution: {integrity: sha512-YvjXDqLRqPDl2dvRODYmmhz4rPeVKYvppfGYKSNGdyZkA01046pLWyRKKI3ax8fbJoK5QbxblURkwK/MWY18Tg==}
    engines: {node: '>=12'}
    cpu: [ia32]
    os: [linux]

  '@esbuild/linux-ia32@0.25.0':
    resolution: {integrity: sha512-43ET5bHbphBegyeqLb7I1eYn2P/JYGNmzzdidq/w0T8E2SsYL1U6un2NFROFRg1JZLTzdCoRomg8Rvf9M6W6Gg==}
    engines: {node: '>=18'}
    cpu: [ia32]
    os: [linux]

  '@esbuild/linux-loong64@0.21.5':
    resolution: {integrity: sha512-uHf1BmMG8qEvzdrzAqg2SIG/02+4/DHB6a9Kbya0XDvwDEKCoC8ZRWI5JJvNdUjtciBGFQ5PuBlpEOXQj+JQSg==}
    engines: {node: '>=12'}
    cpu: [loong64]
    os: [linux]

  '@esbuild/linux-loong64@0.25.0':
    resolution: {integrity: sha512-fC95c/xyNFueMhClxJmeRIj2yrSMdDfmqJnyOY4ZqsALkDrrKJfIg5NTMSzVBr5YW1jf+l7/cndBfP3MSDpoHw==}
    engines: {node: '>=18'}
    cpu: [loong64]
    os: [linux]

  '@esbuild/linux-mips64el@0.21.5':
    resolution: {integrity: sha512-IajOmO+KJK23bj52dFSNCMsz1QP1DqM6cwLUv3W1QwyxkyIWecfafnI555fvSGqEKwjMXVLokcV5ygHW5b3Jbg==}
    engines: {node: '>=12'}
    cpu: [mips64el]
    os: [linux]

  '@esbuild/linux-mips64el@0.25.0':
    resolution: {integrity: sha512-nkAMFju7KDW73T1DdH7glcyIptm95a7Le8irTQNO/qtkoyypZAnjchQgooFUDQhNAy4iu08N79W4T4pMBwhPwQ==}
    engines: {node: '>=18'}
    cpu: [mips64el]
    os: [linux]

  '@esbuild/linux-ppc64@0.21.5':
    resolution: {integrity: sha512-1hHV/Z4OEfMwpLO8rp7CvlhBDnjsC3CttJXIhBi+5Aj5r+MBvy4egg7wCbe//hSsT+RvDAG7s81tAvpL2XAE4w==}
    engines: {node: '>=12'}
    cpu: [ppc64]
    os: [linux]

  '@esbuild/linux-ppc64@0.25.0':
    resolution: {integrity: sha512-NhyOejdhRGS8Iwv+KKR2zTq2PpysF9XqY+Zk77vQHqNbo/PwZCzB5/h7VGuREZm1fixhs4Q/qWRSi5zmAiO4Fw==}
    engines: {node: '>=18'}
    cpu: [ppc64]
    os: [linux]

  '@esbuild/linux-riscv64@0.21.5':
    resolution: {integrity: sha512-2HdXDMd9GMgTGrPWnJzP2ALSokE/0O5HhTUvWIbD3YdjME8JwvSCnNGBnTThKGEB91OZhzrJ4qIIxk/SBmyDDA==}
    engines: {node: '>=12'}
    cpu: [riscv64]
    os: [linux]

  '@esbuild/linux-riscv64@0.25.0':
    resolution: {integrity: sha512-5S/rbP5OY+GHLC5qXp1y/Mx//e92L1YDqkiBbO9TQOvuFXM+iDqUNG5XopAnXoRH3FjIUDkeGcY1cgNvnXp/kA==}
    engines: {node: '>=18'}
    cpu: [riscv64]
    os: [linux]

  '@esbuild/linux-s390x@0.21.5':
    resolution: {integrity: sha512-zus5sxzqBJD3eXxwvjN1yQkRepANgxE9lgOW2qLnmr8ikMTphkjgXu1HR01K4FJg8h1kEEDAqDcZQtbrRnB41A==}
    engines: {node: '>=12'}
    cpu: [s390x]
    os: [linux]

  '@esbuild/linux-s390x@0.25.0':
    resolution: {integrity: sha512-XM2BFsEBz0Fw37V0zU4CXfcfuACMrppsMFKdYY2WuTS3yi8O1nFOhil/xhKTmE1nPmVyvQJjJivgDT+xh8pXJA==}
    engines: {node: '>=18'}
    cpu: [s390x]
    os: [linux]

  '@esbuild/linux-x64@0.21.5':
    resolution: {integrity: sha512-1rYdTpyv03iycF1+BhzrzQJCdOuAOtaqHTWJZCWvijKD2N5Xu0TtVC8/+1faWqcP9iBCWOmjmhoH94dH82BxPQ==}
    engines: {node: '>=12'}
    cpu: [x64]
    os: [linux]

  '@esbuild/linux-x64@0.25.0':
    resolution: {integrity: sha512-9yl91rHw/cpwMCNytUDxwj2XjFpxML0y9HAOH9pNVQDpQrBxHy01Dx+vaMu0N1CKa/RzBD2hB4u//nfc+Sd3Cw==}
    engines: {node: '>=18'}
    cpu: [x64]
    os: [linux]

  '@esbuild/netbsd-arm64@0.25.0':
    resolution: {integrity: sha512-RuG4PSMPFfrkH6UwCAqBzauBWTygTvb1nxWasEJooGSJ/NwRw7b2HOwyRTQIU97Hq37l3npXoZGYMy3b3xYvPw==}
    engines: {node: '>=18'}
    cpu: [arm64]
    os: [netbsd]

  '@esbuild/netbsd-x64@0.21.5':
    resolution: {integrity: sha512-Woi2MXzXjMULccIwMnLciyZH4nCIMpWQAs049KEeMvOcNADVxo0UBIQPfSmxB3CWKedngg7sWZdLvLczpe0tLg==}
    engines: {node: '>=12'}
    cpu: [x64]
    os: [netbsd]

  '@esbuild/netbsd-x64@0.25.0':
    resolution: {integrity: sha512-jl+qisSB5jk01N5f7sPCsBENCOlPiS/xptD5yxOx2oqQfyourJwIKLRA2yqWdifj3owQZCL2sn6o08dBzZGQzA==}
    engines: {node: '>=18'}
    cpu: [x64]
    os: [netbsd]

  '@esbuild/openbsd-arm64@0.25.0':
    resolution: {integrity: sha512-21sUNbq2r84YE+SJDfaQRvdgznTD8Xc0oc3p3iW/a1EVWeNj/SdUCbm5U0itZPQYRuRTW20fPMWMpcrciH2EJw==}
    engines: {node: '>=18'}
    cpu: [arm64]
    os: [openbsd]

  '@esbuild/openbsd-x64@0.21.5':
    resolution: {integrity: sha512-HLNNw99xsvx12lFBUwoT8EVCsSvRNDVxNpjZ7bPn947b8gJPzeHWyNVhFsaerc0n3TsbOINvRP2byTZ5LKezow==}
    engines: {node: '>=12'}
    cpu: [x64]
    os: [openbsd]

  '@esbuild/openbsd-x64@0.25.0':
    resolution: {integrity: sha512-2gwwriSMPcCFRlPlKx3zLQhfN/2WjJ2NSlg5TKLQOJdV0mSxIcYNTMhk3H3ulL/cak+Xj0lY1Ym9ysDV1igceg==}
    engines: {node: '>=18'}
    cpu: [x64]
    os: [openbsd]

  '@esbuild/sunos-x64@0.21.5':
    resolution: {integrity: sha512-6+gjmFpfy0BHU5Tpptkuh8+uw3mnrvgs+dSPQXQOv3ekbordwnzTVEb4qnIvQcYXq6gzkyTnoZ9dZG+D4garKg==}
    engines: {node: '>=12'}
    cpu: [x64]
    os: [sunos]

  '@esbuild/sunos-x64@0.25.0':
    resolution: {integrity: sha512-bxI7ThgLzPrPz484/S9jLlvUAHYMzy6I0XiU1ZMeAEOBcS0VePBFxh1JjTQt3Xiat5b6Oh4x7UC7IwKQKIJRIg==}
    engines: {node: '>=18'}
    cpu: [x64]
    os: [sunos]

  '@esbuild/win32-arm64@0.21.5':
    resolution: {integrity: sha512-Z0gOTd75VvXqyq7nsl93zwahcTROgqvuAcYDUr+vOv8uHhNSKROyU961kgtCD1e95IqPKSQKH7tBTslnS3tA8A==}
    engines: {node: '>=12'}
    cpu: [arm64]
    os: [win32]

  '@esbuild/win32-arm64@0.25.0':
    resolution: {integrity: sha512-ZUAc2YK6JW89xTbXvftxdnYy3m4iHIkDtK3CLce8wg8M2L+YZhIvO1DKpxrd0Yr59AeNNkTiic9YLf6FTtXWMw==}
    engines: {node: '>=18'}
    cpu: [arm64]
    os: [win32]

  '@esbuild/win32-ia32@0.21.5':
    resolution: {integrity: sha512-SWXFF1CL2RVNMaVs+BBClwtfZSvDgtL//G/smwAc5oVK/UPu2Gu9tIaRgFmYFFKrmg3SyAjSrElf0TiJ1v8fYA==}
    engines: {node: '>=12'}
    cpu: [ia32]
    os: [win32]

  '@esbuild/win32-ia32@0.25.0':
    resolution: {integrity: sha512-eSNxISBu8XweVEWG31/JzjkIGbGIJN/TrRoiSVZwZ6pkC6VX4Im/WV2cz559/TXLcYbcrDN8JtKgd9DJVIo8GA==}
    engines: {node: '>=18'}
    cpu: [ia32]
    os: [win32]

  '@esbuild/win32-x64@0.21.5':
    resolution: {integrity: sha512-tQd/1efJuzPC6rCFwEvLtci/xNFcTZknmXs98FYDfGE4wP9ClFV98nyKrzJKVPMhdDnjzLhdUyMX4PsQAPjwIw==}
    engines: {node: '>=12'}
    cpu: [x64]
    os: [win32]

  '@esbuild/win32-x64@0.25.0':
    resolution: {integrity: sha512-ZENoHJBxA20C2zFzh6AI4fT6RraMzjYw4xKWemRTRmRVtN9c5DcH9r/f2ihEkMjOW5eGgrwCslG/+Y/3bL+DHQ==}
    engines: {node: '>=18'}
    cpu: [x64]
    os: [win32]

  '@eslint-community/eslint-plugin-eslint-comments@4.5.0':
    resolution: {integrity: sha512-MAhuTKlr4y/CE3WYX26raZjy+I/kS2PLKSzvfmDCGrBLTFHOYwqROZdr4XwPgXwX3K9rjzMr4pSmUWGnzsUyMg==}
    engines: {node: ^12.22.0 || ^14.17.0 || >=16.0.0}
    peerDependencies:
      eslint: ^6.0.0 || ^7.0.0 || ^8.0.0 || ^9.0.0

  '@eslint-community/eslint-utils@4.4.1':
    resolution: {integrity: sha512-s3O3waFUrMV8P/XaF/+ZTp1X9XBZW1a4B97ZnjQF2KYWaFD2A8KyFBsrsfSjEmjn3RGWAIuvlneuZm3CUK3jbA==}
    engines: {node: ^12.22.0 || ^14.17.0 || >=16.0.0}
    peerDependencies:
      eslint: ^6.0.0 || ^7.0.0 || >=8.0.0

  '@eslint-community/regexpp@4.12.1':
    resolution: {integrity: sha512-CCZCDJuduB9OUkFkY2IgppNZMi2lBQgD2qzwXkEia16cge2pijY/aXi96CJMquDMn3nJdlPV1A5KrJEXwfLNzQ==}
    engines: {node: ^12.0.0 || ^14.0.0 || >=16.0.0}

  '@eslint/config-array@0.20.0':
    resolution: {integrity: sha512-fxlS1kkIjx8+vy2SjuCB94q3htSNrufYTXubwiBFeaQHbH6Ipi43gFJq2zCMt6PHhImH3Xmr0NksKDvchWlpQQ==}
    engines: {node: ^18.18.0 || ^20.9.0 || >=21.1.0}

  '@eslint/config-helpers@0.2.1':
    resolution: {integrity: sha512-RI17tsD2frtDu/3dmI7QRrD4bedNKPM08ziRYaC5AhkGrzIAJelm9kJU1TznK+apx6V+cqRz8tfpEeG3oIyjxw==}
    engines: {node: ^18.18.0 || ^20.9.0 || >=21.1.0}

  '@eslint/core@0.13.0':
    resolution: {integrity: sha512-yfkgDw1KR66rkT5A8ci4irzDysN7FRpq3ttJolR88OqQikAWqwA8j5VZyas+vjyBNFIJ7MfybJ9plMILI2UrCw==}
    engines: {node: ^18.18.0 || ^20.9.0 || >=21.1.0}

  '@eslint/eslintrc@3.3.1':
    resolution: {integrity: sha512-gtF186CXhIl1p4pJNGZw8Yc6RlshoePRvE0X91oPGb3vZ8pM3qOS9W9NGPat9LziaBV7XrJWGylNQXkGcnM3IQ==}
    engines: {node: ^18.18.0 || ^20.9.0 || >=21.1.0}

  '@eslint/js@9.25.1':
    resolution: {integrity: sha512-dEIwmjntEx8u3Uvv+kr3PDeeArL8Hw07H9kyYxCjnM9pBjfEhk6uLXSchxxzgiwtRhhzVzqmUSDFBOi1TuZ7qg==}
    engines: {node: ^18.18.0 || ^20.9.0 || >=21.1.0}

  '@eslint/object-schema@2.1.6':
    resolution: {integrity: sha512-RBMg5FRL0I0gs51M/guSAj5/e14VQ4tpZnQNWwuDT66P14I43ItmPfIZRhO9fUVIPOAQXU47atlywZ/czoqFPA==}
    engines: {node: ^18.18.0 || ^20.9.0 || >=21.1.0}

  '@eslint/plugin-kit@0.2.8':
    resolution: {integrity: sha512-ZAoA40rNMPwSm+AeHpCq8STiNAwzWLJuP8Xv4CHIc9wv/PSuExjMrmjfYNj682vW0OOiZ1HKxzvjQr9XZIisQA==}
    engines: {node: ^18.18.0 || ^20.9.0 || >=21.1.0}

  '@ethersproject/abi@5.8.0':
    resolution: {integrity: sha512-b9YS/43ObplgyV6SlyQsG53/vkSal0MNA1fskSC4mbnCMi8R+NkcH8K9FPYNESf6jUefBUniE4SOKms0E/KK1Q==}

  '@ethersproject/abstract-provider@5.8.0':
    resolution: {integrity: sha512-wC9SFcmh4UK0oKuLJQItoQdzS/qZ51EJegK6EmAWlh+OptpQ/npECOR3QqECd8iGHC0RJb4WKbVdSfif4ammrg==}

  '@ethersproject/abstract-signer@5.8.0':
    resolution: {integrity: sha512-N0XhZTswXcmIZQdYtUnd79VJzvEwXQw6PK0dTl9VoYrEBxxCPXqS0Eod7q5TNKRxe1/5WUMuR0u0nqTF/avdCA==}

  '@ethersproject/address@5.6.1':
    resolution: {integrity: sha512-uOgF0kS5MJv9ZvCz7x6T2EXJSzotiybApn4XlOgoTX0xdtyVIJ7pF+6cGPxiEq/dpBiTfMiw7Yc81JcwhSYA0Q==}

  '@ethersproject/address@5.8.0':
    resolution: {integrity: sha512-GhH/abcC46LJwshoN+uBNoKVFPxUuZm6dA257z0vZkKmU1+t8xTn8oK7B9qrj8W2rFRMch4gbJl6PmVxjxBEBA==}

  '@ethersproject/base64@5.8.0':
    resolution: {integrity: sha512-lN0oIwfkYj9LbPx4xEkie6rAMJtySbpOAFXSDVQaBnAzYfB4X2Qr+FXJGxMoc3Bxp2Sm8OwvzMrywxyw0gLjIQ==}

  '@ethersproject/bignumber@5.7.0':
    resolution: {integrity: sha512-n1CAdIHRWjSucQO3MC1zPSVgV/6dy/fjL9pMrPP9peL+QxEg9wOsVqwD4+818B6LUEtaXzVHQiuivzRoxPxUGw==}

  '@ethersproject/bignumber@5.8.0':
    resolution: {integrity: sha512-ZyaT24bHaSeJon2tGPKIiHszWjD/54Sz8t57Toch475lCLljC6MgPmxk7Gtzz+ddNN5LuHea9qhAe0x3D+uYPA==}

  '@ethersproject/bytes@5.7.0':
    resolution: {integrity: sha512-nsbxwgFXWh9NyYWo+U8atvmMsSdKJprTcICAkvbBffT75qDocbuggBU0SJiVK2MuTrp0q+xvLkTnGMPK1+uA9A==}

  '@ethersproject/bytes@5.8.0':
    resolution: {integrity: sha512-vTkeohgJVCPVHu5c25XWaWQOZ4v+DkGoC42/TS2ond+PARCxTJvgTFUNDZovyQ/uAQ4EcpqqowKydcdmRKjg7A==}

  '@ethersproject/constants@5.8.0':
    resolution: {integrity: sha512-wigX4lrf5Vu+axVTIvNsuL6YrV4O5AXl5ubcURKMEME5TnWBouUh0CDTWxZ2GpnRn1kcCgE7l8O5+VbV9QTTcg==}

  '@ethersproject/hash@5.8.0':
    resolution: {integrity: sha512-ac/lBcTbEWW/VGJij0CNSw/wPcw9bSRgCB0AIBz8CvED/jfvDoV9hsIIiWfvWmFEi8RcXtlNwp2jv6ozWOsooA==}

  '@ethersproject/keccak256@5.7.0':
    resolution: {integrity: sha512-2UcPboeL/iW+pSg6vZ6ydF8tCnv3Iu/8tUmLLzWWGzxWKFFqOBQFLo6uLUv6BDrLgCDfN28RJ/wtByx+jZ4KBg==}

  '@ethersproject/keccak256@5.8.0':
    resolution: {integrity: sha512-A1pkKLZSz8pDaQ1ftutZoaN46I6+jvuqugx5KYNeQOPqq+JZ0Txm7dlWesCHB5cndJSu5vP2VKptKf7cksERng==}

  '@ethersproject/logger@5.7.0':
    resolution: {integrity: sha512-0odtFdXu/XHtjQXJYA3u9G0G8btm0ND5Cu8M7i5vhEcE8/HmF4Lbdqanwyv4uQTr2tx6b7fQRmgLrsnpQlmnig==}

  '@ethersproject/logger@5.8.0':
    resolution: {integrity: sha512-Qe6knGmY+zPPWTC+wQrpitodgBfH7XoceCGL5bJVejmH+yCS3R8jJm8iiWuvWbG76RUmyEG53oqv6GMVWqunjA==}

  '@ethersproject/networks@5.8.0':
    resolution: {integrity: sha512-egPJh3aPVAzbHwq8DD7Po53J4OUSsA1MjQp8Vf/OZPav5rlmWUaFLiq8cvQiGK0Z5K6LYzm29+VA/p4RL1FzNg==}

  '@ethersproject/properties@5.8.0':
    resolution: {integrity: sha512-PYuiEoQ+FMaZZNGrStmN7+lWjlsoufGIHdww7454FIaGdbe/p5rnaCXTr5MtBYl3NkeoVhHZuyzChPeGeKIpQw==}

  '@ethersproject/rlp@5.7.0':
    resolution: {integrity: sha512-rBxzX2vK8mVF7b0Tol44t5Tb8gomOHkj5guL+HhzQ1yBh/ydjGnpw6at+X6Iw0Kp3OzzzkcKp8N9r0W4kYSs9w==}

  '@ethersproject/rlp@5.8.0':
    resolution: {integrity: sha512-LqZgAznqDbiEunaUvykH2JAoXTT9NV0Atqk8rQN9nx9SEgThA/WMx5DnW8a9FOufo//6FZOCHZ+XiClzgbqV9Q==}

  '@ethersproject/signing-key@5.8.0':
    resolution: {integrity: sha512-LrPW2ZxoigFi6U6aVkFN/fa9Yx/+4AtIUe4/HACTvKJdhm0eeb107EVCIQcrLZkxaSIgc/eCrX8Q1GtbH+9n3w==}

  '@ethersproject/strings@5.8.0':
    resolution: {integrity: sha512-qWEAk0MAvl0LszjdfnZ2uC8xbR2wdv4cDabyHiBh3Cldq/T8dPH3V4BbBsAYJUeonwD+8afVXld274Ls+Y1xXg==}

  '@ethersproject/transactions@5.8.0':
    resolution: {integrity: sha512-UglxSDjByHG0TuU17bDfCemZ3AnKO2vYrL5/2n2oXvKzvb7Cz+W9gOWXKARjp2URVwcWlQlPOEQyAviKwT4AHg==}

  '@ethersproject/web@5.8.0':
    resolution: {integrity: sha512-j7+Ksi/9KfGviws6Qtf9Q7KCqRhpwrYKQPs+JBA/rKVFF/yaWLHJEH3zfVP2plVu+eys0d2DlFmhoQJayFewcw==}

  '@fastify/busboy@2.1.1':
    resolution: {integrity: sha512-vBZP4NlzfOlerQTnba4aqZoMhE/a9HY7HRqoOPaETQcSQuWEIyZMHGfVu6w9wGtGK5fED5qRs2DteVCjOH60sA==}
    engines: {node: '>=14'}

  '@floating-ui/core@1.6.9':
    resolution: {integrity: sha512-uMXCuQ3BItDUbAMhIXw7UPXRfAlOAvZzdK9BWpE60MCn+Svt3aLn9jsPTi/WNGlRUu2uI0v5S7JiIUsbsvh3fw==}

  '@floating-ui/dom@1.6.13':
    resolution: {integrity: sha512-umqzocjDgNRGTuO7Q8CU32dkHkECqI8ZdMZ5Swb6QAM0t5rnlrN3lGo1hdpscRd3WS8T6DKYK4ephgIH9iRh3w==}

  '@floating-ui/utils@0.2.9':
    resolution: {integrity: sha512-MDWhGtE+eHw5JW7lq4qhc5yRLS11ERl1c7Z6Xd0a58DozHES6EnNNwUWbMiG4J9Cgj053Bhk8zvlhFYKVhULwg==}

  '@fontsource/roboto@5.1.1':
    resolution: {integrity: sha512-XwVVXtERDQIM7HPUIbyDe0FP4SRovpjF7zMI8M7pbqFp3ahLJsJTd18h+E6pkar6UbV3btbwkKjYARr5M+SQow==}

  '@humanfs/core@0.19.1':
    resolution: {integrity: sha512-5DyQ4+1JEUzejeK1JGICcideyfUbGixgS9jNgex5nqkW+cY7WZhxBigmieN5Qnw9ZosSNVC9KQKyb+GUaGyKUA==}
    engines: {node: '>=18.18.0'}

  '@humanfs/node@0.16.6':
    resolution: {integrity: sha512-YuI2ZHQL78Q5HbhDiBA1X4LmYdXCKCMQIfw0pw7piHJwyREFebJUvrQN4cMssyES6x+vfUbx1CIpaQUKYdQZOw==}
    engines: {node: '>=18.18.0'}

  '@humanwhocodes/module-importer@1.0.1':
    resolution: {integrity: sha512-bxveV4V8v5Yb4ncFTT3rPSgZBOpCkjfK0y4oVVVJwIuDVBRMDXrPyXRL988i5ap9m9bnyEEjWfm5WkBmtffLfA==}
    engines: {node: '>=12.22'}

  '@humanwhocodes/retry@0.3.1':
    resolution: {integrity: sha512-JBxkERygn7Bv/GbN5Rv8Ul6LVknS+5Bp6RgDC/O8gEBU/yeH5Ui5C/OlWrTb6qct7LjjfT6Re2NxB0ln0yYybA==}
    engines: {node: '>=18.18'}

  '@humanwhocodes/retry@0.4.2':
    resolution: {integrity: sha512-xeO57FpIu4p1Ri3Jq/EXq4ClRm86dVF2z/+kvFnyqVYRavTZmaFaUBbWCOuuTh0o/g7DSsk6kc2vrS4Vl5oPOQ==}
    engines: {node: '>=18.18'}

  '@ignored/edr-optimism-darwin-arm64@0.13.0-alpha.6':
    resolution: {integrity: sha512-axmysWxVDvvppIfHdWATWFeUGs0o17pD3skvAMS1yNJwnDm53C4b2UftQqbGDvLuMWVLypmTY9oEC8vyD4QCQA==}
    engines: {node: '>= 18'}

  '@ignored/edr-optimism-darwin-x64@0.13.0-alpha.6':
    resolution: {integrity: sha512-Mh5ZzNdP2NPuMY/7srzZH/UQCYTSZUu/erPeaWvCIEDIpGP6D8IRs+/7Uj/CBdR+IJwV5i+DcaKEirAcH5T44w==}
    engines: {node: '>= 18'}

  '@ignored/edr-optimism-linux-arm64-gnu@0.13.0-alpha.6':
    resolution: {integrity: sha512-REu57Vz8ldAV7ck8JDRLEoN7+sOTmmZ+Ujx2oxqXYn5oEd1ZWXEd5zF36mqGlNHRqTPNwWhZmvFgObFWmfg92g==}
    engines: {node: '>= 18'}

  '@ignored/edr-optimism-linux-arm64-musl@0.13.0-alpha.6':
    resolution: {integrity: sha512-fJxv6A2NwDj4YsjPvB0W343z+eoJ+RVZLCCANCCPpy84OeqZDFkFVaKdvVUJv9yuI3BBOnIIGFdlc/zkavyl6A==}
    engines: {node: '>= 18'}

  '@ignored/edr-optimism-linux-x64-gnu@0.13.0-alpha.6':
    resolution: {integrity: sha512-4+iLjlCNb8uk8n/i51FWK4t/pJZRxJN7/sxPZkz2uSkg6OL82jjQQqbyn0bNgfKKJObRn0++QAZ+Iz052DR7bw==}
    engines: {node: '>= 18'}

  '@ignored/edr-optimism-linux-x64-musl@0.13.0-alpha.6':
    resolution: {integrity: sha512-YCnPHemYur1CqV4aLOFRY79n6hEiKZgHywg8OmRSrfItAQlmZq2NGpVwyEz7WKYMhmIpDCb/+BSJpOVcG+O1qA==}
    engines: {node: '>= 18'}

  '@ignored/edr-optimism-win32-x64-msvc@0.13.0-alpha.6':
    resolution: {integrity: sha512-iSM5QJnFKpenzhqk5OcqJsiNhajGG2eiq//axNjkmKmxlQ+BlTMNDYvfHxacGaZUoiJMb479fRx7sWeMHnrZlw==}
    engines: {node: '>= 18'}

  '@ignored/edr-optimism@0.13.0-alpha.6':
    resolution: {integrity: sha512-n13L9UUp+8sD3HtYOBsd40M2RdJ7amHfaXi+LRjpi4BGD4zjMGKxINYf1cZxYm2vsB5hZHkpdtaRKHfVdPwCrA==}
    engines: {node: '>= 18'}

  '@isaacs/cliui@8.0.2':
    resolution: {integrity: sha512-O8jcjabXaleOG9DQ0+ARXWZBTfnP4WNAqzuiJK7ll44AmxGKv/J2M4TPjxjY3znBCfvBXFzucm1twdyFybFqEA==}
    engines: {node: '>=12'}

  '@istanbuljs/load-nyc-config@1.1.0':
    resolution: {integrity: sha512-VjeHSlIzpv/NyD3N0YuHfXOPDIixcA1q2ZV98wsMqcYlPmv2n3Yb2lYP9XMElnaFVXg5A7YLTeLu6V84uQDjmQ==}
    engines: {node: '>=8'}

  '@istanbuljs/nyc-config-typescript@1.0.2':
    resolution: {integrity: sha512-iKGIyMoyJuFnJRSVTZ78POIRvNnwZaWIf8vG4ZS3rQq58MMDrqEX2nnzx0R28V2X8JvmKYiqY9FP2hlJsm8A0w==}
    engines: {node: '>=8'}
    peerDependencies:
      nyc: '>=15'

  '@istanbuljs/schema@0.1.3':
    resolution: {integrity: sha512-ZXRY4jNvVgSVQ8DL3LTcakaAtXwTVUxE81hslsyD2AtoXW/wVob10HkOJ1X/pAlcI7D+2YoZKg5do8G/w6RYgA==}
    engines: {node: '>=8'}

  '@jest/schemas@29.6.3':
    resolution: {integrity: sha512-mo5j5X+jIZmJQveBKeS/clAueipV7KgiX1vMgCxam1RNYiqE1w62n0/tJJnHtjW8ZHcQco5gY85jA3mi0L+nSA==}
    engines: {node: ^14.15.0 || ^16.10.0 || >=18.0.0}

  '@jridgewell/gen-mapping@0.3.8':
    resolution: {integrity: sha512-imAbBGkb+ebQyxKgzv5Hu2nmROxoDOXHh80evxdoXNOrvAnVx7zimzc1Oo5h9RlfV4vPXaE2iM5pOFbvOCClWA==}
    engines: {node: '>=6.0.0'}

  '@jridgewell/resolve-uri@3.1.2':
    resolution: {integrity: sha512-bRISgCIjP20/tbWSPWMEi54QVPRZExkuD9lJL+UIxUKtwVJA8wW1Trb1jMs1RFXo1CBTNZ/5hpC9QvmKWdopKw==}
    engines: {node: '>=6.0.0'}

  '@jridgewell/set-array@1.2.1':
    resolution: {integrity: sha512-R8gLRTZeyp03ymzP/6Lil/28tGeGEzhx1q2k703KGWRAI1VdvPIXdG70VJc2pAMw3NA6JKL5hhFu1sJX0Mnn/A==}
    engines: {node: '>=6.0.0'}

  '@jridgewell/sourcemap-codec@1.5.0':
    resolution: {integrity: sha512-gv3ZRaISU3fjPAgNsriBRqGWQL6quFx04YMPW/zD8XMLsU32mhCCbfbO6KZFLjvYpCZ8zyDEgqsgf+PwPaM7GQ==}

  '@jridgewell/trace-mapping@0.3.25':
    resolution: {integrity: sha512-vNk6aEwybGtawWmy/PzwnGDOjCkLWSD2wqvjGGAgOAwCGWySYXfYoxt00IJkTF+8Lb57DwOb3Aa0o9CApepiYQ==}

  '@jridgewell/trace-mapping@0.3.9':
    resolution: {integrity: sha512-3Belt6tdc8bPgAtbcmdtNJlirVoTmEb5e2gC94PnkwEW9jI6CAHUeoG85tjWP5WquqfavoMtMwiG4P926ZKKuQ==}

  '@manypkg/find-root@1.1.0':
    resolution: {integrity: sha512-mki5uBvhHzO8kYYix/WRy2WX8S3B5wdVSc9D6KcU5lQNglP2yt58/VfLuAK49glRXChosY8ap2oJ1qgma3GUVA==}

  '@manypkg/get-packages@1.1.3':
    resolution: {integrity: sha512-fo+QhuU3qE/2TQMQmbVMqaQ6EWbMhi4ABWP+O4AM1NqPBuy0OrApV5LO6BrrgnhtAHS2NH6RrVk9OL181tTi8A==}

  '@microsoft/api-extractor-model@7.30.2':
    resolution: {integrity: sha512-3/t2F+WhkJgBzSNwlkTIL0tBgUoBqDqL66pT+nh2mPbM0NIDGVGtpqbGWPgHIzn/mn7kGS/Ep8D8po58e8UUIw==}

  '@microsoft/api-extractor@7.49.1':
    resolution: {integrity: sha512-jRTR/XbQF2kb+dYn8hfYSicOGA99+Fo00GrsdMwdfE3eIgLtKdH6Qa2M3wZV9S2XmbgCaGX1OdPtYctbfu5jQg==}
    hasBin: true

  '@microsoft/tsdoc-config@0.17.1':
    resolution: {integrity: sha512-UtjIFe0C6oYgTnad4q1QP4qXwLhe6tIpNTRStJ2RZEPIkqQPREAwE5spzVxsdn9UaEMUqhh0AqSx3X4nWAKXWw==}

  '@microsoft/tsdoc@0.15.1':
    resolution: {integrity: sha512-4aErSrCR/On/e5G2hDP0wjooqDdauzEbIq8hIkIe5pXV0rtWJZvdCEKL0ykZxex+IxIwBp0eGeV48hQN07dXtw==}

  '@napi-rs/wasm-runtime@0.2.9':
    resolution: {integrity: sha512-OKRBiajrrxB9ATokgEQoG87Z25c67pCpYcCwmXYX8PBftC9pBfN18gnm/fh1wurSLEKIAt+QRFLFCQISrb66Jg==}

  '@noble/ciphers@1.2.1':
    resolution: {integrity: sha512-rONPWMC7PeExE077uLE4oqWrZ1IvAfz3oH9LibVAcVCopJiA9R62uavnbEzdkVmJYI6M6Zgkbeb07+tWjlq2XA==}
    engines: {node: ^14.21.3 || >=16}

  '@noble/curves@1.2.0':
    resolution: {integrity: sha512-oYclrNgRaM9SsBUBVbb8M6DTV7ZHRTKugureoYEncY5c65HOmRzvSiTE3y5CYaPYJA/GVkrhXEoF0M3Ya9PMnw==}

  '@noble/curves@1.4.2':
    resolution: {integrity: sha512-TavHr8qycMChk8UwMld0ZDRvatedkzWfH8IiaeGCfymOP5i0hSCozz9vHOL0nkwk7HRMlFnAiKpS2jrUmSybcw==}

  '@noble/curves@1.8.2':
    resolution: {integrity: sha512-vnI7V6lFNe0tLAuJMu+2sX+FcL14TaCWy1qiczg1VwRmPrpQCdq5ESXQMqUc2tluRNf6irBXrWbl1mGN8uaU/g==}
    engines: {node: ^14.21.3 || >=16}

  '@noble/hashes@1.3.2':
    resolution: {integrity: sha512-MVC8EAQp7MvEcm30KWENFjgR+Mkmf+D189XJTkFIlwohU5hcBbn1ZkKq7KVTi2Hme3PMGF390DaL52beVrIihQ==}
    engines: {node: '>= 16'}

  '@noble/hashes@1.4.0':
    resolution: {integrity: sha512-V1JJ1WTRUqHHrOSh597hURcMqVKVGL/ea3kv0gSnEdsEZ0/+VyPghM1lMNGc00z7CIQorSvbKpuJkxvuHbvdbg==}
    engines: {node: '>= 16'}

  '@noble/hashes@1.7.1':
    resolution: {integrity: sha512-B8XBPsn4vT/KJAGqDzbwztd+6Yte3P4V7iafm24bxgDe/mlRuK6xmWPuCNrKt2vDafZ8MfJLlchDG/vYafQEjQ==}
    engines: {node: ^14.21.3 || >=16}

  '@noble/hashes@1.7.2':
    resolution: {integrity: sha512-biZ0NUSxyjLLqo6KxEJ1b+C2NAx0wtDoFvCaXHGgUkeHzf3Xc1xKumFKREuT7f7DARNZ/slvYUwFG6B0f2b6hQ==}
    engines: {node: ^14.21.3 || >=16}

  '@nodelib/fs.scandir@2.1.5':
    resolution: {integrity: sha512-vq24Bq3ym5HEQm2NKCr3yXDwjc7vTsEThRDnkp2DK9p1uqLR+DHurm/NOTo0KG7HYHU7eppKZj3MyqYuMBf62g==}
    engines: {node: '>= 8'}

  '@nodelib/fs.stat@2.0.5':
    resolution: {integrity: sha512-RkhPPp2zrqDAQA/2jNhnztcPAlv64XdhIp7a7454A5ovI7Bukxgt7MX7udwAu3zg1DcpPU0rz3VV1SeaqvY4+A==}
    engines: {node: '>= 8'}

  '@nodelib/fs.walk@1.2.8':
    resolution: {integrity: sha512-oGB+UxlgWcgQkgwo8GcEGwemoTFt3FIO9ababBmaGwXIoBKZ+GTy0pP185beGg7Llih/NSHSV2XAs1lnznocSg==}
    engines: {node: '>= 8'}

  '@nomicfoundation/solidity-analyzer-darwin-arm64@0.1.2':
    resolution: {integrity: sha512-JaqcWPDZENCvm++lFFGjrDd8mxtf+CtLd2MiXvMNTBD33dContTZ9TWETwNFwg7JTJT5Q9HEecH7FA+HTSsIUw==}
    engines: {node: '>= 12'}

  '@nomicfoundation/solidity-analyzer-darwin-x64@0.1.2':
    resolution: {integrity: sha512-fZNmVztrSXC03e9RONBT+CiksSeYcxI1wlzqyr0L7hsQlK1fzV+f04g2JtQ1c/Fe74ZwdV6aQBdd6Uwl1052sw==}
    engines: {node: '>= 12'}

  '@nomicfoundation/solidity-analyzer-linux-arm64-gnu@0.1.2':
    resolution: {integrity: sha512-3d54oc+9ZVBuB6nbp8wHylk4xh0N0Gc+bk+/uJae+rUgbOBwQSfuGIbAZt1wBXs5REkSmynEGcqx6DutoK0tPA==}
    engines: {node: '>= 12'}

  '@nomicfoundation/solidity-analyzer-linux-arm64-musl@0.1.2':
    resolution: {integrity: sha512-iDJfR2qf55vgsg7BtJa7iPiFAsYf2d0Tv/0B+vhtnI16+wfQeTbP7teookbGvAo0eJo7aLLm0xfS/GTkvHIucA==}
    engines: {node: '>= 12'}

  '@nomicfoundation/solidity-analyzer-linux-x64-gnu@0.1.2':
    resolution: {integrity: sha512-9dlHMAt5/2cpWyuJ9fQNOUXFB/vgSFORg1jpjX1Mh9hJ/MfZXlDdHQ+DpFCs32Zk5pxRBb07yGvSHk9/fezL+g==}
    engines: {node: '>= 12'}

  '@nomicfoundation/solidity-analyzer-linux-x64-musl@0.1.2':
    resolution: {integrity: sha512-GzzVeeJob3lfrSlDKQw2bRJ8rBf6mEYaWY+gW0JnTDHINA0s2gPR4km5RLIj1xeZZOYz4zRw+AEeYgLRqB2NXg==}
    engines: {node: '>= 12'}

  '@nomicfoundation/solidity-analyzer-win32-x64-msvc@0.1.2':
    resolution: {integrity: sha512-Fdjli4DCcFHb4Zgsz0uEJXZ2K7VEO+w5KVv7HmT7WO10iODdU9csC2az4jrhEsRtiR9Gfd74FlG0NYlw1BMdyA==}
    engines: {node: '>= 12'}

  '@nomicfoundation/solidity-analyzer@0.1.2':
    resolution: {integrity: sha512-q4n32/FNKIhQ3zQGGw5CvPF6GTvDCpYwIf7bEY/dZTZbgfDsHyjJwURxUJf3VQuuJj+fDIFl4+KkBVbw4Ef6jA==}
    engines: {node: '>= 12'}

  '@openzeppelin/contracts@5.1.0':
    resolution: {integrity: sha512-p1ULhl7BXzjjbha5aqst+QMLY+4/LCWADXOCsmLHRM77AqiPjnd9vvUN9sosUfhL9JGKpZ0TjEGxgvnizmWGSA==}

  '@pkgjs/parseargs@0.11.0':
    resolution: {integrity: sha512-+1VkjdD0QBLPodGrJUeqarH8VAIvQODIbwh9XpP5Syisf7YoQgsJKPNFoqqLQlu+VQ/tVSshMR6loPMn8U+dPg==}
    engines: {node: '>=14'}

  '@remix-run/router@1.6.0':
    resolution: {integrity: sha512-N13NRw3T2+6Xi9J//3CGLsK2OqC8NMme3d/YX+nh05K9YHWGcv8DycHJrqGScSP4T75o8IN6nqIMhVFU8ohg8w==}
    engines: {node: '>=14'}

  '@rollup/rollup-android-arm-eabi@4.34.1':
    resolution: {integrity: sha512-kwctwVlswSEsr4ljpmxKrRKp1eG1v2NAhlzFzDf1x1OdYaMjBYjDCbHkzWm57ZXzTwqn8stMXgROrnMw8dJK3w==}
    cpu: [arm]
    os: [android]

  '@rollup/rollup-android-arm64@4.34.1':
    resolution: {integrity: sha512-4H5ZtZitBPlbPsTv6HBB8zh1g5d0T8TzCmpndQdqq20Ugle/nroOyDMf9p7f88Gsu8vBLU78/cuh8FYHZqdXxw==}
    cpu: [arm64]
    os: [android]

  '@rollup/rollup-darwin-arm64@4.34.1':
    resolution: {integrity: sha512-f2AJ7Qwx9z25hikXvg+asco8Sfuc5NCLg8rmqQBIOUoWys5sb/ZX9RkMZDPdnnDevXAMJA5AWLnRBmgdXGEUiA==}
    cpu: [arm64]
    os: [darwin]

  '@rollup/rollup-darwin-x64@4.34.1':
    resolution: {integrity: sha512-+/2JBrRfISCsWE4aEFXxd+7k9nWGXA8+wh7ZUHn/u8UDXOU9LN+QYKKhd57sIn6WRcorOnlqPMYFIwie/OHXWw==}
    cpu: [x64]
    os: [darwin]

  '@rollup/rollup-freebsd-arm64@4.34.1':
    resolution: {integrity: sha512-SUeB0pYjIXwT2vfAMQ7E4ERPq9VGRrPR7Z+S4AMssah5EHIilYqjWQoTn5dkDtuIJUSTs8H+C9dwoEcg3b0sCA==}
    cpu: [arm64]
    os: [freebsd]

  '@rollup/rollup-freebsd-x64@4.34.1':
    resolution: {integrity: sha512-L3T66wAZiB/ooiPbxz0s6JEX6Sr2+HfgPSK+LMuZkaGZFAFCQAHiP3dbyqovYdNaiUXcl9TlgnIbcsIicAnOZg==}
    cpu: [x64]
    os: [freebsd]

  '@rollup/rollup-linux-arm-gnueabihf@4.34.1':
    resolution: {integrity: sha512-UBXdQ4+ATARuFgsFrQ+tAsKvBi/Hly99aSVdeCUiHV9dRTTpMU7OrM3WXGys1l40wKVNiOl0QYY6cZQJ2xhKlQ==}
    cpu: [arm]
    os: [linux]

  '@rollup/rollup-linux-arm-musleabihf@4.34.1':
    resolution: {integrity: sha512-m/yfZ25HGdcCSwmopEJm00GP7xAUyVcBPjttGLRAqZ60X/bB4Qn6gP7XTwCIU6bITeKmIhhwZ4AMh2XLro+4+w==}
    cpu: [arm]
    os: [linux]

  '@rollup/rollup-linux-arm64-gnu@4.34.1':
    resolution: {integrity: sha512-Wy+cUmFuvziNL9qWRRzboNprqSQ/n38orbjRvd6byYWridp5TJ3CD+0+HUsbcWVSNz9bxkDUkyASGP0zS7GAvg==}
    cpu: [arm64]
    os: [linux]

  '@rollup/rollup-linux-arm64-musl@4.34.1':
    resolution: {integrity: sha512-CQ3MAGgiFmQW5XJX5W3wnxOBxKwFlUAgSXFA2SwgVRjrIiVt5LHfcQLeNSHKq5OEZwv+VCBwlD1+YKCjDG8cpg==}
    cpu: [arm64]
    os: [linux]

  '@rollup/rollup-linux-loongarch64-gnu@4.34.1':
    resolution: {integrity: sha512-rSzb1TsY4lSwH811cYC3OC2O2mzNMhM13vcnA7/0T6Mtreqr3/qs6WMDriMRs8yvHDI54qxHgOk8EV5YRAHFbw==}
    cpu: [loong64]
    os: [linux]

  '@rollup/rollup-linux-powerpc64le-gnu@4.34.1':
    resolution: {integrity: sha512-fwr0n6NS0pG3QxxlqVYpfiY64Fd1Dqd8Cecje4ILAV01ROMp4aEdCj5ssHjRY3UwU7RJmeWd5fi89DBqMaTawg==}
    cpu: [ppc64]
    os: [linux]

  '@rollup/rollup-linux-riscv64-gnu@4.34.1':
    resolution: {integrity: sha512-4uJb9qz7+Z/yUp5RPxDGGGUcoh0PnKF33QyWgEZ3X/GocpWb6Mb+skDh59FEt5d8+Skxqs9mng6Swa6B2AmQZg==}
    cpu: [riscv64]
    os: [linux]

  '@rollup/rollup-linux-s390x-gnu@4.34.1':
    resolution: {integrity: sha512-QlIo8ndocWBEnfmkYqj8vVtIUpIqJjfqKggjy7IdUncnt8BGixte1wDON7NJEvLg3Kzvqxtbo8tk+U1acYEBlw==}
    cpu: [s390x]
    os: [linux]

  '@rollup/rollup-linux-x64-gnu@4.34.1':
    resolution: {integrity: sha512-hzpleiKtq14GWjz3ahWvJXgU1DQC9DteiwcsY4HgqUJUGxZThlL66MotdUEK9zEo0PK/2ADeZGM9LIondE302A==}
    cpu: [x64]
    os: [linux]

  '@rollup/rollup-linux-x64-musl@4.34.1':
    resolution: {integrity: sha512-jqtKrO715hDlvUcEsPn55tZt2TEiBvBtCMkUuU0R6fO/WPT7lO9AONjPbd8II7/asSiNVQHCMn4OLGigSuxVQA==}
    cpu: [x64]
    os: [linux]

  '@rollup/rollup-win32-arm64-msvc@4.34.1':
    resolution: {integrity: sha512-RnHy7yFf2Wz8Jj1+h8klB93N0NHNHXFhNwAmiy9zJdpY7DE01VbEVtPdrK1kkILeIbHGRJjvfBDBhnxBr8kD4g==}
    cpu: [arm64]
    os: [win32]

  '@rollup/rollup-win32-ia32-msvc@4.34.1':
    resolution: {integrity: sha512-i7aT5HdiZIcd7quhzvwQ2oAuX7zPYrYfkrd1QFfs28Po/i0q6kas/oRrzGlDhAEyug+1UfUtkWdmoVlLJj5x9Q==}
    cpu: [ia32]
    os: [win32]

  '@rollup/rollup-win32-x64-msvc@4.34.1':
    resolution: {integrity: sha512-k3MVFD9Oq+laHkw2N2v7ILgoa9017ZMF/inTtHzyTVZjYs9cSH18sdyAf6spBAJIGwJ5UaC7et2ZH1WCdlhkMw==}
    cpu: [x64]
    os: [win32]

  '@rtsao/scc@1.1.0':
    resolution: {integrity: sha512-zt6OdqaDoOnJ1ZYsCYGt9YmWzDXl4vQdKTyJev62gFhRGKdx7mcT54V9KIjg+d2wi9EXsPvAPKe7i7WjfVWB8g==}

  '@rushstack/node-core-library@5.10.2':
    resolution: {integrity: sha512-xOF/2gVJZTfjTxbo4BDj9RtQq/HFnrrKdtem4JkyRLnwsRz2UDTg8gA1/et10fBx5RxmZD9bYVGST69W8ME5OQ==}
    peerDependencies:
      '@types/node': '*'
    peerDependenciesMeta:
      '@types/node':
        optional: true

  '@rushstack/rig-package@0.5.3':
    resolution: {integrity: sha512-olzSSjYrvCNxUFZowevC3uz8gvKr3WTpHQ7BkpjtRpA3wK+T0ybep/SRUMfr195gBzJm5gaXw0ZMgjIyHqJUow==}

  '@rushstack/terminal@0.14.5':
    resolution: {integrity: sha512-TEOpNwwmsZVrkp0omnuTUTGZRJKTr6n6m4OITiNjkqzLAkcazVpwR1SOtBg6uzpkIBLgrcNHETqI8rbw3uiUfw==}
    peerDependencies:
      '@types/node': '*'
    peerDependenciesMeta:
      '@types/node':
        optional: true

  '@rushstack/ts-command-line@4.23.3':
    resolution: {integrity: sha512-HazKL8fv4HMQMzrKJCrOrhyBPPdzk7iajUXgsASwjQ8ROo1cmgyqxt/k9+SdmrNLGE1zATgRqMUH3s/6smbRMA==}

  '@scure/base@1.1.9':
    resolution: {integrity: sha512-8YKhl8GHiNI/pU2VMaofa2Tor7PJRAjwQLBBuilkJ9L5+13yVbC7JO/wS7piioAvPSwR3JKM1IJ/u4xQzbcXKg==}

  '@scure/base@1.2.4':
    resolution: {integrity: sha512-5Yy9czTO47mqz+/J8GM6GIId4umdCk1wc1q8rKERQulIoc8VP9pzDcghv10Tl2E7R96ZUx/PhND3ESYUQX8NuQ==}

  '@scure/bip32@1.4.0':
    resolution: {integrity: sha512-sVUpc0Vq3tXCkDGYVWGIZTRfnvu8LoTDaev7vbwh0omSvVORONr960MQWdKqJDCReIEmTj3PAr73O3aoxz7OPg==}

  '@scure/bip32@1.6.2':
    resolution: {integrity: sha512-t96EPDMbtGgtb7onKKqxRLfE5g05k7uHnHRM2xdE6BP/ZmxaLtPek4J4KfVn/90IQNrU1IOAqMgiDtUdtbe3nw==}

  '@scure/bip39@1.3.0':
    resolution: {integrity: sha512-disdg7gHuTDZtY+ZdkmLpPCk7fxZSu3gBiEGuoC1XYxv9cGx3Z6cpTggCgW6odSOOIXCiDjuGejW+aJKCY/pIQ==}

  '@scure/bip39@1.5.4':
    resolution: {integrity: sha512-TFM4ni0vKvCfBpohoh+/lY05i9gRbSwXWngAsF4CABQxoaOHijxuaZ2R6cStDQ5CHtHO9aGJTr4ksVJASRRyMA==}

  '@sentry/core@9.4.0':
    resolution: {integrity: sha512-Edd/uWDGZ+1CMuVVWdxIOm1rBhzgpqiqz984TZu20wryoIoRsA8ZllUar6N+cWK17VusNY0OS2DozKO69y7fVQ==}
    engines: {node: '>=18'}

  '@sinclair/typebox@0.27.8':
    resolution: {integrity: sha512-+Fj43pSMwJs4KRrH/938Uf+uAELIgVBmQzg/q1YG10djyfA3TnrU8N8XzqCh/okZdszqBQTZf96idMfE5lnwTA==}

  '@sinonjs/commons@1.8.6':
    resolution: {integrity: sha512-Ky+XkAkqPZSm3NLBeUng77EBQl3cmeJhITaGHdYH8kjVB+aun3S4XBRti2zt17mtt0mIUDiNxYeoJm6drVvBJQ==}

  '@sinonjs/commons@2.0.0':
    resolution: {integrity: sha512-uLa0j859mMrg2slwQYdO/AkrOfmH+X6LTVmNTS9CqexuE2IvVORIkSpJLqePAbEnKJ77aMmCwr1NUZ57120Xcg==}

  '@sinonjs/commons@3.0.1':
    resolution: {integrity: sha512-K3mCHKQ9sVh8o1C9cxkwxaOmXoAMlDxC1mYyHrjqOWEcBjYr76t96zL2zlj5dUGZ3HSw240X1qgH3Mjf1yJWpQ==}

  '@sinonjs/fake-timers@11.3.1':
    resolution: {integrity: sha512-EVJO7nW5M/F5Tur0Rf2z/QoMo+1Ia963RiMtapiQrEWvY0iBUvADo8Beegwjpnle5BHkyHuoxSTW3jF43H1XRA==}

  '@sinonjs/fake-timers@9.1.2':
    resolution: {integrity: sha512-BPS4ynJW/o92PUR4wgriz2Ud5gpST5vz6GQfMixEDK0Z8ZCUv2M7SkBLykH56T++Xs+8ln9zTGbOvNGIe02/jw==}

  '@sinonjs/samsam@7.0.1':
    resolution: {integrity: sha512-zsAk2Jkiq89mhZovB2LLOdTCxJF4hqqTToGP0ASWlhp4I1hqOjcfmZGafXntCN7MDC6yySH0mFHrYtHceOeLmw==}

  '@sinonjs/text-encoding@0.7.3':
    resolution: {integrity: sha512-DE427ROAphMQzU4ENbliGYrBSYPXF+TtLg9S8vzeA+OF4ZKzoDdzfL8sxuMUGS/lgRhM6j1URSk9ghf7Xo1tyA==}

  '@streamparser/json-node@0.0.22':
    resolution: {integrity: sha512-sJT2ptNRwqB1lIsQrQlCoWk5rF4tif9wDh+7yluAGijJamAhrHGYpFB/Zg3hJeceoZypi74ftXk8DHzwYpbZSg==}

  '@streamparser/json@0.0.22':
    resolution: {integrity: sha512-b6gTSBjJ8G8SuO3Gbbj+zXbVx8NSs1EbpbMKpzGLWMdkR+98McH9bEjSz3+0mPJf68c5nxa3CrJHp5EQNXM6zQ==}

  '@tsconfig/node10@1.0.11':
    resolution: {integrity: sha512-DcRjDCujK/kCk/cUe8Xz8ZSpm8mS3mNNpta+jGCA6USEDfktlNvm1+IuZ9eTcDbNk41BHwpHHeW+N1lKCz4zOw==}

  '@tsconfig/node12@1.0.11':
    resolution: {integrity: sha512-cqefuRsh12pWyGsIoBKJA9luFu3mRxCA+ORZvA4ktLSzIuCUtWVxGIuXigEwO5/ywWFMZ2QEGKWvkZG1zDMTag==}

  '@tsconfig/node14@1.0.3':
    resolution: {integrity: sha512-ysT8mhdixWK6Hw3i1V2AeRqZ5WfXg1G43mqoYlM2nc6388Fq5jcXyr5mRsqViLx/GJYdoL0bfXD8nmF+Zn/Iow==}

  '@tsconfig/node16@1.0.4':
    resolution: {integrity: sha512-vxhUy4J8lyeyinH7Azl1pdd43GJhZH/tP2weN8TntQblOY+A0XbT8DJk1/oCPuOOyg/Ja757rG0CgHcWC8OfMA==}

  '@tsconfig/node22@22.0.2':
    resolution: {integrity: sha512-Kmwj4u8sDRDrMYRoN9FDEcXD8UpBSaPQQ24Gz+Gamqfm7xxn+GBR7ge/Z7pK8OXNGyUzbSwJj+TH6B+DS/epyA==}

  '@tybys/wasm-util@0.9.0':
    resolution: {integrity: sha512-6+7nlbMVX/PVDCwaIQ8nTOPveOcFLSt8GcXdx8hD0bt39uWxYT88uXzqTd4fTvqta7oeUJqudepapKNt2DYJFw==}

  '@typechain/ethers-v6@0.5.1':
    resolution: {integrity: sha512-F+GklO8jBWlsaVV+9oHaPh5NJdd6rAKN4tklGfInX1Q7h0xPgVLP39Jl3eCulPB5qexI71ZFHwbljx4ZXNfouA==}
    peerDependencies:
      ethers: 6.x
      typechain: ^8.3.2
      typescript: '>=4.7.0'

  '@types/adm-zip@0.5.7':
    resolution: {integrity: sha512-DNEs/QvmyRLurdQPChqq0Md4zGvPwHerAJYWk9l2jCbD1VPpnzRJorOdiq4zsw09NFbYnhfsoEhWtxIzXpn2yw==}

  '@types/argparse@1.0.38':
    resolution: {integrity: sha512-ebDJ9b0e702Yr7pWgB0jzm+CX4Srzz8RcXtLJDJB+BSccqMa36uyH/zUsSYao5+BD1ytv3k3rPYCq4mAE1hsXA==}

  '@types/babel__core@7.20.5':
    resolution: {integrity: sha512-qoQprZvz5wQFJwMDqeseRXWv3rqMvhgpbXFfVyWhbx9X47POIA6i/+dXefEmZKoAgOaTdaIgNSMqMIU61yRyzA==}

  '@types/babel__generator@7.6.8':
    resolution: {integrity: sha512-ASsj+tpEDsEiFr1arWrlN6V3mdfjRMZt6LtK/Vp/kreFLnr5QH5+DhvD5nINYZXzwJvXeGq+05iUXcAzVrqWtw==}

  '@types/babel__template@7.4.4':
    resolution: {integrity: sha512-h/NUaSyG5EyxBIp8YRxo4RMe2/qQgvyowRwVMzhYhBCONbW8PUsg4lkFMrhgZhUe5z3L3MiLDuvyJ/CaPa2A8A==}

  '@types/babel__traverse@7.20.6':
    resolution: {integrity: sha512-r1bzfrm0tomOI8g1SzvCaQHo6Lcv6zu0EA+W2kHrt8dyrHQxGzBBL4kdkzIS+jBMV+EYcMAEAqXqYaLJq5rOZg==}

  '@types/bn.js@5.1.6':
    resolution: {integrity: sha512-Xh8vSwUeMKeYYrj3cX4lGQgFSF/N03r+tv4AiLl1SucqV+uTQpxRcnM8AkXKHwYP9ZPXOYXRr2KPXpVlIvqh9w==}

  '@types/chai-as-promised@8.0.1':
    resolution: {integrity: sha512-dAlDhLjJlABwAVYObo9TPWYTRg9NaQM5CXeaeJYcYAkvzUf0JRLIiog88ao2Wqy/20WUnhbbUZcgvngEbJ3YXQ==}

  '@types/chai@4.3.20':
    resolution: {integrity: sha512-/pC9HAB5I/xMlc5FP77qjCnI16ChlJfW0tGa0IUcFn38VJrTV6DeZ60NU5KZBtaOZqjdpwTWohz5HU1RrhiYxQ==}

  '@types/d3-scale-chromatic@3.1.0':
    resolution: {integrity: sha512-iWMJgwkK7yTRmWqRB5plb1kadXyQ5Sj8V/zYlFGMUBbIPKQScw+Dku9cAAMgJG+z5GYDoMjWGLVOvjghDEFnKQ==}

  '@types/d3-scale@4.0.8':
    resolution: {integrity: sha512-gkK1VVTr5iNiYJ7vWDI+yUFFlszhNMtVeneJ6lUTKPjprsvLLI9/tgEGiXJOnlINJA8FyA88gfnQsHbybVZrYQ==}

  '@types/d3-time@3.0.4':
    resolution: {integrity: sha512-yuzZug1nkAAaBlBBikKZTgzCeA+k1uy4ZFwWANOfKw5z5LRhV0gNA7gNkKm7HoK+HRN0wX3EkxGk0fpbWhmB7g==}

  '@types/debug@4.1.12':
    resolution: {integrity: sha512-vIChWdVG3LG1SMxEvI/AK+FWJthlrqlTu7fbrlywTkkaONwk/UAGaULXRlf8vkzFBLVm0zkMdCquhL5aOjhXPQ==}

  '@types/deep-eql@4.0.2':
    resolution: {integrity: sha512-c9h9dVVMigMPc4bwTvC5dxqtqJZwQPePsWjPlpSOnojbor6pGqdk541lfA7AqFQr5pB1BRdq0juY9db81BwyFw==}

  '@types/eslint@9.6.1':
    resolution: {integrity: sha512-FXx2pKgId/WyYo2jXw63kk7/+TY7u7AziEJxJAnSFzHlqTAS3Ync6SvgYAN/k4/PQpnnVuzoMuVnByKK2qp0ag==}

  '@types/estree@1.0.6':
    resolution: {integrity: sha512-AYnb1nQyY49te+VRAVgmzfcgjYS91mY5P0TKUDCLEM+gNnA+3T6rWITXRLYCpahpqSQbN5cE+gHpnPyXjHWxcw==}

  '@types/hoist-non-react-statics@3.3.6':
    resolution: {integrity: sha512-lPByRJUer/iN/xa4qpyL0qmL11DqNW81iU/IG1S3uvRUq4oKagz8VCxZjiWkumgt66YT3vOdDgZ0o32sGKtCEw==}

  '@types/istanbul-lib-coverage@2.0.6':
    resolution: {integrity: sha512-2QF/t/auWm0lsy8XtKVPG19v3sSOQlJe/YHZgfjb/KBBHOGSV+J2q/S671rcq9uTBrLAXmZpqJiaQbMT+zNU1w==}

  '@types/json-schema@7.0.15':
    resolution: {integrity: sha512-5+fP8P8MFNC+AyZCDxrB2pkZFPGzqQWUzpSeuuVLvm8VMcorNYavBqoFcxK8bQz4Qsbn4oUEEem4wDLfcysGHA==}

  '@types/json5@0.0.29':
    resolution: {integrity: sha512-dRLjCWHYg4oaA77cxO64oO+7JwCwnIzkZPdrrC71jQmQtlhM556pwKo5bUzqvZndkVbeFLIIi+9TC40JNF5hNQ==}

  '@types/lodash-es@4.17.12':
    resolution: {integrity: sha512-0NgftHUcV4v34VhXm8QBSftKVXtbkBG3ViCjs6+eJ5a6y6Mi/jiFGPc1sC7QK+9BFhWrURE3EOggmWaSxL9OzQ==}

  '@types/lodash@4.17.14':
    resolution: {integrity: sha512-jsxagdikDiDBeIRaPYtArcT8my4tN1og7MtMRquFT3XNA6axxyHDRUemqDz/taRDdOUn0GnGHRCuff4q48sW9A==}

  '@types/mdast@3.0.15':
    resolution: {integrity: sha512-LnwD+mUEfxWMa1QpDraczIn6k0Ee3SMicuYSSzS6ZYl2gKS09EClnJYGd8Du6rfc5r/GZEk5o1mRb8TaTj03sQ==}

  '@types/mocha@10.0.10':
    resolution: {integrity: sha512-xPyYSz1cMPnJQhl0CLMH68j3gprKZaTjG3s5Vi+fDgx+uhG9NOXwbVt52eFS8ECyXhyKcjDLCBEqBExKuiZb7Q==}

  '@types/ms@2.1.0':
    resolution: {integrity: sha512-GsCCIZDE/p3i96vtEqx+7dBUGXrc7zeSK3wwPHIaRThS+9OhWIXRqzs4d6k1SVU8g91DrNRWxWUGhp5KXQb2VA==}

  '@types/ndjson@2.0.1':
    resolution: {integrity: sha512-xSRLa/CtPjEo0plSQj+nMKjVBkYh5MeMwOXa1y//jFELdmy9AmVQgWKWQgZ+/XrNlAYxXtmKR8OHaizPgEpUEw==}

  '@types/node@12.20.55':
    resolution: {integrity: sha512-J8xLz7q2OFulZ2cyGTLE1TbbZcjpno7FaN6zdJNrgAdrJ+DZzh/uFR6YrTb4C+nXakvud8Q4+rbhoIWlYQbUFQ==}

  '@types/node@20.17.16':
    resolution: {integrity: sha512-vOTpLduLkZXePLxHiHsBLp98mHGnl8RptV4YAO3HfKO5UHjDvySGbxKtpYfy8Sx5+WKcgc45qNreJJRVM3L6mw==}

  '@types/node@22.10.10':
    resolution: {integrity: sha512-X47y/mPNzxviAGY5TcYPtYL8JsY3kAq2n8fMmKoRCxq/c4v4pyGNCzM2R6+M5/umG4ZfHuT+sgqDYqWc9rJ6ww==}

  '@types/node@22.7.5':
    resolution: {integrity: sha512-jML7s2NAzMWc//QSJ1a3prpk78cOPchGvXJsC3C6R6PSMoooztvRVQEz89gmBTBY1SPMaqo5teB4uNHPdetShQ==}

  '@types/prettier@2.7.3':
    resolution: {integrity: sha512-+68kP9yzs4LMp7VNh8gdzMSPZFL44MLGqiHWvttYJe+6qnuVr4Ek9wSBQoveqY/r+LwjCcU29kNVkidwim+kYA==}

  '@types/prompts@2.4.9':
    resolution: {integrity: sha512-qTxFi6Buiu8+50/+3DGIWLHM6QuWsEKugJnnP6iv2Mc4ncxE4A/OJkjuVOA+5X0X1S/nq5VJRa8Lu+nwcvbrKA==}

  '@types/prop-types@15.7.14':
    resolution: {integrity: sha512-gNMvNH49DJ7OJYv+KAKn0Xp45p8PLl6zo2YnvDIbTd4J6MER2BmWN49TG7n9LvkyihINxeKW8+3bfS2yDC9dzQ==}

  '@types/react-dom@18.3.5':
    resolution: {integrity: sha512-P4t6saawp+b/dFrUr2cvkVsfvPguwsxtH6dNIYRllMsefqFzkZk5UIjzyDOv5g1dXIPdG4Sp1yCR4Z6RCUsG/Q==}
    peerDependencies:
      '@types/react': ^18.0.0

  '@types/react@18.3.18':
    resolution: {integrity: sha512-t4yC+vtgnkYjNSKlFx1jkAhH8LgTo2N/7Qvi83kdEaUtMDiwpbLAktKDaAMlRcJ5eSxZkH74eEGt1ky31d7kfQ==}

  '@types/semver@7.5.8':
    resolution: {integrity: sha512-I8EUhyrgfLrcTkzV3TSsGyl1tSuPrEDzr0yd5m90UgNxQkyDXULk3b6MlQqTCpZpNtWe1K0hzclnZkTcLBe2UQ==}

  '@types/sinon@10.0.20':
    resolution: {integrity: sha512-2APKKruFNCAZgx3daAyACGzWuJ028VVCUDk6o2rw/Z4PXT0ogwdV4KUegW0MwVs0Zu59auPXbbuBJHF12Sx1Eg==}

  '@types/sinonjs__fake-timers@8.1.5':
    resolution: {integrity: sha512-mQkU2jY8jJEF7YHjHvsQO8+3ughTL1mcnn96igfhONmR+fUPSKIkefQYpSe8bsly2Ep7oQbn/6VG5/9/0qcArQ==}

  '@types/styled-components@5.1.26':
    resolution: {integrity: sha512-KuKJ9Z6xb93uJiIyxo/+ksS7yLjS1KzG6iv5i78dhVg/X3u5t1H7juRWqVmodIdz6wGVaIApo1u01kmFRdJHVw==}

  '@types/through@0.0.33':
    resolution: {integrity: sha512-HsJ+z3QuETzP3cswwtzt2vEIiHBk/dCcHGhbmG5X3ecnwFD/lPrMpliGXxSCg03L9AhrdwA4Oz/qfspkDW+xGQ==}

  '@types/unist@2.0.11':
    resolution: {integrity: sha512-CmBKiL6NNo/OqgmMn95Fk9Whlp2mtvIv+KNpQKN2F4SjvrEesubTRWGYSg+BnWZOnlCaSTU1sMpsBOzgbYhnsA==}

  '@types/ws@8.5.14':
    resolution: {integrity: sha512-bd/YFLW+URhBzMXurx7lWByOu+xzU9+kb3RboOteXYDfW+tr+JZa99OyNmPINEGB/ahzKrEuc8rcv4gnpJmxTw==}

  '@typescript-eslint/eslint-plugin@8.31.0':
    resolution: {integrity: sha512-evaQJZ/J/S4wisevDvC1KFZkPzRetH8kYZbkgcTRyql3mcKsf+ZFDV1BVWUGTCAW5pQHoqn5gK5b8kn7ou9aFQ==}
    engines: {node: ^18.18.0 || ^20.9.0 || >=21.1.0}
    peerDependencies:
      '@typescript-eslint/parser': ^8.0.0 || ^8.0.0-alpha.0
      eslint: ^8.57.0 || ^9.0.0
      typescript: '>=4.8.4 <5.9.0'

  '@typescript-eslint/parser@8.31.0':
    resolution: {integrity: sha512-67kYYShjBR0jNI5vsf/c3WG4u+zDnCTHTPqVMQguffaWWFs7artgwKmfwdifl+r6XyM5LYLas/dInj2T0SgJyw==}
    engines: {node: ^18.18.0 || ^20.9.0 || >=21.1.0}
    peerDependencies:
      eslint: ^8.57.0 || ^9.0.0
      typescript: '>=4.8.4 <5.9.0'

  '@typescript-eslint/scope-manager@8.31.0':
    resolution: {integrity: sha512-knO8UyF78Nt8O/B64i7TlGXod69ko7z6vJD9uhSlm0qkAbGeRUSudcm0+K/4CrRjrpiHfBCjMWlc08Vav1xwcw==}
    engines: {node: ^18.18.0 || ^20.9.0 || >=21.1.0}

  '@typescript-eslint/type-utils@8.31.0':
    resolution: {integrity: sha512-DJ1N1GdjI7IS7uRlzJuEDCgDQix3ZVYVtgeWEyhyn4iaoitpMBX6Ndd488mXSx0xah/cONAkEaYyylDyAeHMHg==}
    engines: {node: ^18.18.0 || ^20.9.0 || >=21.1.0}
    peerDependencies:
      eslint: ^8.57.0 || ^9.0.0
      typescript: '>=4.8.4 <5.9.0'

  '@typescript-eslint/types@8.31.0':
    resolution: {integrity: sha512-Ch8oSjVyYyJxPQk8pMiP2FFGYatqXQfQIaMp+TpuuLlDachRWpUAeEu1u9B/v/8LToehUIWyiKcA/w5hUFRKuQ==}
    engines: {node: ^18.18.0 || ^20.9.0 || >=21.1.0}

  '@typescript-eslint/typescript-estree@8.31.0':
    resolution: {integrity: sha512-xLmgn4Yl46xi6aDSZ9KkyfhhtnYI15/CvHbpOy/eR5NWhK/BK8wc709KKwhAR0m4ZKRP7h07bm4BWUYOCuRpQQ==}
    engines: {node: ^18.18.0 || ^20.9.0 || >=21.1.0}
    peerDependencies:
      typescript: '>=4.8.4 <5.9.0'

  '@typescript-eslint/utils@8.31.0':
    resolution: {integrity: sha512-qi6uPLt9cjTFxAb1zGNgTob4x9ur7xC6mHQJ8GwEzGMGE9tYniublmJaowOJ9V2jUzxrltTPfdG2nKlWsq0+Ww==}
    engines: {node: ^18.18.0 || ^20.9.0 || >=21.1.0}
    peerDependencies:
      eslint: ^8.57.0 || ^9.0.0
      typescript: '>=4.8.4 <5.9.0'

  '@typescript-eslint/visitor-keys@8.31.0':
    resolution: {integrity: sha512-QcGHmlRHWOl93o64ZUMNewCdwKGU6WItOU52H0djgNmn1EOrhVudrDzXz4OycCRSCPwFCDrE2iIt5vmuUdHxuQ==}
    engines: {node: ^18.18.0 || ^20.9.0 || >=21.1.0}

  '@uniswap/permit2@https://codeload.github.com/uniswap/permit2/tar.gz/cc56ad0f3439c502c246fc5cfcc3db92bb8b7219':
    resolution: {tarball: https://codeload.github.com/uniswap/permit2/tar.gz/cc56ad0f3439c502c246fc5cfcc3db92bb8b7219}
    version: 1.0.0

  '@uniswap/v4-core@1.0.2':
    resolution: {integrity: sha512-X15Tm2wWd+USAzEExMbo+g9naA6QN6mPgWm0MzDwRNlOfaNlepfUpSyt9RSrUfEODspwbyWbcLg6t5nwc/e7lg==}

  '@unrs/resolver-binding-darwin-arm64@1.7.0':
    resolution: {integrity: sha512-vIWAU56r2lZAmUsljp6m9+hrTlwNkZH6pqnSPff2WxzofV+jWRSHLmZRUS+g+VE+LlyPByifmGGHpJmhWetatg==}
    cpu: [arm64]
    os: [darwin]

  '@unrs/resolver-binding-darwin-x64@1.7.0':
    resolution: {integrity: sha512-+bShFLgtdwuNteQbKq3X230754AouNMXSLDZ56EssgDyckDt6Ld7wRaJjZF0pY671HnY2pk9/amO4amAFzfN1A==}
    cpu: [x64]
    os: [darwin]

  '@unrs/resolver-binding-freebsd-x64@1.7.0':
    resolution: {integrity: sha512-HJjXb3aIptDZQ0saSmk2S4W1pWNVZ2iNpAbNGZOfsUXbi8xwCmHdVjErNS92hRp7djuDLup1OLrzOMtTdw5BmA==}
    cpu: [x64]
    os: [freebsd]

  '@unrs/resolver-binding-linux-arm-gnueabihf@1.7.0':
    resolution: {integrity: sha512-NF3lk7KHulLD97UE+MHjH0mrOjeZG8Hz10h48YcFz2V0rlxBdRSRcMbGer8iH/1mIlLqxtvXJfGLUr4SMj0XZg==}
    cpu: [arm]
    os: [linux]

  '@unrs/resolver-binding-linux-arm-musleabihf@1.7.0':
    resolution: {integrity: sha512-Gn1c/t24irDgU8yYj4vVG6qHplwUM42ti9/zYWgfmFjoXCH6L4Ab9hh6HuO7bfDSvGDRGWQt1IVaBpgbKHdh3Q==}
    cpu: [arm]
    os: [linux]

  '@unrs/resolver-binding-linux-arm64-gnu@1.7.0':
    resolution: {integrity: sha512-XRrVXRIUP++qyqAqgiXUpOv0GP3cHx7aA7NrzVFf6Cc8FoYuwtnmT+vctfSo4wRZN71MNU4xq2BEFxI4qvSerg==}
    cpu: [arm64]
    os: [linux]

  '@unrs/resolver-binding-linux-arm64-musl@1.7.0':
    resolution: {integrity: sha512-Sligg+vTDAYTXkUtgviPjGEFIh57pkvlfdyRw21i9gkjp/eCNOAi2o5e7qLGTkoYdJHZJs5wVMViPEmAbw2/Tg==}
    cpu: [arm64]
    os: [linux]

  '@unrs/resolver-binding-linux-ppc64-gnu@1.7.0':
    resolution: {integrity: sha512-Apek8/x+7Rg33zUJlQV44Bvq8/t1brfulk0veNJrk9wprF89bCYFMUHF7zQYcpf2u+m1+qs3mYQrBd43fGXhMA==}
    cpu: [ppc64]
    os: [linux]

  '@unrs/resolver-binding-linux-riscv64-gnu@1.7.0':
    resolution: {integrity: sha512-kBale8CFX5clfV9VmI9EwKw2ZACMEx1ecjV92F9SeWTUoxl9d+LGzS6zMSX3kGYqcfJB3NXMwLCTwIDBLG1y4g==}
    cpu: [riscv64]
    os: [linux]

  '@unrs/resolver-binding-linux-riscv64-musl@1.7.0':
    resolution: {integrity: sha512-s/Q33xQjeFHSCvGl1sZztFZF6xhv7coMvFz6wa/x/ZlEArjiQoMMwGa/Aieq1Kp/6+S13iU3/IJF0ga6/451ow==}
    cpu: [riscv64]
    os: [linux]

  '@unrs/resolver-binding-linux-s390x-gnu@1.7.0':
    resolution: {integrity: sha512-7PuNXAo97ydaxVNrIYJzPipvINJafDpB8pt5CoZHfu8BmqcU6d7kl6/SABTnqNffNkd6Cfhuo70jvGB2P7oJ/Q==}
    cpu: [s390x]
    os: [linux]

  '@unrs/resolver-binding-linux-x64-gnu@1.7.0':
    resolution: {integrity: sha512-fNosEzDMYItA4It+R0tioHwKlEfx/3TkkJdP2x9B5o9R946NDC4ZZj5ZjA+Y4NQD2V/imB3QPAKmeh3vHQGQyA==}
    cpu: [x64]
    os: [linux]

  '@unrs/resolver-binding-linux-x64-musl@1.7.0':
    resolution: {integrity: sha512-gHIw42dmnVcw7osjNPRybaXhONhggWkkzqiOZzXco1q3OKkn4KsbDylATeemnq3TP+L1BrzSqzl0H9UTJ6ji+w==}
    cpu: [x64]
    os: [linux]

  '@unrs/resolver-binding-wasm32-wasi@1.7.0':
    resolution: {integrity: sha512-yq7POusv63/yTkNTaNsnXU/SAcBzckHyk1oYrDXqjS1m/goaWAaU9J9HrsovgTHkljxTcDd6PMAsJ5WZVBuGEQ==}
    engines: {node: '>=14.0.0'}
    cpu: [wasm32]

  '@unrs/resolver-binding-win32-arm64-msvc@1.7.0':
    resolution: {integrity: sha512-/IPZPbdri9jglHonwB3F7EpQZvBK3ObH+g4ma/KDrqTEAECwvgE10Unvo0ox3LQFR/iMMAkVY+sGNMrMiIV/QQ==}
    cpu: [arm64]
    os: [win32]

  '@unrs/resolver-binding-win32-ia32-msvc@1.7.0':
    resolution: {integrity: sha512-NGVKbHEdrLuJdpcuGqV5zXO3v8t4CWOs0qeCGjO47RiwwufOi/yYcrtxtCzZAaMPBrffHL7c6tJ1Hxr17cPUGg==}
    cpu: [ia32]
    os: [win32]

  '@unrs/resolver-binding-win32-x64-msvc@1.7.0':
    resolution: {integrity: sha512-Jf14pKofg58DIwcZv4Wt9AyVVe7bSJP8ODz+EP9nG/rho08FQzan0VOJk1g6/BNE1RkoYd+lRTWK+/BgH12qoQ==}
    cpu: [x64]
    os: [win32]

  '@vitejs/plugin-react@4.3.4':
    resolution: {integrity: sha512-SCCPBJtYLdE8PX/7ZQAs1QAZ8Jqwih+0VBLum1EGqmCCQal+MIUqLCzj3ZUy8ufbC0cAM4LRlSTm7IQJwWT4ug==}
    engines: {node: ^14.18.0 || >=16.0.0}
    peerDependencies:
      vite: ^4.2.0 || ^5.0.0 || ^6.0.0

  abitype@1.0.8:
    resolution: {integrity: sha512-ZeiI6h3GnW06uYDLx0etQtX/p8E24UaHHBj57RSjK7YBFe7iuVn07EDpOeP451D06sF27VOz9JJPlIKJmXgkEg==}
    peerDependencies:
      typescript: '>=5.0.4'
      zod: ^3 >=3.22.0
    peerDependenciesMeta:
      typescript:
        optional: true
      zod:
        optional: true

  acorn-jsx@5.3.2:
    resolution: {integrity: sha512-rq9s+JNhf0IChjtDXxllJ7g41oZk5SlXtp0LHwyA5cejwn7vKmKp4pPri6YEePv2PU65sAsegbXtIinmDFDXgQ==}
    peerDependencies:
      acorn: ^6.0.0 || ^7.0.0 || ^8.0.0

  acorn-walk@8.3.4:
    resolution: {integrity: sha512-ueEepnujpqee2o5aIYnvHU6C0A42MNdsIDeqy5BydrkuC5R1ZuUFnm27EeFJGoEHJQgn3uleRvmTXaJgfXbt4g==}
    engines: {node: '>=0.4.0'}

  acorn@8.14.0:
    resolution: {integrity: sha512-cl669nCJTZBsL97OF4kUQm5g5hC2uihk0NxY3WENAC0TYdILVkAyHymAntgxGkl7K+t0cXIrH5siy5S4XkFycA==}
    engines: {node: '>=0.4.0'}
    hasBin: true

  adm-zip@0.4.16:
    resolution: {integrity: sha512-TFi4HBKSGfIKsK5YCkKaaFG2m4PEDyViZmEwof3MTIgzimHLto6muaHVpbrljdIvIrFZzEq/p4nafOeLcYegrg==}
    engines: {node: '>=0.3.0'}

  aes-js@4.0.0-beta.5:
    resolution: {integrity: sha512-G965FqalsNyrPqgEGON7nIx1e/OVENSgiEIzyC63haUMuvNnwIgIjMs52hlTCKhkBny7A2ORNlfY9Zu+jmGk1Q==}

  aggregate-error@3.1.0:
    resolution: {integrity: sha512-4I7Td01quW/RpocfNayFdFVk1qSuoh0E7JrbRJ16nH01HhKFQ88INq9Sd+nd72zqRySlr9BmDA8xlEJ6vJMrYA==}
    engines: {node: '>=8'}

  ajv-draft-04@1.0.0:
    resolution: {integrity: sha512-mv00Te6nmYbRp5DCwclxtt7yV/joXJPGS7nM+97GdxvuttCOfgI3K4U25zboyeX0O+myI8ERluxQe5wljMmVIw==}
    peerDependencies:
      ajv: ^8.5.0
    peerDependenciesMeta:
      ajv:
        optional: true

  ajv-formats@3.0.1:
    resolution: {integrity: sha512-8iUql50EUR+uUcdRQ3HDqa6EVyo3docL8g5WJ3FNcWmu62IbkGUue/pEyLBW8VGKKucTPgqeks4fIU1DA4yowQ==}
    peerDependencies:
      ajv: ^8.0.0
    peerDependenciesMeta:
      ajv:
        optional: true

  ajv@6.12.6:
    resolution: {integrity: sha512-j3fVLgvTo527anyYyJOGTYJbG+vnnQYvE0m5mmkc1TK+nxAppkCLMIL0aZ4dblVCNoGShhm+kzE4ZUykBoMg4g==}

  ajv@8.12.0:
    resolution: {integrity: sha512-sRu1kpcO9yLtYxBKvqfTeh9KzZEwO3STyX1HT+4CaDzC6HpTGYhIhPIzj9XuKU7KYDwnaeh5hcOwjy1QuJzBPA==}

  ajv@8.13.0:
    resolution: {integrity: sha512-PRA911Blj99jR5RMeTunVbNXMF6Lp4vZXnk5GQjcnUWUTsrXtekg/pnmFFI2u/I36Y/2bITGS30GZCXei6uNkA==}

  ansi-colors@4.1.3:
    resolution: {integrity: sha512-/6w/C21Pm1A7aZitlI5Ni/2J6FFQN8i1Cvz3kHABAAbw93v/NlvKdVOqz7CCWz/3iv/JplRSEEZ83XION15ovw==}
    engines: {node: '>=6'}

  ansi-regex@5.0.1:
    resolution: {integrity: sha512-quJQXlTSUGL2LH9SUXo8VwsY4soanhgo6LNSm84E1LBcE8s3O0wpdiRzyR9z/ZZJMlMWv37qOOb9pdJlMUEKFQ==}
    engines: {node: '>=8'}

  ansi-regex@6.1.0:
    resolution: {integrity: sha512-7HSX4QQb4CspciLpVFwyRe79O3xsIZDDLER21kERQ71oaPodF8jL725AgJMFAYbooIqolJoRLuM81SpeUkpkvA==}
    engines: {node: '>=12'}

  ansi-styles@3.2.1:
    resolution: {integrity: sha512-VT0ZI6kZRdTh8YyJw3SMbYm/u+NqfsAxEpWO0Pf9sq8/e94WxxOpPKx9FR1FlyCtOVDNOQ+8ntlqFxiRc+r5qA==}
    engines: {node: '>=4'}

  ansi-styles@4.3.0:
    resolution: {integrity: sha512-zbB9rCJAT1rbjiVDb2hqKFHNYLxgtk8NURxZ3IZwD3F6NtxbXZQCnnSi1Lkx+IDohdPlFp222wVALIheZJQSEg==}
    engines: {node: '>=8'}

  ansi-styles@5.2.0:
    resolution: {integrity: sha512-Cxwpt2SfTzTtXcfOlzGEee8O+c+MmUgGrNiBcXnuWxuFJHe6a5Hz7qwhwe5OgaSYI0IJvkLqWX1ASG+cJOkEiA==}
    engines: {node: '>=10'}

  ansi-styles@6.2.1:
    resolution: {integrity: sha512-bN798gFfQX+viw3R7yrGWRqnrN2oRkEkUjjl4JNn4E8GxxbjtG3FbrEIIY3l8/hrwUwIeCZvi4QuOTP4MErVug==}
    engines: {node: '>=12'}

  anymatch@3.1.3:
    resolution: {integrity: sha512-KMReFUr0B4t+D+OBkjR3KYqvocp2XaSzO55UcB6mgQMd3KbcE+mWTyvVV7D/zsdEbNnV6acZUutkiHQXvTr1Rw==}
    engines: {node: '>= 8'}

  append-transform@2.0.0:
    resolution: {integrity: sha512-7yeyCEurROLQJFv5Xj4lEGTy0borxepjFv1g22oAdqFu//SrAlDl1O1Nxx15SH1RoliUml6p8dwJW9jvZughhg==}
    engines: {node: '>=8'}

  archy@1.0.0:
    resolution: {integrity: sha512-Xg+9RwCg/0p32teKdGMPTPnVXKD0w3DfHnFTficozsAgsvq2XenPJq/MYpzzQ/v8zrOyJn6Ds39VA4JIDwFfqw==}

  arg@4.1.3:
    resolution: {integrity: sha512-58S9QDqG0Xx27YwPSt9fJxivjYl432YCwfDMfZ+71RAqUrZef7LrKQZ3LHLOwCS4FLNBplP533Zx895SeOCHvA==}

  argparse@1.0.10:
    resolution: {integrity: sha512-o5Roy6tNG4SL/FOkCAN6RzjiakZS25RLYFrcMttJqbdd8BWrnA+fGz57iN5Pb06pvBGvl5gQ0B48dJlslXvoTg==}

  argparse@2.0.1:
    resolution: {integrity: sha512-8+9WqebbFzpX9OR+Wa6O29asIogeRMzcGtAINdpMHHyAg10f05aSFVBbcEqGf/PXw1EjAZ+q2/bEBg3DvurK3Q==}

  array-back@3.1.0:
    resolution: {integrity: sha512-TkuxA4UCOvxuDK6NZYXCalszEzj+TLszyASooky+i742l9TqsOdYCMJJupxRic61hwquNtppB3hgcuq9SVSH1Q==}
    engines: {node: '>=6'}

  array-back@4.0.2:
    resolution: {integrity: sha512-NbdMezxqf94cnNfWLL7V/im0Ub+Anbb0IoZhvzie8+4HJ4nMQuzHuy49FkGYCJK2yAloZ3meiB6AVMClbrI1vg==}
    engines: {node: '>=8'}

  array-buffer-byte-length@1.0.2:
    resolution: {integrity: sha512-LHE+8BuR7RYGDKvnrmcuSq3tDcKv9OFEXQt/HpbZhY7V6h0zlUXutnAD82GiFx9rdieCMjkvtcsPqBwgUl1Iiw==}
    engines: {node: '>= 0.4'}

  array-includes@3.1.8:
    resolution: {integrity: sha512-itaWrbYbqpGXkGhZPGUulwnhVf5Hpy1xiCFsGqyIGglbBxmG5vSjxQen3/WGOjPpNEv1RtBLKxbmVXm8HpJStQ==}
    engines: {node: '>= 0.4'}

  array-union@2.1.0:
    resolution: {integrity: sha512-HGyxoOTYUyCM6stUe6EJgnd4EoewAI7zMdfqO+kGjnlZmBDz/cR5pf8r/cR4Wq60sL/p0IkcjUEEPwS3GFrIyw==}
    engines: {node: '>=8'}

  array.prototype.findlastindex@1.2.6:
    resolution: {integrity: sha512-F/TKATkzseUExPlfvmwQKGITM3DGTK+vkAsCZoDc5daVygbJBnjEUCbgkAvVFsgfXfX4YIqZ/27G3k3tdXrTxQ==}
    engines: {node: '>= 0.4'}

  array.prototype.flat@1.3.3:
    resolution: {integrity: sha512-rwG/ja1neyLqCuGZ5YYrznA62D4mZXg0i1cIskIUKSiqF3Cje9/wXAls9B9s1Wa2fomMsIv8czB8jZcPmxCXFg==}
    engines: {node: '>= 0.4'}

  array.prototype.flatmap@1.3.3:
    resolution: {integrity: sha512-Y7Wt51eKJSyi80hFrJCePGGNo5ktJCslFuboqJsbf57CCPcm5zztluPlc4/aD8sWsKvlwatezpV4U1efk8kpjg==}
    engines: {node: '>= 0.4'}

  arraybuffer.prototype.slice@1.0.4:
    resolution: {integrity: sha512-BNoCY6SXXPQ7gF2opIP4GBE+Xw7U+pHMYKuzjgCN3GwiaIR09UUeKfheyIry77QtrCBlC0KK0q5/TER/tYh3PQ==}
    engines: {node: '>= 0.4'}

  assertion-error@2.0.1:
    resolution: {integrity: sha512-Izi8RQcffqCeNVgFigKli1ssklIbpHnCYc6AknXGYoB6grJqyeby7jv12JUQgmTAnIDnbck1uxksT4dzN3PWBA==}
    engines: {node: '>=12'}

  async-function@1.0.0:
    resolution: {integrity: sha512-hsU18Ae8CDTR6Kgu9DYf0EbCr/a5iGL0rytQDobUcdpYOKokk8LEjVphnXkDkgpi0wYVsqrXuP0bZxJaTqdgoA==}
    engines: {node: '>= 0.4'}

  available-typed-arrays@1.0.7:
    resolution: {integrity: sha512-wvUjBtSGN7+7SjNpq/9M2Tg350UZD3q62IFZLbRAR1bSMlCo1ZaeW+BJ+D090e4hIIZLBcTDWe4Mh4jvUDajzQ==}
    engines: {node: '>= 0.4'}

  babel-plugin-styled-components@2.1.4:
    resolution: {integrity: sha512-Xgp9g+A/cG47sUyRwwYxGM4bR/jDRg5N6it/8+HxCnbT5XNKSKDT9xm4oag/osgqjC2It/vH0yXsomOG6k558g==}
    peerDependencies:
      styled-components: '>= 2'

  balanced-match@1.0.2:
    resolution: {integrity: sha512-3oSeUO0TMV67hN1AmbXsK4yaqU7tjiHlbxRDZOpH0KW9+CeX4bRAaX0Anxt0tx2MrpRpWwQaPwIlISEJhYU5Pw==}

  better-path-resolve@1.0.0:
    resolution: {integrity: sha512-pbnl5XzGBdrFU/wT4jqmJVPn2B6UHPBOhzMQkY/SPUPB6QtUXtmBHBIwCbXJol93mOpGMnQyP/+BB19q04xj7g==}
    engines: {node: '>=4'}

  binary-extensions@2.3.0:
    resolution: {integrity: sha512-Ceh+7ox5qe7LJuLHoY0feh3pHuUDHAcRUeyL2VYghZwfpkNIy/+8Ocg0a3UuSoYzavmylwuLWQOf3hl0jjMMIw==}
    engines: {node: '>=8'}

  bn.js@4.12.2:
    resolution: {integrity: sha512-n4DSx829VRTRByMRGdjQ9iqsN0Bh4OolPsFnaZBLcbi8iXcB+kJ9s7EnRt4wILZNV3kPLHkRVfOc/HvhC3ovDw==}

  bn.js@5.2.1:
    resolution: {integrity: sha512-eXRvHzWyYPBuB4NBy0cmYQjGitUrtqwbvlzP3G6VFnNRbsZQIxQ10PbKKHt8gZ/HW/D/747aDl+QkDqg3KQLMQ==}

  brace-expansion@1.1.11:
    resolution: {integrity: sha512-iCuPHDFgrHX7H2vEI/5xpz07zSHB00TpugqhmYtVmMO6518mCuRMoOYFldEBl0g187ufozdaHgWKcYFb61qGiA==}

  brace-expansion@2.0.1:
    resolution: {integrity: sha512-XnAIvQ8eM+kC6aULx6wuQiwVsnzsi9d3WxzV3FpWTGA19F621kwdbsAcFKXgKUHZWsy+mY6iL1sHTxWEFCytDA==}

  braces@3.0.3:
    resolution: {integrity: sha512-yQbXgO/OSZVD2IsiLlro+7Hf6Q18EJrKSEsdoMzKePKXct3gvD8oLcOQdIzGupr5Fj+EDe8gO/lxc1BzfMpxvA==}
    engines: {node: '>=8'}

  brorand@1.1.0:
    resolution: {integrity: sha512-cKV8tMCEpQs4hK/ik71d6LrPOnpkpGBR0wzxqr68g2m/LB2GxVYQroAjMJZRVM1Y4BCjCKc3vAamxSzOY2RP+w==}

  browser-stdout@1.3.1:
    resolution: {integrity: sha512-qhAVI1+Av2X7qelOfAIYwXONood6XlZE/fXaBSmW/T5SzLAmCgzi+eiWE7fUvbHaeNBQH13UftjpXxsfLkMpgw==}

  browserslist@4.24.4:
    resolution: {integrity: sha512-KDi1Ny1gSePi1vm0q4oxSF8b4DR44GF4BbmS2YdhPLOEqd8pDviZOGH/GsmRwoWJ2+5Lr085X7naowMwKHDG1A==}
    engines: {node: ^6 || ^7 || ^8 || ^9 || ^10 || ^11 || ^12 || >=13.7}
    hasBin: true

  c8@9.1.0:
    resolution: {integrity: sha512-mBWcT5iqNir1zIkzSPyI3NCR9EZCVI3WUD+AVO17MVWTSFNyUueXE82qTeampNtTr+ilN/5Ua3j24LgbCKjDVg==}
    engines: {node: '>=14.14.0'}
    hasBin: true

  caching-transform@4.0.0:
    resolution: {integrity: sha512-kpqOvwXnjjN44D89K5ccQC+RUrsy7jB/XLlRrx0D7/2HNcTPqzsb6XgYoErwko6QsV184CA2YgS1fxDiiDZMWA==}
    engines: {node: '>=8'}

  call-bind-apply-helpers@1.0.2:
    resolution: {integrity: sha512-Sp1ablJ0ivDkSzjcaJdxEunN5/XvksFJ2sMBFfq6x0ryhQV/2b/KwFe21cMpmHtPOSij8K99/wSfoEuTObmuMQ==}
    engines: {node: '>= 0.4'}

  call-bind@1.0.8:
    resolution: {integrity: sha512-oKlSFMcMwpUg2ednkhQ454wfWiU/ul3CkJe/PEHcTKuiX6RpbehUiFMXu13HalGZxfUwCQzZG747YXBn1im9ww==}
    engines: {node: '>= 0.4'}

  call-bound@1.0.4:
    resolution: {integrity: sha512-+ys997U96po4Kx/ABpBCqhA9EuxJaQWDQg7295H4hBphv3IZg0boBKuwYpt4YXp6MZ5AmZQnU/tyMTlRpaSejg==}
    engines: {node: '>= 0.4'}

  callsites@3.1.0:
    resolution: {integrity: sha512-P8BjAsXvZS+VIDUI11hHCQEv74YT67YUi5JJFNWIqL235sBmjX4+qx9Muvls5ivyNENctx46xQLQ3aTuE7ssaQ==}
    engines: {node: '>=6'}

  camelcase@5.3.1:
    resolution: {integrity: sha512-L28STB170nwWS63UjtlEOE3dldQApaJXZkOI1uMFfzf3rRuPegHaHesyee+YxQ+W6SvRDQV6UrdOdRiR153wJg==}
    engines: {node: '>=6'}

  camelcase@6.3.0:
    resolution: {integrity: sha512-Gmy6FhYlCY7uOElZUSbxo2UCDH8owEk996gkbrpsgGtrJLM3J7jGxl9Ic7Qwwj4ivOE5AWZWRMecDdF7hqGjFA==}
    engines: {node: '>=10'}

  camelize@1.0.1:
    resolution: {integrity: sha512-dU+Tx2fsypxTgtLoE36npi3UqcjSSMNYfkqgmoEhtZrraP5VWq0K7FkWVTYa8eMPtnU/G2txVsfdCJTn9uzpuQ==}

  caniuse-lite@1.0.30001695:
    resolution: {integrity: sha512-vHyLade6wTgI2u1ec3WQBxv+2BrTERV28UXQu9LO6lZ9pYeMk34vjXFLOxo1A4UBA8XTL4njRQZdno/yYaSmWw==}

  cbor2@1.9.0:
    resolution: {integrity: sha512-xDwD01KHzCHTbSwIWaK0cIL+n68eMs53qtfUe5dBtgMJ+w7GES+rur6vJQ5WF7ShRxANbCakbW1KnJ4E/INtsA==}
    engines: {node: '>=18'}

  chai-as-promised@8.0.1:
    resolution: {integrity: sha512-OIEJtOL8xxJSH8JJWbIoRjybbzR52iFuDHuF8eb+nTPD6tgXLjRqsgnUGqQfFODxYvq5QdirT0pN9dZ0+Gz6rA==}
    peerDependencies:
      chai: '>= 2.1.2 < 6'

  chai@5.1.2:
    resolution: {integrity: sha512-aGtmf24DW6MLHHG5gCx4zaI3uBq3KRtxeVs0DjFH6Z0rDNbsvTxFASFvdj79pxjxZ8/5u3PIiN3IwEIQkiiuPw==}
    engines: {node: '>=12'}

  chalk@2.4.2:
    resolution: {integrity: sha512-Mti+f9lpJNcwF4tWV8/OrTTtF1gZi+f8FqlyAdouralcFWFQWF2+NgCHShjkCb+IFBLq9buZwE1xckQU4peSuQ==}
    engines: {node: '>=4'}

  chalk@4.1.2:
    resolution: {integrity: sha512-oKnbhFyRIXpUuez8iBMmyEa4nbj4IOQyuhc/wy9kY7/WVPcwIO9VA668Pu8RkO7+0G76SLROeyw9CpQ061i4mA==}
    engines: {node: '>=10'}

  chalk@5.4.1:
    resolution: {integrity: sha512-zgVZuo2WcZgfUEmsn6eO3kINexW8RAE4maiQ8QNs8CtpPCSyMiYsULR3HQYkm3w8FIA3SberyMJMSldGsW+U3w==}
    engines: {node: ^12.17.0 || ^14.13 || >=16.0.0}

  character-entities@2.0.2:
    resolution: {integrity: sha512-shx7oQ0Awen/BRIdkjkvz54PnEEI/EjwXDSIZp86/KKdbafHh1Df/RYGBhn4hbe2+uKC9FnT5UCEdyPz3ai9hQ==}

  chardet@0.7.0:
    resolution: {integrity: sha512-mT8iDcrh03qDGRRmoA2hmBJnxpllMR+0/0qlzjqZES6NdiWDcZkCNAk4rPFZ9Q85r27unkiNNg8ZOiwZXBHwcA==}

  check-error@2.1.1:
    resolution: {integrity: sha512-OAlb+T7V4Op9OwdkjmguYRqncdlx5JiofwOAUkmTF+jNdHwzTaTs4sRAGpzLF3oOz5xAyDGrPgeIDFQmDOTiJw==}
    engines: {node: '>= 16'}

  chokidar@3.6.0:
    resolution: {integrity: sha512-7VT13fmjotKpGipCW9JEQAusEPE+Ei8nl6/g4FBAmIm0GOOLMua9NDDo/DWp0ZAxCr3cPq5ZpBqmPAQgDda2Pw==}
    engines: {node: '>= 8.10.0'}

  ci-info@3.9.0:
    resolution: {integrity: sha512-NIxF55hv4nSqQswkAeiOi1r83xy8JldOFDTWiug55KBu9Jnblncd2U6ViHmYgHf01TPZS77NJBhBMKdWj9HQMQ==}
    engines: {node: '>=8'}

  classnames@2.5.1:
    resolution: {integrity: sha512-saHYOzhIQs6wy2sVxTM6bUDsQO4F50V9RQ22qBpEdCW+I+/Wmke2HOl6lS6dTpdxVhb88/I6+Hs+438c3lfUow==}

  clean-stack@2.2.0:
    resolution: {integrity: sha512-4diC9HaTE+KRAMWhDhrGOECgWZxoevMc5TlkObMqNSsVU62PYzXZ/SMTjzyGAFF1YusgxGcSWTEXBhp0CPwQ1A==}
    engines: {node: '>=6'}

  cliui@6.0.0:
    resolution: {integrity: sha512-t6wbgtoCXvAzst7QgXxJYqPt0usEfbgQdftEPbLL/cvv6HPE5VgvqCuAIDR0NgU52ds6rFwqrgakNLrHEjCbrQ==}

  cliui@8.0.1:
    resolution: {integrity: sha512-BSeNnyus75C4//NQ9gQt1/csTXyo/8Sb+afLAkzAptFuMsod9HFokGNudZpi/oQV73hnVK+sR+5PVRMd+Dr7YQ==}
    engines: {node: '>=12'}

  color-convert@1.9.3:
    resolution: {integrity: sha512-QfAUtd+vFdAtFQcC8CCyYt1fYWxSqAiK2cSD6zDB8N3cpsEBAvRxp9zOGg6G/SHHJYAT88/az/IuDGALsNVbGg==}

  color-convert@2.0.1:
    resolution: {integrity: sha512-RRECPsj7iu/xb5oKYcsFHSppFNnsj/52OVTRKb4zP5onXwVF3zVmmToNcOfGC+CRDpfK/U584fMg38ZHCaElKQ==}
    engines: {node: '>=7.0.0'}

  color-name@1.1.3:
    resolution: {integrity: sha512-72fSenhMw2HZMTVHeCA9KCmpEIbzWiQsjN+BHcBbS9vr1mtt+vJjPdksIBNUmKAW8TFUDPJK5SUU3QhE9NEXDw==}

  color-name@1.1.4:
    resolution: {integrity: sha512-dOy+3AuW3a2wNbZHIuMZpTcgjGuLU/uBL/ubcZF9OXbDo8ff4O8yVp5Bf0efS8uEoYo5q4Fx7dY9OgQGXgAsQA==}

  command-line-args@5.2.1:
    resolution: {integrity: sha512-H4UfQhZyakIjC74I9d34fGYDwk3XpSr17QhEd0Q3I9Xq1CETHo4Hcuo87WyWHpAF1aSLjLRf5lD9ZGX2qStUvg==}
    engines: {node: '>=4.0.0'}

  command-line-usage@6.1.3:
    resolution: {integrity: sha512-sH5ZSPr+7UStsloltmDh7Ce5fb8XPlHyoPzTpyyMuYCtervL65+ubVZ6Q61cFtFl62UyJlc8/JwERRbAFPUqgw==}
    engines: {node: '>=8.0.0'}

  commander@7.2.0:
    resolution: {integrity: sha512-QrWXB+ZQSVPmIWIhtEO9H+gwHaMGYiF5ChvoJ+K9ZGHG/sVsa6yiesAD1GC/x46sET00Xlwo1u49RVVVzvcSkw==}
    engines: {node: '>= 10'}

  commander@8.3.0:
    resolution: {integrity: sha512-OkTL9umf+He2DZkUq8f8J9of7yL6RJKI24dVITBmNfZBmri9zYZQrKkuXiKhyfPSu8tUhnVBB1iKXevvnlR4Ww==}
    engines: {node: '>= 12'}

  commondir@1.0.1:
    resolution: {integrity: sha512-W9pAhw0ja1Edb5GVdIF1mjZw/ASI0AlShXM83UUGe2DVr5TdAPEA1OA8m/g8zWp9x6On7gqufY+FatDbC3MDQg==}

  concat-map@0.0.1:
    resolution: {integrity: sha512-/Srv4dswyQNBfohGpz9o6Yb3Gz3SrUDqBH5rTuhGR7ahtlbYKnVxw2bCFMRljaA7EXHaXZ8wsHdodFvbkhKmqg==}

  convert-source-map@1.9.0:
    resolution: {integrity: sha512-ASFBup0Mz1uyiIjANan1jzLQami9z1PoYSZCiiYW2FczPbenXc45FZdBZLzOT+r6+iciuEModtmCti+hjaAk0A==}

  convert-source-map@2.0.0:
    resolution: {integrity: sha512-Kvp459HrV2FEJ1CAsi1Ku+MY3kasH19TFykTz2xWmMeq6bk2NU3XXvfJ+Q61m0xktWwt+1HSYf3JZsTms3aRJg==}

  cose-base@1.0.3:
    resolution: {integrity: sha512-s9whTXInMSgAp/NVXVNuVxVKzGH2qck3aQlVHxDCdAEPgtMKwc4Wq6/QKhgdEdgbLSi9rBTAcPoRa6JpiG4ksg==}

  create-require@1.1.1:
    resolution: {integrity: sha512-dcKFX3jn0MpIaXjisoRvexIJVEKzaq7z2rZKxf+MSr9TkdmHmsU4m2lcLojrj/FHl8mk5VxMmYA+ftRkP/3oKQ==}

  cross-env@7.0.3:
    resolution: {integrity: sha512-+/HKd6EgcQCJGh2PSjZuUitQBQynKor4wrFbRg4DtAgS1aWO+gU52xpH7M9ScGgXSYmAVS9bIJ8EzuaGw0oNAw==}
    engines: {node: '>=10.14', npm: '>=6', yarn: '>=1'}
    hasBin: true

  cross-spawn@7.0.6:
    resolution: {integrity: sha512-uV2QOWP2nWzsy2aMp8aRibhi9dlzF5Hgh5SHaB9OiTGEyDTiJJyx0uy51QXdyWbtAHNua4XJzUKca3OzKUd3vA==}
    engines: {node: '>= 8'}

  css-color-keywords@1.0.0:
    resolution: {integrity: sha512-FyyrDHZKEjXDpNJYvVsV960FiqQyXc/LlYmsxl2BcdMb2WPx0OGRVgTg55rPSyLSNMqP52R9r8geSp7apN3Ofg==}
    engines: {node: '>=4'}

  css-to-react-native@3.2.0:
    resolution: {integrity: sha512-e8RKaLXMOFii+02mOlqwjbD00KSEKqblnpO9e++1aXS1fPQOpS1YoqdVHBqPjHNoxeF2mimzVqawm2KCbEdtHQ==}

  csstype@3.1.3:
    resolution: {integrity: sha512-M1uQkMl8rQK/szD0LNhtqxIPLpimGm8sOBwU7lLnCpSbTyY3yeU1Vc7l4KT5zT4s/yOxHH5O7tIuuLOCnLADRw==}

  cytoscape-cose-bilkent@4.1.0:
    resolution: {integrity: sha512-wgQlVIUJF13Quxiv5e1gstZ08rnZj2XaLHGoFMYXz7SkNfCDOOteKBE6SYRfA9WxxI/iBc3ajfDoc6hb/MRAHQ==}
    peerDependencies:
      cytoscape: ^3.2.0

  cytoscape@3.31.0:
    resolution: {integrity: sha512-zDGn1K/tfZwEnoGOcHc0H4XazqAAXAuDpcYw9mUnUjATjqljyCNGJv8uEvbvxGaGHaVshxMecyl6oc6uKzRfbw==}
    engines: {node: '>=0.10'}

  d3-array@2.12.1:
    resolution: {integrity: sha512-B0ErZK/66mHtEsR1TkPEEkwdy+WDesimkM5gpZr5Dsg54BiTA5RXtYW5qTLIAcekaS9xfZrzBLF/OAkB3Qn1YQ==}

  d3-array@3.2.4:
    resolution: {integrity: sha512-tdQAmyA18i4J7wprpYq8ClcxZy3SC31QMeByyCFyRt7BVHdREQZ5lpzoe5mFEYZUWe+oq8HBvk9JjpibyEV4Jg==}
    engines: {node: '>=12'}

  d3-axis@3.0.0:
    resolution: {integrity: sha512-IH5tgjV4jE/GhHkRV0HiVYPDtvfjHQlQfJHs0usq7M30XcSBvOotpmH1IgkcXsO/5gEQZD43B//fc7SRT5S+xw==}
    engines: {node: '>=12'}

  d3-brush@3.0.0:
    resolution: {integrity: sha512-ALnjWlVYkXsVIGlOsuWH1+3udkYFI48Ljihfnh8FZPF2QS9o+PzGLBslO0PjzVoHLZ2KCVgAM8NVkXPJB2aNnQ==}
    engines: {node: '>=12'}

  d3-chord@3.0.1:
    resolution: {integrity: sha512-VE5S6TNa+j8msksl7HwjxMHDM2yNK3XCkusIlpX5kwauBfXuyLAtNg9jCp/iHH61tgI4sb6R/EIMWCqEIdjT/g==}
    engines: {node: '>=12'}

  d3-color@3.1.0:
    resolution: {integrity: sha512-zg/chbXyeBtMQ1LbD/WSoW2DpC3I0mpmPdW+ynRTj/x2DAWYrIY7qeZIHidozwV24m4iavr15lNwIwLxRmOxhA==}
    engines: {node: '>=12'}

  d3-contour@4.0.2:
    resolution: {integrity: sha512-4EzFTRIikzs47RGmdxbeUvLWtGedDUNkTcmzoeyg4sP/dvCexO47AaQL7VKy/gul85TOxw+IBgA8US2xwbToNA==}
    engines: {node: '>=12'}

  d3-delaunay@6.0.4:
    resolution: {integrity: sha512-mdjtIZ1XLAM8bm/hx3WwjfHt6Sggek7qH043O8KEjDXN40xi3vx/6pYSVTwLjEgiXQTbvaouWKynLBiUZ6SK6A==}
    engines: {node: '>=12'}

  d3-dispatch@3.0.1:
    resolution: {integrity: sha512-rzUyPU/S7rwUflMyLc1ETDeBj0NRuHKKAcvukozwhshr6g6c5d8zh4c2gQjY2bZ0dXeGLWc1PF174P2tVvKhfg==}
    engines: {node: '>=12'}

  d3-drag@3.0.0:
    resolution: {integrity: sha512-pWbUJLdETVA8lQNJecMxoXfH6x+mO2UQo8rSmZ+QqxcbyA3hfeprFgIT//HW2nlHChWeIIMwS2Fq+gEARkhTkg==}
    engines: {node: '>=12'}

  d3-dsv@3.0.1:
    resolution: {integrity: sha512-UG6OvdI5afDIFP9w4G0mNq50dSOsXHJaRE8arAS5o9ApWnIElp8GZw1Dun8vP8OyHOZ/QJUKUJwxiiCCnUwm+Q==}
    engines: {node: '>=12'}
    hasBin: true

  d3-ease@3.0.1:
    resolution: {integrity: sha512-wR/XK3D3XcLIZwpbvQwQ5fK+8Ykds1ip7A2Txe0yxncXSdq1L9skcG7blcedkOX+ZcgxGAmLX1FrRGbADwzi0w==}
    engines: {node: '>=12'}

  d3-fetch@3.0.1:
    resolution: {integrity: sha512-kpkQIM20n3oLVBKGg6oHrUchHM3xODkTzjMoj7aWQFq5QEM+R6E4WkzT5+tojDY7yjez8KgCBRoj4aEr99Fdqw==}
    engines: {node: '>=12'}

  d3-force@3.0.0:
    resolution: {integrity: sha512-zxV/SsA+U4yte8051P4ECydjD/S+qeYtnaIyAs9tgHCqfguma/aAQDjo85A9Z6EKhBirHRJHXIgJUlffT4wdLg==}
    engines: {node: '>=12'}

  d3-format@3.1.0:
    resolution: {integrity: sha512-YyUI6AEuY/Wpt8KWLgZHsIU86atmikuoOmCfommt0LYHiQSPjvX2AcFc38PX0CBpr2RCyZhjex+NS/LPOv6YqA==}
    engines: {node: '>=12'}

  d3-geo@3.1.1:
    resolution: {integrity: sha512-637ln3gXKXOwhalDzinUgY83KzNWZRKbYubaG+fGVuc/dxO64RRljtCTnf5ecMyE1RIdtqpkVcq0IbtU2S8j2Q==}
    engines: {node: '>=12'}

  d3-hierarchy@3.1.2:
    resolution: {integrity: sha512-FX/9frcub54beBdugHjDCdikxThEqjnR93Qt7PvQTOHxyiNCAlvMrHhclk3cD5VeAaq9fxmfRp+CnWw9rEMBuA==}
    engines: {node: '>=12'}

  d3-interpolate@3.0.1:
    resolution: {integrity: sha512-3bYs1rOD33uo8aqJfKP3JWPAibgw8Zm2+L9vBKEHJ2Rg+viTR7o5Mmv5mZcieN+FRYaAOWX5SJATX6k1PWz72g==}
    engines: {node: '>=12'}

  d3-path@1.0.9:
    resolution: {integrity: sha512-VLaYcn81dtHVTjEHd8B+pbe9yHWpXKZUC87PzoFmsFrJqgFwDe/qxfp5MlfsfM1V5E/iVt0MmEbWQ7FVIXh/bg==}

  d3-path@3.1.0:
    resolution: {integrity: sha512-p3KP5HCf/bvjBSSKuXid6Zqijx7wIfNW+J/maPs+iwR35at5JCbLUT0LzF1cnjbCHWhqzQTIN2Jpe8pRebIEFQ==}
    engines: {node: '>=12'}

  d3-polygon@3.0.1:
    resolution: {integrity: sha512-3vbA7vXYwfe1SYhED++fPUQlWSYTTGmFmQiany/gdbiWgU/iEyQzyymwL9SkJjFFuCS4902BSzewVGsHHmHtXg==}
    engines: {node: '>=12'}

  d3-quadtree@3.0.1:
    resolution: {integrity: sha512-04xDrxQTDTCFwP5H6hRhsRcb9xxv2RzkcsygFzmkSIOJy3PeRJP7sNk3VRIbKXcog561P9oU0/rVH6vDROAgUw==}
    engines: {node: '>=12'}

  d3-random@3.0.1:
    resolution: {integrity: sha512-FXMe9GfxTxqd5D6jFsQ+DJ8BJS4E/fT5mqqdjovykEB2oFbTMDVdg1MGFxfQW+FBOGoB++k8swBrgwSHT1cUXQ==}
    engines: {node: '>=12'}

  d3-sankey@0.12.3:
    resolution: {integrity: sha512-nQhsBRmM19Ax5xEIPLMY9ZmJ/cDvd1BG3UVvt5h3WRxKg5zGRbvnteTyWAbzeSvlh3tW7ZEmq4VwR5mB3tutmQ==}

  d3-scale-chromatic@3.1.0:
    resolution: {integrity: sha512-A3s5PWiZ9YCXFye1o246KoscMWqf8BsD9eRiJ3He7C9OBaxKhAd5TFCdEx/7VbKtxxTsu//1mMJFrEt572cEyQ==}
    engines: {node: '>=12'}

  d3-scale@4.0.2:
    resolution: {integrity: sha512-GZW464g1SH7ag3Y7hXjf8RoUuAFIqklOAq3MRl4OaWabTFJY9PN/E1YklhXLh+OQ3fM9yS2nOkCoS+WLZ6kvxQ==}
    engines: {node: '>=12'}

  d3-selection@3.0.0:
    resolution: {integrity: sha512-fmTRWbNMmsmWq6xJV8D19U/gw/bwrHfNXxrIN+HfZgnzqTHp9jOmKMhsTUjXOJnZOdZY9Q28y4yebKzqDKlxlQ==}
    engines: {node: '>=12'}

  d3-shape@1.3.7:
    resolution: {integrity: sha512-EUkvKjqPFUAZyOlhY5gzCxCeI0Aep04LwIRpsZ/mLFelJiUfnK56jo5JMDSE7yyP2kLSb6LtF+S5chMk7uqPqw==}

  d3-shape@3.2.0:
    resolution: {integrity: sha512-SaLBuwGm3MOViRq2ABk3eLoxwZELpH6zhl3FbAoJ7Vm1gofKx6El1Ib5z23NUEhF9AsGl7y+dzLe5Cw2AArGTA==}
    engines: {node: '>=12'}

  d3-time-format@4.1.0:
    resolution: {integrity: sha512-dJxPBlzC7NugB2PDLwo9Q8JiTR3M3e4/XANkreKSUxF8vvXKqm1Yfq4Q5dl8budlunRVlUUaDUgFt7eA8D6NLg==}
    engines: {node: '>=12'}

  d3-time@3.1.0:
    resolution: {integrity: sha512-VqKjzBLejbSMT4IgbmVgDjpkYrNWUYJnbCGo874u7MMKIWsILRX+OpX/gTk8MqjpT1A/c6HY2dCA77ZN0lkQ2Q==}
    engines: {node: '>=12'}

  d3-timer@3.0.1:
    resolution: {integrity: sha512-ndfJ/JxxMd3nw31uyKoY2naivF+r29V+Lc0svZxe1JvvIRmi8hUsrMvdOwgS1o6uBHmiz91geQ0ylPP0aj1VUA==}
    engines: {node: '>=12'}

  d3-transition@3.0.1:
    resolution: {integrity: sha512-ApKvfjsSR6tg06xrL434C0WydLr7JewBB3V+/39RMHsaXTOG0zmt/OAXeng5M5LBm0ojmxJrpomQVZ1aPvBL4w==}
    engines: {node: '>=12'}
    peerDependencies:
      d3-selection: 2 - 3

  d3-zoom@3.0.0:
    resolution: {integrity: sha512-b8AmV3kfQaqWAuacbPuNbL6vahnOJflOhexLzMMNLga62+/nh0JzvJ0aO/5a5MVgUFGS7Hu1P9P03o3fJkDCyw==}
    engines: {node: '>=12'}

  d3@7.9.0:
    resolution: {integrity: sha512-e1U46jVP+w7Iut8Jt8ri1YsPOvFpg46k+K8TpCb0P+zjCkjkPnV7WzfDJzMHy1LnA+wj5pLT1wjO901gLXeEhA==}
    engines: {node: '>=12'}

  dagre-d3-es@7.0.10:
    resolution: {integrity: sha512-qTCQmEhcynucuaZgY5/+ti3X/rnszKZhEQH/ZdWdtP1tA/y3VoHJzcVrO9pjjJCNpigfscAtoUB5ONcd2wNn0A==}

  data-view-buffer@1.0.2:
    resolution: {integrity: sha512-EmKO5V3OLXh1rtK2wgXRansaK1/mtVdTUEiEI0W8RkvgT05kfxaH29PliLnpLP73yYO6142Q72QNa8Wx/A5CqQ==}
    engines: {node: '>= 0.4'}

  data-view-byte-length@1.0.2:
    resolution: {integrity: sha512-tuhGbE6CfTM9+5ANGf+oQb72Ky/0+s3xKUpHvShfiz2RxMFgFPjsXuRLBVMtvMs15awe45SRb83D6wH4ew6wlQ==}
    engines: {node: '>= 0.4'}

  data-view-byte-offset@1.0.1:
    resolution: {integrity: sha512-BS8PfmtDGnrgYdOonGZQdLZslWIeCGFP9tpan0hi1Co2Zr2NKADsvGYA8XxuG/4UWgJ6Cjtv+YJnB6MM69QGlQ==}
    engines: {node: '>= 0.4'}

  dayjs@1.11.13:
    resolution: {integrity: sha512-oaMBel6gjolK862uaPQOVTA7q3TZhuSvuMQAAglQDOWYO9A91IrAOUJEyKVlqJlHE0vq5p5UXxzdPfMH/x6xNg==}

  debug@3.2.7:
    resolution: {integrity: sha512-CFjzYYAi4ThfiQvizrFQevTTXHtnCqWfe7x1AhgEscTz6ZbLbfoLRLPugTQyBth6f8ZERVUSyWHFD/7Wu4t1XQ==}
    peerDependencies:
      supports-color: '*'
    peerDependenciesMeta:
      supports-color:
        optional: true

  debug@4.4.0:
    resolution: {integrity: sha512-6WTZ/IxCY/T6BALoZHaE4ctp9xm+Z5kY/pzYaCHRFeyVhojxlrm+46y68HA6hr0TcwEssoxNiDEUJQjfPZ/RYA==}
    engines: {node: '>=6.0'}
    peerDependencies:
      supports-color: '*'
    peerDependenciesMeta:
      supports-color:
        optional: true

  decamelize@1.2.0:
    resolution: {integrity: sha512-z2S+W9X73hAUUki+N+9Za2lBlun89zigOyGrsax+KUQ6wKW4ZoWpEYBkGhQjwAjjDCkWxhY0VKEhk8wzY7F5cA==}
    engines: {node: '>=0.10.0'}

  decamelize@4.0.0:
    resolution: {integrity: sha512-9iE1PgSik9HeIIw2JO94IidnE3eBoQrFJ3w7sFuzSX4DpmZ3v5sZpUiV5Swcf6mQEF+Y0ru8Neo+p+nyh2J+hQ==}
    engines: {node: '>=10'}

  decode-named-character-reference@1.0.2:
    resolution: {integrity: sha512-O8x12RzrUF8xyVcY0KJowWsmaJxQbmy0/EtnNtHRpsOcT7dFk5W598coHqBVpmWo1oQQfsCqfCmkZN5DJrZVdg==}

  deep-eql@5.0.2:
    resolution: {integrity: sha512-h5k/5U50IJJFpzfL6nO9jaaumfjO/f2NjK/oYB2Djzm4p9L+3T9qWpZqZ2hAbLPuuYq9wrU08WQyBTL5GbPk5Q==}
    engines: {node: '>=6'}

  deep-extend@0.6.0:
    resolution: {integrity: sha512-LOHxIOaPYdHlJRtCQfDIVZtfw/ufM8+rVj649RIHzcm/vGwQRXFt6OPqIFWsm2XEMrNIEtWR64sY1LEKD2vAOA==}
    engines: {node: '>=4.0.0'}

  deep-is@0.1.4:
    resolution: {integrity: sha512-oIPzksmTg4/MriiaYGO+okXDT7ztn/w3Eptv/+gSIdMdKsJo0u4CfYNFJPy+4SKMuCqGw2wxnA+URMg3t8a/bQ==}

  default-require-extensions@3.0.1:
    resolution: {integrity: sha512-eXTJmRbm2TIt9MgWTsOH1wEuhew6XGZcMeGKCtLedIg/NCsg1iBePXkceTdK4Fii7pzmN9tGsZhKzZ4h7O/fxw==}
    engines: {node: '>=8'}

  define-data-property@1.1.4:
    resolution: {integrity: sha512-rBMvIzlpA8v6E+SJZoo++HAYqsLrkg7MSfIinMPFhmkorw7X+dOXVJQs+QT69zGkzMyfDnIMN2Wid1+NbL3T+A==}
    engines: {node: '>= 0.4'}

  define-properties@1.2.1:
    resolution: {integrity: sha512-8QmQKqEASLd5nx0U1B1okLElbUuuttJ/AnYmRXbbbGDWh6uS208EjD4Xqq/I9wK7u0v6O08XhTWnt5XtEbR6Dg==}
    engines: {node: '>= 0.4'}

  delaunator@5.0.1:
    resolution: {integrity: sha512-8nvh+XBe96aCESrGOqMp/84b13H9cdKbG5P2ejQCh4d4sK9RL4371qou9drQjMhvnPmhWl5hnmqbEE0fXr9Xnw==}

  dequal@2.0.3:
    resolution: {integrity: sha512-0je+qPKHEMohvfRTCEo3CrPG6cAzAYgmzKyxRiYSSDkS6eGJdyVJm7WaYA5ECaAD9wLB2T4EEeymA5aFVcYXCA==}
    engines: {node: '>=6'}

  detect-indent@6.1.0:
    resolution: {integrity: sha512-reYkTUJAZb9gUuZ2RvVCNhVHdg62RHnJ7WJl8ftMi4diZ6NWlciOzQN88pUhSELEwflJht4oQDv0F0BMlwaYtA==}
    engines: {node: '>=8'}

  diff-sequences@29.6.3:
    resolution: {integrity: sha512-EjePK1srD3P08o2j4f0ExnylqRs5B9tJjcp9t1krH2qRi8CCdsYfwe9JgSLurFBWwq4uOlipzfk5fHNvwFKr8Q==}
    engines: {node: ^14.15.0 || ^16.10.0 || >=18.0.0}

  diff@4.0.2:
    resolution: {integrity: sha512-58lmxKSA4BNyLz+HHMUzlOEpg09FV+ev6ZMe3vJihgdxzgcwZ8VoEEPmALCZG9LmqfVoNMMKpttIYTVG6uDY7A==}
    engines: {node: '>=0.3.1'}

  diff@5.2.0:
    resolution: {integrity: sha512-uIFDxqpRZGZ6ThOk84hEfqWoHx2devRFvpTZcTHur85vImfaxUbTW9Ryh4CpCuDnToOP1CEtXKIgytHBPVff5A==}
    engines: {node: '>=0.3.1'}

  dir-glob@3.0.1:
    resolution: {integrity: sha512-WkrWp9GR4KXfKGYzOLmTuGVi1UWFfws377n9cc55/tb6DuqyF6pcQ5AbiHEshaDpY9v6oaSr2XCDidGmMwdzIA==}
    engines: {node: '>=8'}

  doctrine@2.1.0:
    resolution: {integrity: sha512-35mSku4ZXK0vfCuHEDAwt55dg2jNajHZ1odvF+8SSr82EsZY4QmXfuWso8oEd8zRhVObSN18aM0CjSdoBX7zIw==}
    engines: {node: '>=0.10.0'}

  dompurify@3.1.6:
    resolution: {integrity: sha512-cTOAhc36AalkjtBpfG6O8JimdTMWNXjiePT2xQH/ppBGi/4uIpmj8eKyIkMJErXWARyINV/sB38yf8JCLF5pbQ==}

  dunder-proto@1.0.1:
    resolution: {integrity: sha512-KIN/nDJBQRcXw0MLVhZE9iQHmG68qAVIBg9CqmUYjmQIhgij9U5MFvrqkUL5FbtyyzZuOeOt0zdeRe4UY7ct+A==}
    engines: {node: '>= 0.4'}

  eastasianwidth@0.2.0:
    resolution: {integrity: sha512-I88TYZWc9XiYHRQ4/3c5rjjfgkjhLyW2luGIheGERbNQ6OY7yTybanSpDXZa8y7VUP9YmDcYa+eyq4ca7iLqWA==}

  electron-to-chromium@1.5.87:
    resolution: {integrity: sha512-mPFwmEWmRivw2F8x3w3l2m6htAUN97Gy0kwpO++2m9iT1Gt8RCFVUfv9U/sIbHJ6rY4P6/ooqFL/eL7ock+pPg==}

  elkjs@0.9.3:
    resolution: {integrity: sha512-f/ZeWvW/BCXbhGEf1Ujp29EASo/lk1FDnETgNKwJrsVvGZhUWCZyg3xLJjAsxfOmt8KjswHmI5EwCQcPMpOYhQ==}

  elliptic@6.6.1:
    resolution: {integrity: sha512-RaddvvMatK2LJHqFJ+YA4WysVN5Ita9E35botqIYspQ4TkRAlCicdzKOjlyv/1Za5RyTNn7di//eEV0uTAfe3g==}

  emoji-regex@8.0.0:
    resolution: {integrity: sha512-MSjYzcWNOA0ewAHpz0MxpYFvwg6yjy1NG3xteoqz644VCo/RPgnr1/GGt+ic3iJTzQ8Eu3TdM14SawnVUmGE6A==}

  emoji-regex@9.2.2:
    resolution: {integrity: sha512-L18DaJsXSUk2+42pv8mLs5jJT2hqFkFE4j21wOmgbUqsZ2hL72NsUU785g9RXgo3s0ZNgVl42TiHp3ZtOv/Vyg==}

  enquirer@2.4.1:
    resolution: {integrity: sha512-rRqJg/6gd538VHvR3PSrdRBb/1Vy2YfzHqzvbhGIQpDRKIa4FgV/54b5Q1xYSxOOwKvjXweS26E0Q+nAMwp2pQ==}
    engines: {node: '>=8.6'}

  env-paths@2.2.1:
    resolution: {integrity: sha512-+h1lkLKhZMTYjog1VEpJNG7NZJWcuc2DDk/qsqSTRRCOXiLjeQ1d1/udrUGhqMxUgAlwKNZ0cf2uqan5GLuS2A==}
    engines: {node: '>=6'}

  es-abstract@1.23.9:
    resolution: {integrity: sha512-py07lI0wjxAC/DcfK1S6G7iANonniZwTISvdPzk9hzeH0IZIshbuuFxLIU96OyF89Yb9hiqWn8M/bY83KY5vzA==}
    engines: {node: '>= 0.4'}

  es-define-property@1.0.1:
    resolution: {integrity: sha512-e3nRfgfUZ4rNGL232gUgX06QNyyez04KdjFrF+LTRoOXmrOgFKDg4BCdsjW8EnT69eqdYGmRpJwiPVYNrCaW3g==}
    engines: {node: '>= 0.4'}

  es-errors@1.3.0:
    resolution: {integrity: sha512-Zf5H2Kxt2xjTvbJvP2ZWLEICxA6j+hAmMzIlypy4xcBg1vKVnx89Wy0GbS+kf5cwCVFFzdCFh2XSCFNULS6csw==}
    engines: {node: '>= 0.4'}

  es-object-atoms@1.1.1:
    resolution: {integrity: sha512-FGgH2h8zKNim9ljj7dankFPcICIK9Cp5bm+c2gQSYePhpaG5+esrLODihIorn+Pe6FGJzWhXQotPv73jTaldXA==}
    engines: {node: '>= 0.4'}

  es-set-tostringtag@2.1.0:
    resolution: {integrity: sha512-j6vWzfrGVfyXxge+O0x5sh6cvxAog0a/4Rdd2K36zCMV5eJ+/+tOAngRO8cODMNWbVRdVlmGZQL2YS3yR8bIUA==}
    engines: {node: '>= 0.4'}

  es-shim-unscopables@1.1.0:
    resolution: {integrity: sha512-d9T8ucsEhh8Bi1woXCf+TIKDIROLG5WCkxg8geBCbvk22kzwC5G2OnXVMO6FUsvQlgUUXQ2itephWDLqDzbeCw==}
    engines: {node: '>= 0.4'}

  es-to-primitive@1.3.0:
    resolution: {integrity: sha512-w+5mJ3GuFL+NjVtJlvydShqE1eN3h3PbI7/5LAsYJP/2qtuMXjfL2LpHSRqo4b4eSF5K/DH1JXKUAHSB2UW50g==}
    engines: {node: '>= 0.4'}

  es6-error@4.1.1:
    resolution: {integrity: sha512-Um/+FxMr9CISWh0bi5Zv0iOD+4cFh5qLeks1qhAopKVAJw3drgKbKySikp7wGhDL0HPeaja0P5ULZrxLkniUVg==}

  esbuild@0.21.5:
    resolution: {integrity: sha512-mg3OPMV4hXywwpoDxu3Qda5xCKQi+vCTZq8S9J/EpkhB2HzKXq4SNFZE3+NK93JYxc8VMSep+lOUSC/RVKaBqw==}
    engines: {node: '>=12'}
    hasBin: true

  esbuild@0.25.0:
    resolution: {integrity: sha512-BXq5mqc8ltbaN34cDqWuYKyNhX8D/Z0J1xdtdQ8UcIIIyJyz+ZMKUt58tF3SrZ85jcfN/PZYhjR5uDQAYNVbuw==}
    engines: {node: '>=18'}
    hasBin: true

  escalade@3.2.0:
    resolution: {integrity: sha512-WUj2qlxaQtO4g6Pq5c29GTcWGDyd8itL8zTlipgECz3JesAiiOKotd8JU6otB3PACgG6xkJUyVhboMS+bje/jA==}
    engines: {node: '>=6'}

  escape-string-regexp@1.0.5:
    resolution: {integrity: sha512-vbRorB5FUQWvla16U8R/qgaFIya2qGzwDrNmCZuYKrbdSUMG6I1ZCGQRefkRVhuOkIGVne7BQ35DSfo1qvJqFg==}
    engines: {node: '>=0.8.0'}

  escape-string-regexp@4.0.0:
    resolution: {integrity: sha512-TtpcNJ3XAzx3Gq8sWRzJaVajRs0uVxA2YAkdb1jm2YkPz4G6egUFAyA3n5vtEIZefPk5Wa4UXbKuS5fKkJWdgA==}
    engines: {node: '>=10'}

  eslint-import-resolver-node@0.3.9:
    resolution: {integrity: sha512-WFj2isz22JahUv+B788TlO3N6zL3nNJGU8CcZbPZvVEkBPaJdCV4vy5wyghty5ROFbCRnm132v8BScu5/1BQ8g==}

  eslint-import-resolver-typescript@4.3.4:
    resolution: {integrity: sha512-buzw5z5VtiQMysYLH9iW9BV04YyZebsw+gPi+c4FCjfS9i6COYOrEWw9t3m3wA9PFBfqcBCqWf32qrXLbwafDw==}
    engines: {node: ^16.17.0 || >=18.6.0}
    peerDependencies:
      eslint: '*'
      eslint-plugin-import: '*'
      eslint-plugin-import-x: '*'
    peerDependenciesMeta:
      eslint-plugin-import:
        optional: true
      eslint-plugin-import-x:
        optional: true

  eslint-module-utils@2.12.0:
    resolution: {integrity: sha512-wALZ0HFoytlyh/1+4wuZ9FJCD/leWHQzzrxJ8+rebyReSLk7LApMyd3WJaLVoN+D5+WIdJyDK1c6JnE65V4Zyg==}
    engines: {node: '>=4'}
    peerDependencies:
      '@typescript-eslint/parser': '*'
      eslint: '*'
      eslint-import-resolver-node: '*'
      eslint-import-resolver-typescript: '*'
      eslint-import-resolver-webpack: '*'
    peerDependenciesMeta:
      '@typescript-eslint/parser':
        optional: true
      eslint:
        optional: true
      eslint-import-resolver-node:
        optional: true
      eslint-import-resolver-typescript:
        optional: true
      eslint-import-resolver-webpack:
        optional: true

  eslint-plugin-import@2.31.0:
    resolution: {integrity: sha512-ixmkI62Rbc2/w8Vfxyh1jQRTdRTF52VxwRVHl/ykPAmqG+Nb7/kNn+byLP0LxPgI7zWA16Jt82SybJInmMia3A==}
    engines: {node: '>=4'}
    peerDependencies:
      '@typescript-eslint/parser': '*'
      eslint: ^2 || ^3 || ^4 || ^5 || ^6 || ^7.2.0 || ^8 || ^9
    peerDependenciesMeta:
      '@typescript-eslint/parser':
        optional: true

  eslint-plugin-no-only-tests@3.3.0:
    resolution: {integrity: sha512-brcKcxGnISN2CcVhXJ/kEQlNa0MEfGRtwKtWA16SkqXHKitaKIMrfemJKLKX1YqDU5C/5JY3PvZXd5jEW04e0Q==}
    engines: {node: '>=5.0.0'}

  eslint-scope@8.3.0:
    resolution: {integrity: sha512-pUNxi75F8MJ/GdeKtVLSbYg4ZI34J6C0C7sbL4YOp2exGwen7ZsuBqKzUhXd0qMQ362yET3z+uPwKeg/0C2XCQ==}
    engines: {node: ^18.18.0 || ^20.9.0 || >=21.1.0}

  eslint-visitor-keys@3.4.3:
    resolution: {integrity: sha512-wpc+LXeiyiisxPlEkUzU6svyS1frIO3Mgxj1fdy7Pm8Ygzguax2N3Fa/D/ag1WqbOprdI+uY6wMUl8/a2G+iag==}
    engines: {node: ^12.22.0 || ^14.17.0 || >=16.0.0}

  eslint-visitor-keys@4.2.0:
    resolution: {integrity: sha512-UyLnSehNt62FFhSwjZlHmeokpRK59rcz29j+F1/aDgbkbRTk7wIc9XzdoasMUbRNKDM0qQt/+BJ4BrpFeABemw==}
    engines: {node: ^18.18.0 || ^20.9.0 || >=21.1.0}

  eslint@9.25.1:
    resolution: {integrity: sha512-E6Mtz9oGQWDCpV12319d59n4tx9zOTXSTmc8BLVxBx+G/0RdM5MvEEJLU9c0+aleoePYYgVTOsRblx433qmhWQ==}
    engines: {node: ^18.18.0 || ^20.9.0 || >=21.1.0}
    hasBin: true
    peerDependencies:
      jiti: '*'
    peerDependenciesMeta:
      jiti:
        optional: true

  espree@10.3.0:
    resolution: {integrity: sha512-0QYC8b24HWY8zjRnDTL6RiHfDbAWn63qb4LMj1Z4b076A4une81+z03Kg7l7mn/48PUTqoLptSXez8oknU8Clg==}
    engines: {node: ^18.18.0 || ^20.9.0 || >=21.1.0}

  esprima@4.0.1:
    resolution: {integrity: sha512-eGuFFw7Upda+g4p+QHvnW0RyTX/SVeJBDM/gCtMARO0cLuT2HcEKnTPvhjV6aGeqrCB/sbNop0Kszm0jsaWU4A==}
    engines: {node: '>=4'}
    hasBin: true

  esquery@1.6.0:
    resolution: {integrity: sha512-ca9pw9fomFcKPvFLXhBKUK90ZvGibiGOvRJNbjljY7s7uq/5YO4BOzcYtJqExdx99rF6aAcnRxHmcUHcz6sQsg==}
    engines: {node: '>=0.10'}

  esrecurse@4.3.0:
    resolution: {integrity: sha512-KmfKL3b6G+RXvP8N1vr3Tq1kL/oCFgn2NYXEtqP8/L3pKapUA4G8cFVaoF3SU323CD4XypR/ffioHmkti6/Tag==}
    engines: {node: '>=4.0'}

  estraverse@5.3.0:
    resolution: {integrity: sha512-MMdARuVEQziNTeJD8DgMqmhwR11BRQ/cBP+pLtYdSTnf3MIO8fFeiINEbX36ZdNlfU/7A9f3gUw49B3oQsvwBA==}
    engines: {node: '>=4.0'}

  esutils@2.0.3:
    resolution: {integrity: sha512-kVscqXk4OCp68SZ0dkgEKVi6/8ij300KBWTJq32P/dYeWTSwK41WyTxalN1eRmA5Z9UU/LX9D7FWSmV9SAYx6g==}
    engines: {node: '>=0.10.0'}

  ethereum-cryptography@2.2.1:
    resolution: {integrity: sha512-r/W8lkHSiTLxUxW8Rf3u4HGB0xQweG2RyETjywylKZSzLWoWAijRz8WCuOtJ6wah+avllXBqZuk29HCCvhEIRg==}

  ethers@6.14.1:
    resolution: {integrity: sha512-JnFiPFi3sK2Z6y7jZ3qrafDMwiXmU+6cNZ0M+kPq+mTy9skqEzwqAdFW3nb/em2xjlIVXX6Lz8ID6i3LmS4+fQ==}
    engines: {node: '>=14.0.0'}

  eventemitter3@5.0.1:
    resolution: {integrity: sha512-GWkBvjiSZK87ELrYOSESUYeVIc9mvLLf/nXalMOS5dYrgZq9o5OVkbZAVM06CVxYsCwH9BDZFPlQTlPA1j4ahA==}

  expect-type@1.2.1:
    resolution: {integrity: sha512-/kP8CAwxzLVEeFrMm4kMmy4CCDlpipyA7MYLVrdJIkV0fYF0UaigQHRsxHiuY/GEea+bh4KSv3TIlgr+2UL6bw==}
    engines: {node: '>=12.0.0'}

  extendable-error@0.1.7:
    resolution: {integrity: sha512-UOiS2in6/Q0FK0R0q6UY9vYpQ21mr/Qn1KOnte7vsACuNJf514WvCCUHSRCPcgjPT2bAhNIJdlE6bVap1GKmeg==}

  external-editor@3.1.0:
    resolution: {integrity: sha512-hMQ4CX1p1izmuLYyZqLMO/qGNw10wSv9QDCPfzXfyFrOaCSSoRfqE1Kf1s5an66J5JZC62NewG+mK49jOCtQew==}
    engines: {node: '>=4'}

  fast-deep-equal@3.1.3:
    resolution: {integrity: sha512-f3qQ9oQy9j2AhBe/H9VC91wLmKBCCU/gDOnKNAYG5hswO7BLKj09Hc5HYNz9cGI++xlpDCIgDaitVs03ATR84Q==}

  fast-equals@5.2.2:
    resolution: {integrity: sha512-V7/RktU11J3I36Nwq2JnZEM7tNm17eBJz+u25qdxBZeCKiX6BkVSZQjwWIr+IobgnZy+ag73tTZgZi7tr0LrBw==}
    engines: {node: '>=6.0.0'}

  fast-glob@3.3.3:
    resolution: {integrity: sha512-7MptL8U0cqcFdzIzwOTHoilX9x5BrNqye7Z/LuC7kCMRio1EMSyqRK3BEAUD7sXRq4iT4AzTVuZdhgQ2TCvYLg==}
    engines: {node: '>=8.6.0'}

  fast-json-stable-stringify@2.1.0:
    resolution: {integrity: sha512-lhd/wF+Lk98HZoTCtlVraHtfh5XYijIjalXck7saUtuanSDyLMxnHhSXEDJqHxD7msR8D0uCmqlkwjCV8xvwHw==}

  fast-levenshtein@2.0.6:
    resolution: {integrity: sha512-DCXu6Ifhqcks7TZKY3Hxp3y6qphY5SJZmrWMDrKcERSOXWQdMhU9Ig/PYrzyw/ul9jOIyh0N4M0tbC5hodg8dw==}

  fastq@1.18.0:
    resolution: {integrity: sha512-QKHXPW0hD8g4UET03SdOdunzSouc9N4AuHdsX8XNcTsuz+yYFILVNIX4l9yHABMhiEI9Db0JTTIpu0wB+Y1QQw==}

  fdir@6.4.4:
    resolution: {integrity: sha512-1NZP+GK4GfuAv3PqKvxQRDMjdSRZjnkq7KfhlNrCNNlZ0ygQFpebfrnfnq/W7fpUnAv9aGWmY1zKx7FYL3gwhg==}
    peerDependencies:
      picomatch: ^3 || ^4
    peerDependenciesMeta:
      picomatch:
        optional: true

  file-entry-cache@8.0.0:
    resolution: {integrity: sha512-XXTUwCvisa5oacNGRP9SfNtYBNAMi+RPwBFmblZEF7N7swHYQS6/Zfk7SRwx4D5j3CH211YNRco1DEMNVfZCnQ==}
    engines: {node: '>=16.0.0'}

  fill-range@7.1.1:
    resolution: {integrity: sha512-YsGpe3WHLK8ZYi4tWDg2Jy3ebRz2rXowDxnld4bkQB00cc/1Zw9AWnC0i9ztDJitivtQvaI9KaLyKrc+hBW0yg==}
    engines: {node: '>=8'}

  find-cache-dir@3.3.2:
    resolution: {integrity: sha512-wXZV5emFEjrridIgED11OoUKLxiYjAcqot/NJdAkOhlJ+vGzwhOAfcG5OX1jP+S0PcjEn8bdMJv+g2jwQ3Onig==}
    engines: {node: '>=8'}

  find-replace@3.0.0:
    resolution: {integrity: sha512-6Tb2myMioCAgv5kfvP5/PkZZ/ntTpVK39fHY7WkWBgvbeE+VHd/tZuZ4mrC+bxh4cfOZeYKVPaJIZtZXV7GNCQ==}
    engines: {node: '>=4.0.0'}

  find-up@4.1.0:
    resolution: {integrity: sha512-PpOwAdQ/YlXQ2vj8a3h8IipDuYRi3wceVQQGYWxNINccq40Anw7BlsEXCMbt1Zt+OLA6Fq9suIpIWD0OsnISlw==}
    engines: {node: '>=8'}

  find-up@5.0.0:
    resolution: {integrity: sha512-78/PXT1wlLLDgTzDs7sjq9hzz0vXD+zn+7wypEe4fXQxCmdmqfGsEPQxmiCSQI3ajFV91bVSsvNtrJRiW6nGng==}
    engines: {node: '>=10'}

  flat-cache@4.0.1:
    resolution: {integrity: sha512-f7ccFPK3SXFHpx15UIGyRJ/FJQctuKZ0zVuN3frBo4HnK3cay9VEW0R6yPYFHC0AgqhukPzKjq22t5DmAyqGyw==}
    engines: {node: '>=16'}

  flat@5.0.2:
    resolution: {integrity: sha512-b6suED+5/3rTpUBdG1gupIl8MPFCAMA0QXwmljLhvCUKcUvdE4gWky9zpuGCcXHOsz4J9wPGNWq6OKpmIzz3hQ==}
    hasBin: true

  flatted@3.3.2:
    resolution: {integrity: sha512-AiwGJM8YcNOaobumgtng+6NHuOqC3A7MixFeDafM3X9cIUM+xUXoS5Vfgf+OihAYe20fxqNM9yPBXJzRtZ/4eA==}

  for-each@0.3.5:
    resolution: {integrity: sha512-dKx12eRCVIzqCxFGplyFKJMPvLEWgmNtUrpTiJIR5u97zEhRG8ySrtboPHZXx7daLxQVrl643cTzbab2tkQjxg==}
    engines: {node: '>= 0.4'}

  foreground-child@2.0.0:
    resolution: {integrity: sha512-dCIq9FpEcyQyXKCkyzmlPTFNgrCzPudOe+mhvJU5zAtlBnGVy2yKxtfsxK2tQBThwq225jcvBjpw1Gr40uzZCA==}
    engines: {node: '>=8.0.0'}

  foreground-child@3.3.0:
    resolution: {integrity: sha512-Ld2g8rrAyMYFXBhEqMz8ZAHBi4J4uS1i/CxGMDnjyFWddMXLVcDp051DZfu+t7+ab7Wv6SMqpWmyFIj5UbfFvg==}
    engines: {node: '>=14'}

  forge-std@https://codeload.github.com/foundry-rs/forge-std/tar.gz/1eea5bae12ae557d589f9f0f0edae2faa47cb262:
    resolution: {tarball: https://codeload.github.com/foundry-rs/forge-std/tar.gz/1eea5bae12ae557d589f9f0f0edae2faa47cb262}
    version: 1.9.4

  fromentries@1.3.2:
    resolution: {integrity: sha512-cHEpEQHUg0f8XdtZCc2ZAhrHzKzT0MrFUTcvx+hfxYu7rGMDc5SKoXFh+n4YigxsHXRzc6OrCshdR1bWH6HHyg==}

  fs-extra@7.0.1:
    resolution: {integrity: sha512-YJDaCJZEnBmcbw13fvdAM9AwNOJwOzrE4pqMqBq5nFiEqXUqHwlK4B+3pUw6JNvfSPtX05xFHtYy/1ni01eGCw==}
    engines: {node: '>=6 <7 || >=8'}

  fs-extra@8.1.0:
    resolution: {integrity: sha512-yhlQgA6mnOJUKOsRUFsgJdQCvkKhcz8tlZG5HBQfReYZy46OwLcY+Zia0mtdHsOo9y/hP+CxMN0TU9QxoOtG4g==}
    engines: {node: '>=6 <7 || >=8'}

  fs.realpath@1.0.0:
    resolution: {integrity: sha512-OO0pH2lK6a0hZnAdau5ItzHPI6pUlvI7jMVnxUQRtw4owF2wk8lOSabtGDCTP4Ggrg2MbGnWO9X8K1t4+fGMDw==}

  fsevents@2.3.3:
    resolution: {integrity: sha512-5xoDfX+fL7faATnagmWPpbFtwh/R77WmMMqqHGS65C3vvB0YHrgF+B1YmZ3441tMj5n63k0212XNoJwzlhffQw==}
    engines: {node: ^8.16.0 || ^10.6.0 || >=11.0.0}
    os: [darwin]

  function-bind@1.1.2:
    resolution: {integrity: sha512-7XHNxH7qX9xG5mIwxkhumTox/MIRNcOgDrxWsMt2pAr23WHp6MrRlN7FBSFpCpr+oVO0F744iUgR82nJMfG2SA==}

  function.prototype.name@1.1.8:
    resolution: {integrity: sha512-e5iwyodOHhbMr/yNrc7fDYG4qlbIvI5gajyzPnb5TCwyhjApznQh1BMFou9b30SevY43gCJKXycoCBjMbsuW0Q==}
    engines: {node: '>= 0.4'}

  functions-have-names@1.2.3:
    resolution: {integrity: sha512-xckBUXyTIqT97tq2x2AMb+g163b5JFysYk0x4qxNFwbfQkmNZoiRHb6sPzI9/QV33WeuvVYBUIiD4NzNIyqaRQ==}

  gensync@1.0.0-beta.2:
    resolution: {integrity: sha512-3hN7NaskYvMDLQY55gnW3NQ+mesEAepTqlg+VEbj7zzqEMBVNhzcGYYeqFo/TlYz6eQiFcp1HcsCZO+nGgS8zg==}
    engines: {node: '>=6.9.0'}

  get-caller-file@2.0.5:
    resolution: {integrity: sha512-DyFP3BM/3YHTQOCUL/w0OZHR0lpKeGrxotcHWcqNEdnltqFwXVfhEBQ94eIo34AfQpo0rGki4cyIiftY06h2Fg==}
    engines: {node: 6.* || 8.* || >= 10.*}

  get-intrinsic@1.3.0:
    resolution: {integrity: sha512-9fSjSaos/fRIVIp+xSJlE6lfwhES7LNtKaCBIamHsjr2na1BiABJPo0mOjjz8GJDURarmCPGqaiVg5mfjb98CQ==}
    engines: {node: '>= 0.4'}

  get-package-type@0.1.0:
    resolution: {integrity: sha512-pjzuKtY64GYfWizNAJ0fr9VqttZkNiK2iS430LtIHzjBEr6bX8Am2zm4sW4Ro5wjWW5cAlRL1qAMTcXbjNAO2Q==}
    engines: {node: '>=8.0.0'}

  get-proto@1.0.1:
    resolution: {integrity: sha512-sTSfBjoXBp89JvIKIefqw7U2CCebsc74kiY6awiGogKtoSGbgjYE/G/+l9sF3MWFPNc9IcoOC4ODfKHfxFmp0g==}
    engines: {node: '>= 0.4'}

  get-symbol-description@1.1.0:
    resolution: {integrity: sha512-w9UMqWwJxHNOvoNzSJ2oPF5wvYcvP7jUvYzhp67yEhTi17ZDBBC1z9pTdGuzjD+EFIqLSYRweZjqfiPzQ06Ebg==}
    engines: {node: '>= 0.4'}

  get-tsconfig@4.10.0:
    resolution: {integrity: sha512-kGzZ3LWWQcGIAmg6iWvXn0ei6WDtV26wzHRMwDSzmAbcXrTEXxHy6IehI6/4eT6VRKyMP1eF1VqwrVUmE/LR7A==}

  glob-parent@5.1.2:
    resolution: {integrity: sha512-AOIgSQCepiJYwP3ARnGx+5VnTu2HBYdzbGP45eLw1vr3zB3vZLeyed1sC9hnbcOc9/SrMyM5RPQrkGz4aS9Zow==}
    engines: {node: '>= 6'}

  glob-parent@6.0.2:
    resolution: {integrity: sha512-XxwI8EOhVQgWp6iDL+3b0r86f4d6AX6zSU55HfB4ydCEuXLXc5FcYeOu+nnGftS4TEju/11rt4KJPTMgbfmv4A==}
    engines: {node: '>=10.13.0'}

  glob@10.4.5:
    resolution: {integrity: sha512-7Bv8RF0k6xjo7d4A/PxYLbUCfb6c+Vpd2/mB2yRDlew7Jb5hEXiCD9ibfO7wpk8i4sevK6DFny9h7EYbM3/sHg==}
    hasBin: true

  glob@7.1.7:
    resolution: {integrity: sha512-OvD9ENzPLbegENnYP5UUfJIirTg4+XwMWGaQfQTY0JenxNvvIKP3U3/tAQSPIu/lHxXYSZmpXlUHeqAIdKzBLQ==}
    deprecated: Glob versions prior to v9 are no longer supported

  glob@7.2.3:
    resolution: {integrity: sha512-nFR0zLpU2YCaRxwoCJvL6UvCH2JFyFVIvwTLsIf21AuHlMskA1hhTdk+LlYJtOlYt9v6dvszD2BGRqBL+iQK9Q==}
    deprecated: Glob versions prior to v9 are no longer supported

  globals@11.12.0:
    resolution: {integrity: sha512-WOBp/EEGUiIsJSp7wcv/y6MO+lV9UoncWqxuFfm8eBwzWNgyfBd6Gz+IeKQ9jCmyhoH99g15M3T+QaVHFjizVA==}
    engines: {node: '>=4'}

  globals@14.0.0:
    resolution: {integrity: sha512-oahGvuMGQlPw/ivIYBjVSrWAfWLBeku5tpPE2fOPLi+WHffIWbuh2tCjhyQhTBPMf5E9jDEH4FOmTYgYwbKwtQ==}
    engines: {node: '>=18'}

  globals@16.0.0:
    resolution: {integrity: sha512-iInW14XItCXET01CQFqudPOWP2jYMl7T+QRQT+UNcR/iQncN/F0UNpgd76iFkBPgNQb4+X3LV9tLJYzwh+Gl3A==}
    engines: {node: '>=18'}

  globalthis@1.0.4:
    resolution: {integrity: sha512-DpLKbNU4WylpxJykQujfCcwYWiV/Jhm50Goo0wrVILAv5jOr9d+H+UR3PhSCD2rCCEIg0uc+G+muBTwD54JhDQ==}
    engines: {node: '>= 0.4'}

  globby@11.1.0:
    resolution: {integrity: sha512-jhIXaOzy1sb8IyocaruWSn1TjmnBVs8Ayhcy83rmxNJ8q2uWKCAj3CnJY+KpGSXCueAPc0i05kVvVKtP1t9S3g==}
    engines: {node: '>=10'}

  gopd@1.2.0:
    resolution: {integrity: sha512-ZUKRh6/kUFoAiTAtTYPZJ3hw9wNxx+BIBOijnlG9PnrJsCcSjs1wyyD6vJpaYtgnzDrKYRSqf3OO6Rfa93xsRg==}
    engines: {node: '>= 0.4'}

  graceful-fs@4.2.11:
    resolution: {integrity: sha512-RbJ5/jmFcNNCcDV5o9eTnBLJ/HszWV0P73bc+Ff4nS/rJj+YaS6IGyiOL0VoBYX+l1Wrl3k63h/KrH+nhJ0XvQ==}

  graphemer@1.4.0:
    resolution: {integrity: sha512-EtKwoO6kxCL9WO5xipiHTZlSzBm7WLT627TqC/uVRd0HKmq8NXyebnNYxDoBi7wt8eTWrUrKXCOVaFq9x1kgag==}

  has-bigints@1.1.0:
    resolution: {integrity: sha512-R3pbpkcIqv2Pm3dUwgjclDRVmWpTJW2DcMzcIhEXEx1oh/CEMObMm3KLmRJOdvhM7o4uQBnwr8pzRK2sJWIqfg==}
    engines: {node: '>= 0.4'}

  has-flag@3.0.0:
    resolution: {integrity: sha512-sKJf1+ceQBr4SMkvQnBDNDtf4TXpVhVGateu0t918bl30FnbE2m4vNLX+VWe/dpjlb+HugGYzW7uQXH98HPEYw==}
    engines: {node: '>=4'}

  has-flag@4.0.0:
    resolution: {integrity: sha512-EykJT/Q1KjTWctppgIAgfSO0tKVuZUjhgMr17kqTumMl6Afv3EISleU7qZUzoXDFTAHTDC4NOoG/ZxU3EvlMPQ==}
    engines: {node: '>=8'}

  has-property-descriptors@1.0.2:
    resolution: {integrity: sha512-55JNKuIW+vq4Ke1BjOTjM2YctQIvCT7GFzHwmfZPGo5wnrgkid0YQtnAleFSqumZm4az3n2BS+erby5ipJdgrg==}

  has-proto@1.2.0:
    resolution: {integrity: sha512-KIL7eQPfHQRC8+XluaIw7BHUwwqL19bQn4hzNgdr+1wXoU0KKj6rufu47lhY7KbJR2C6T6+PfyN0Ea7wkSS+qQ==}
    engines: {node: '>= 0.4'}

  has-symbols@1.1.0:
    resolution: {integrity: sha512-1cDNdwJ2Jaohmb3sg4OmKaMBwuC48sYni5HUw2DvsC8LjGTLK9h+eb1X6RyuOHe4hT0ULCW68iomhjUoKUqlPQ==}
    engines: {node: '>= 0.4'}

  has-tostringtag@1.0.2:
    resolution: {integrity: sha512-NqADB8VjPFLM2V0VvHUewwwsw0ZWBaIdgo+ieHtK3hasLz4qeCRjYcqfB6AQrBggRKppKF8L52/VqdVsO47Dlw==}
    engines: {node: '>= 0.4'}

  hash.js@1.1.7:
    resolution: {integrity: sha512-taOaskGt4z4SOANNseOviYDvjEJinIkRgmp7LbKP2YTTmVxWBl87s/uzK9r+44BclBSp2X7K1hqeNfz9JbBeXA==}

  hasha@5.2.2:
    resolution: {integrity: sha512-Hrp5vIK/xr5SkeN2onO32H0MgNZ0f17HRNH39WfL0SYUNOTZ5Lz1TJ8Pajo/87dYGEFlLMm7mIc/k/s6Bvz9HQ==}
    engines: {node: '>=8'}

  hasown@2.0.2:
    resolution: {integrity: sha512-0hJU9SCPvmMzIBdZFqNPXWa6dqh7WdH0cII9y+CyS8rG3nL48Bclra9HmKhVVUHyPWNH5Y7xDwAB7bfgSjkUMQ==}
    engines: {node: '>= 0.4'}

  he@1.2.0:
    resolution: {integrity: sha512-F/1DnUGPopORZi0ni+CvrCgHQ5FyEAHRLSApuYWMmrbSwoN2Mn/7k+Gl38gJnR7yyDZk6WLXwiGod1JOWNDKGw==}
    hasBin: true

  hmac-drbg@1.0.1:
    resolution: {integrity: sha512-Tti3gMqLdZfhOQY1Mzf/AanLiqh1WTiJgEj26ZuYQ9fbkLomzGchCws4FyrSd4VkpBfiNhaE1On+lOz894jvXg==}

  hoist-non-react-statics@3.3.2:
    resolution: {integrity: sha512-/gGivxi8JPKWNm/W0jSmzcMPpfpPLc3dY/6GxhX2hQ9iGj3aDfklV4ET7NjKpSinLpJ5vafa9iiGIEZg10SfBw==}

  html-escaper@2.0.2:
    resolution: {integrity: sha512-H2iMtd0I4Mt5eYiapRdIDjp+XzelXQ0tFE4JS7YFwFevXXMmOp9myNrUvCg0D6ws8iqkRPBfKHgbwig1SmlLfg==}

  human-id@1.0.2:
    resolution: {integrity: sha512-UNopramDEhHJD+VR+ehk8rOslwSfByxPIZyJRfV739NDhN5LF1fa1MqnzKm2lGTQRjNrjK19Q5fhkgIfjlVUKw==}

  iconv-lite@0.4.24:
    resolution: {integrity: sha512-v3MXnZAcvnywkTUEZomIActle7RXXeedOR31wwl7VlyoXO4Qi9arvSenNQWne1TcRwhCL1HwLI21bEqdpj8/rA==}
    engines: {node: '>=0.10.0'}

  iconv-lite@0.6.3:
    resolution: {integrity: sha512-4fCk79wshMdzMp2rH06qWrJE4iolqLhCUH+OiuIgU++RB0+94NlDL81atO7GX55uUKueo0txHNtvEyI6D7WdMw==}
    engines: {node: '>=0.10.0'}

  ignore@5.3.2:
    resolution: {integrity: sha512-hsBTNUqQTDwkWtcdYI2i06Y/nUBEsNEDJKjWdigLvegy8kDuJAS8uRlpkkcQpyEXL0Z/pjDy5HBmMjRCJ2gq+g==}
    engines: {node: '>= 4'}

  immer@10.0.2:
    resolution: {integrity: sha512-Rx3CqeqQ19sxUtYV9CU911Vhy8/721wRFnJv3REVGWUmoAcIwzifTsdmJte/MV+0/XpM35LZdQMBGkRIoLPwQA==}

  import-fresh@3.3.0:
    resolution: {integrity: sha512-veYYhQa+D1QBKznvhUHxb8faxlrwUnxseDAbAp457E0wLNio2bOSKnjYDhMj+YiAq61xrMGhQk9iXVk5FzgQMw==}
    engines: {node: '>=6'}

  import-lazy@4.0.0:
    resolution: {integrity: sha512-rKtvo6a868b5Hu3heneU+L4yEQ4jYKLtjpnPeUdK7h0yzXGmyBTypknlkCvHFBqfX9YlorEiMM6Dnq/5atfHkw==}
    engines: {node: '>=8'}

  imurmurhash@0.1.4:
    resolution: {integrity: sha512-JmXMZ6wuvDmLiHEml9ykzqO6lwFbof0GG4IkcGaENdCRDDmMVnny7s5HsIgHCbaq0w2MyPhDqkhTUgS2LU2PHA==}
    engines: {node: '>=0.8.19'}

  indent-string@4.0.0:
    resolution: {integrity: sha512-EdDDZu4A2OyIK7Lr/2zG+w5jmbuk1DVBnEwREQvBzspBJkCEbRa8GxU1lghYcaGJCnRWibjDXlq779X1/y5xwg==}
    engines: {node: '>=8'}

  inflight@1.0.6:
    resolution: {integrity: sha512-k92I/b08q4wvFscXCLvqfsHCrjrF7yiXsQuIVvVE7N82W3+aqpzuUdBbfhWcy/FZR3/4IgflMgKLOsvPDrGCJA==}
    deprecated: This module is not supported, and leaks memory. Do not use it. Check out lru-cache if you want a good and tested way to coalesce async requests by a key value, which is much more comprehensive and powerful.

  inherits@2.0.4:
    resolution: {integrity: sha512-k/vGaX4/Yla3WzyMCvTQOXYeIHvqOKtnqBduzTHpzpQZzAskKMhZ2K+EnBiSM9zGSoIFeMpXKxa4dYeZIQqewQ==}

  internal-slot@1.1.0:
    resolution: {integrity: sha512-4gd7VpWNQNB4UKKCFFVcp1AVv+FMOgs9NKzjHKusc8jTMhd5eL1NqQqOpE0KzMds804/yHlglp3uxgluOqAPLw==}
    engines: {node: '>= 0.4'}

  internmap@1.0.1:
    resolution: {integrity: sha512-lDB5YccMydFBtasVtxnZ3MRBHuaoE8GKsppq+EchKL2U4nK/DmEpPHNH8MZe5HkMtpSiTSOZwfN0tzYjO/lJEw==}

  internmap@2.0.3:
    resolution: {integrity: sha512-5Hh7Y1wQbvY5ooGgPbDaL5iYLAPzMTUrjMulskHLH6wnv/A+1q5rgEaiuqEjB+oxGXIVZs1FF+R/KPN3ZSQYYg==}
    engines: {node: '>=12'}

  is-array-buffer@3.0.5:
    resolution: {integrity: sha512-DDfANUiiG2wC1qawP66qlTugJeL5HyzMpfr8lLK+jMQirGzNod0B12cFB/9q838Ru27sBwfw78/rdoU7RERz6A==}
    engines: {node: '>= 0.4'}

  is-async-function@2.1.1:
    resolution: {integrity: sha512-9dgM/cZBnNvjzaMYHVoxxfPj2QXt22Ev7SuuPrs+xav0ukGB0S6d4ydZdEiM48kLx5kDV+QBPrpVnFyefL8kkQ==}
    engines: {node: '>= 0.4'}

  is-bigint@1.1.0:
    resolution: {integrity: sha512-n4ZT37wG78iz03xPRKJrHTdZbe3IicyucEtdRsV5yglwc3GyUfbAfpSeD0FJ41NbUNSt5wbhqfp1fS+BgnvDFQ==}
    engines: {node: '>= 0.4'}

  is-binary-path@2.1.0:
    resolution: {integrity: sha512-ZMERYes6pDydyuGidse7OsHxtbI7WVeUEozgR/g7rd0xUimYNlvZRE/K2MgZTjWy725IfelLeVcEM97mmtRGXw==}
    engines: {node: '>=8'}

  is-boolean-object@1.2.2:
    resolution: {integrity: sha512-wa56o2/ElJMYqjCjGkXri7it5FbebW5usLw/nPmCMs5DeZ7eziSYZhSmPRn0txqeW4LnAmQQU7FgqLpsEFKM4A==}
    engines: {node: '>= 0.4'}

  is-bun-module@2.0.0:
    resolution: {integrity: sha512-gNCGbnnnnFAUGKeZ9PdbyeGYJqewpmc2aKHUEMO5nQPWU9lOmv7jcmQIv+qHD8fXW6W7qfuCwX4rY9LNRjXrkQ==}

  is-callable@1.2.7:
    resolution: {integrity: sha512-1BC0BVFhS/p0qtw6enp8e+8OD0UrK0oFLztSjNzhcKA3WDuJxxAPXzPuPtKkjEY9UUoEWlX/8fgKeu2S8i9JTA==}
    engines: {node: '>= 0.4'}

  is-core-module@2.16.1:
    resolution: {integrity: sha512-UfoeMA6fIJ8wTYFEUjelnaGI67v6+N7qXJEvQuIGa99l4xsCruSYOVSQ0uPANn4dAzm8lkYPaKLrrijLq7x23w==}
    engines: {node: '>= 0.4'}

  is-data-view@1.0.2:
    resolution: {integrity: sha512-RKtWF8pGmS87i2D6gqQu/l7EYRlVdfzemCJN/P3UOs//x1QE7mfhvzHIApBTRf7axvT6DMGwSwBXYCT0nfB9xw==}
    engines: {node: '>= 0.4'}

  is-date-object@1.1.0:
    resolution: {integrity: sha512-PwwhEakHVKTdRNVOw+/Gyh0+MzlCl4R6qKvkhuvLtPMggI1WAHt9sOwZxQLSGpUaDnrdyDsomoRgNnCfKNSXXg==}
    engines: {node: '>= 0.4'}

  is-extglob@2.1.1:
    resolution: {integrity: sha512-SbKbANkN603Vi4jEZv49LeVJMn4yGwsbzZworEoyEiutsN3nJYdbO36zfhGJ6QEDpOZIFkDtnq5JRxmvl3jsoQ==}
    engines: {node: '>=0.10.0'}

  is-finalizationregistry@1.1.1:
    resolution: {integrity: sha512-1pC6N8qWJbWoPtEjgcL2xyhQOP491EQjeUo3qTKcmV8YSDDJrOepfG8pcC7h/QgnQHYSv0mJ3Z/ZWxmatVrysg==}
    engines: {node: '>= 0.4'}

  is-fullwidth-code-point@3.0.0:
    resolution: {integrity: sha512-zymm5+u+sCsSWyD9qNaejV3DFvhCKclKdizYaJUuHA83RLjb7nSuGnddCHGv0hk+KY7BMAlsWeK4Ueg6EV6XQg==}
    engines: {node: '>=8'}

  is-generator-function@1.1.0:
    resolution: {integrity: sha512-nPUB5km40q9e8UfN/Zc24eLlzdSf9OfKByBw9CIdw4H1giPMeA0OIJvbchsCu4npfI2QcMVBsGEBHKZ7wLTWmQ==}
    engines: {node: '>= 0.4'}

  is-glob@4.0.3:
    resolution: {integrity: sha512-xelSayHH36ZgE7ZWhli7pW34hNbNl8Ojv5KVmkJD4hBdD3th8Tfk9vYasLM+mXWOZhFkgZfxhLSnrwRr4elSSg==}
    engines: {node: '>=0.10.0'}

  is-map@2.0.3:
    resolution: {integrity: sha512-1Qed0/Hr2m+YqxnM09CjA2d/i6YZNfF6R2oRAOj36eUdS6qIV/huPJNSEpKbupewFs+ZsJlxsjjPbc0/afW6Lw==}
    engines: {node: '>= 0.4'}

  is-number-object@1.1.1:
    resolution: {integrity: sha512-lZhclumE1G6VYD8VHe35wFaIif+CTy5SJIi5+3y4psDgWu4wPDoBhF8NxUOinEc7pHgiTsT6MaBb92rKhhD+Xw==}
    engines: {node: '>= 0.4'}

  is-number@7.0.0:
    resolution: {integrity: sha512-41Cifkg6e8TylSpdtTpeLVMqvSBEVzTttHvERD741+pnZ8ANv0004MRL43QKPDlK9cGvNp6NZWZUBlbGXYxxng==}
    engines: {node: '>=0.12.0'}

  is-plain-obj@2.1.0:
    resolution: {integrity: sha512-YWnfyRwxL/+SsrWYfOpUtz5b3YD+nyfkHvjbcanzk8zgyO4ASD67uVMRt8k5bM4lLMDnXfriRhOpemw+NfT1eA==}
    engines: {node: '>=8'}

  is-regex@1.2.1:
    resolution: {integrity: sha512-MjYsKHO5O7mCsmRGxWcLWheFqN9DJ/2TmngvjKXihe6efViPqc274+Fx/4fYj/r03+ESvBdTXK0V6tA3rgez1g==}
    engines: {node: '>= 0.4'}

  is-set@2.0.3:
    resolution: {integrity: sha512-iPAjerrse27/ygGLxw+EBR9agv9Y6uLeYVJMu+QNCoouJ1/1ri0mGrcWpfCqFZuzzx3WjtwxG098X+n4OuRkPg==}
    engines: {node: '>= 0.4'}

  is-shared-array-buffer@1.0.4:
    resolution: {integrity: sha512-ISWac8drv4ZGfwKl5slpHG9OwPNty4jOWPRIhBpxOoD+hqITiwuipOQ2bNthAzwA3B4fIjO4Nln74N0S9byq8A==}
    engines: {node: '>= 0.4'}

  is-stream@2.0.1:
    resolution: {integrity: sha512-hFoiJiTl63nn+kstHGBtewWSKnQLpyb155KHheA1l39uvtO9nWIop1p3udqPcUd/xbF1VLMO4n7OI6p7RbngDg==}
    engines: {node: '>=8'}

  is-string@1.1.1:
    resolution: {integrity: sha512-BtEeSsoaQjlSPBemMQIrY1MY0uM6vnS1g5fmufYOtnxLGUZM2178PKbhsk7Ffv58IX+ZtcvoGwccYsh0PglkAA==}
    engines: {node: '>= 0.4'}

  is-subdir@1.2.0:
    resolution: {integrity: sha512-2AT6j+gXe/1ueqbW6fLZJiIw3F8iXGJtt0yDrZaBhAZEG1raiTxKWU+IPqMCzQAXOUCKdA4UDMgacKH25XG2Cw==}
    engines: {node: '>=4'}

  is-symbol@1.1.1:
    resolution: {integrity: sha512-9gGx6GTtCQM73BgmHQXfDmLtfjjTUDSyoxTCbp5WtoixAhfgsDirWIcVQ/IHpvI5Vgd5i/J5F7B9cN/WlVbC/w==}
    engines: {node: '>= 0.4'}

  is-typed-array@1.1.15:
    resolution: {integrity: sha512-p3EcsicXjit7SaskXHs1hA91QxgTw46Fv6EFKKGS5DRFLD8yKnohjF3hxoju94b/OcMZoQukzpPpBE9uLVKzgQ==}
    engines: {node: '>= 0.4'}

  is-typedarray@1.0.0:
    resolution: {integrity: sha512-cyA56iCMHAh5CdzjJIa4aohJyeO1YbwLi3Jc35MmRU6poroFjIGZzUzupGiRPOjgHg9TLu43xbpwXk523fMxKA==}

  is-unicode-supported@0.1.0:
    resolution: {integrity: sha512-knxG2q4UC3u8stRGyAVJCOdxFmv5DZiRcdlIaAQXAbSfJya+OhopNotLQrstBhququ4ZpuKbDc/8S6mgXgPFPw==}
    engines: {node: '>=10'}

  is-weakmap@2.0.2:
    resolution: {integrity: sha512-K5pXYOm9wqY1RgjpL3YTkF39tni1XajUIkawTLUo9EZEVUFga5gSQJF8nNS7ZwJQ02y+1YCNYcMh+HIf1ZqE+w==}
    engines: {node: '>= 0.4'}

  is-weakref@1.1.1:
    resolution: {integrity: sha512-6i9mGWSlqzNMEqpCp93KwRS1uUOodk2OJ6b+sq7ZPDSy2WuI5NFIxp/254TytR8ftefexkWn5xNiHUNpPOfSew==}
    engines: {node: '>= 0.4'}

  is-weakset@2.0.4:
    resolution: {integrity: sha512-mfcwb6IzQyOKTs84CQMrOwW4gQcaTOAWJ0zzJCl2WSPDrWk/OzDaImWFH3djXhb24g4eudZfLRozAvPGw4d9hQ==}
    engines: {node: '>= 0.4'}

  is-windows@1.0.2:
    resolution: {integrity: sha512-eXK1UInq2bPmjyX6e3VHIzMLobc4J94i4AWn+Hpq3OU5KkrRC96OAcR3PRJ/pGu6m8TRnBHP9dkXQVsT/COVIA==}
    engines: {node: '>=0.10.0'}

  isarray@2.0.5:
    resolution: {integrity: sha512-xHjhDr3cNBK0BzdUJSPXZntQUx/mwMS5Rw4A7lPJ90XGAO6ISP/ePDNuo0vhqOZU+UD5JoodwCAAoZQd3FeAKw==}

  isexe@2.0.0:
    resolution: {integrity: sha512-RHxMLp9lnKHGHRng9QFhRCMbYAcVpn69smSGcq3f36xjgVVWThj4qqLbTLlq7Ssj8B+fIQ1EuCEGI2lKsyQeIw==}

  isows@1.0.7:
    resolution: {integrity: sha512-I1fSfDCZL5P0v33sVqeTDSpcstAg/N+wF5HS033mogOVIp4B+oHC7oOCsA3axAbBSGTJ8QubbNmnIRN/h8U7hg==}
    peerDependencies:
      ws: '*'

  istanbul-lib-coverage@3.2.2:
    resolution: {integrity: sha512-O8dpsF+r0WV/8MNRKfnmrtCWhuKjxrq2w+jpzBL5UZKTi2LeVWnWOmWRxFlesJONmc+wLAGvKQZEOanko0LFTg==}
    engines: {node: '>=8'}

  istanbul-lib-hook@3.0.0:
    resolution: {integrity: sha512-Pt/uge1Q9s+5VAZ+pCo16TYMWPBIl+oaNIjgLQxcX0itS6ueeaA+pEfThZpH8WxhFgCiEb8sAJY6MdUKgiIWaQ==}
    engines: {node: '>=8'}

  istanbul-lib-instrument@4.0.3:
    resolution: {integrity: sha512-BXgQl9kf4WTCPCCpmFGoJkz/+uhvm7h7PFKUYxh7qarQd3ER33vHG//qaE8eN25l07YqZPpHXU9I09l/RD5aGQ==}
    engines: {node: '>=8'}

  istanbul-lib-processinfo@2.0.3:
    resolution: {integrity: sha512-NkwHbo3E00oybX6NGJi6ar0B29vxyvNwoC7eJ4G4Yq28UfY758Hgn/heV8VRFhevPED4LXfFz0DQ8z/0kw9zMg==}
    engines: {node: '>=8'}

  istanbul-lib-report@3.0.1:
    resolution: {integrity: sha512-GCfE1mtsHGOELCU8e/Z7YWzpmybrx/+dSTfLrvY8qRmaY6zXTKWn6WQIjaAFw069icm6GVMNkgu0NzI4iPZUNw==}
    engines: {node: '>=10'}

  istanbul-lib-source-maps@4.0.1:
    resolution: {integrity: sha512-n3s8EwkdFIJCG3BPKBYvskgXGoy88ARzvegkitk60NxRdwltLOTaH7CUiMRXvwYorl0Q712iEjcWB+fK/MrWVw==}
    engines: {node: '>=10'}

  istanbul-reports@3.1.7:
    resolution: {integrity: sha512-BewmUXImeuRk2YY0PVbxgKAysvhRPUQE0h5QRM++nVWyubKGV0l8qQ5op8+B2DOmwSe63Jivj0BjkPQVf8fP5g==}
    engines: {node: '>=8'}

  jackspeak@3.4.3:
    resolution: {integrity: sha512-OGlZQpz2yfahA/Rd1Y8Cd9SIEsqvXkLVoSw/cgwhnhFMDbsQFeZYoJJ7bIZBS9BcamUW96asq/npPWugM+RQBw==}

  jest-diff@29.7.0:
    resolution: {integrity: sha512-LMIgiIrhigmPrs03JHpxUh2yISK3vLFPkAodPeo0+BuF7wA2FoQbkEg1u8gBYBThncu7e1oEDUfIXVuTqLRUjw==}
    engines: {node: ^14.15.0 || ^16.10.0 || >=18.0.0}

  jest-get-type@29.6.3:
    resolution: {integrity: sha512-zrteXnqYxfQh7l5FHyL38jL39di8H8rHoecLH3JNxH3BwOrBsNeabdap5e0I23lD4HHI8W5VFBZqG4Eaq5LNcw==}
    engines: {node: ^14.15.0 || ^16.10.0 || >=18.0.0}

  jju@1.4.0:
    resolution: {integrity: sha512-8wb9Yw966OSxApiCt0K3yNJL8pnNeIv+OEq2YMidz4FKP6nonSRoOXc80iXY4JaN2FC11B9qsNmDsm+ZOfMROA==}

  js-sha3@0.8.0:
    resolution: {integrity: sha512-gF1cRrHhIzNfToc802P800N8PpXS+evLLXfsVpowqmAFR9uwbi89WvXg2QspOmXL8QL86J4T1EpFu+yUkwJY3Q==}

  js-tokens@4.0.0:
    resolution: {integrity: sha512-RdJUflcE3cUzKiMqQgsCu06FPu9UdIJO0beYbPhHN4k6apgJtifcoCtT9bcxOpYBtpD2kCM6Sbzg4CausW/PKQ==}

  js-yaml@3.14.1:
    resolution: {integrity: sha512-okMH7OXXJ7YrN9Ok3/SXrnu4iX9yOk+25nqX4imS2npuvTYDmo/QEZoqwZkYaIDk3jVvBOTOIEgEhaLOynBS9g==}
    hasBin: true

  js-yaml@4.1.0:
    resolution: {integrity: sha512-wpxZs9NoxZaJESJGIZTyDEaYpl0FKSA+FB9aJiyemKhMwkxQg63h4T1KJgUGHpTqPDNRcmmYLugrRjJlBtWvRA==}
    hasBin: true

  jsesc@3.1.0:
    resolution: {integrity: sha512-/sM3dO2FOzXjKQhJuo0Q173wf2KOo8t4I8vHy6lF9poUp7bKT0/NHE8fPX23PwfhnykfqnC2xRxOnVw5XuGIaA==}
    engines: {node: '>=6'}
    hasBin: true

  json-buffer@3.0.1:
    resolution: {integrity: sha512-4bV5BfR2mqfQTJm+V5tPPdf+ZpuhiIvTuAB5g8kcrXOZpTT/QwwVRWBywX1ozr6lEuPdbHxwaJlm9G6mI2sfSQ==}

  json-schema-traverse@0.4.1:
    resolution: {integrity: sha512-xbbCH5dCYU5T8LcEhhuh7HJ88HXuW3qsI3Y0zOZFKfZEHcpWiHU/Jxzk629Brsab/mMiHQti9wMP+845RPe3Vg==}

  json-schema-traverse@1.0.0:
    resolution: {integrity: sha512-NM8/P9n3XjXhIZn1lLhkFaACTOURQXjWhV4BA/RnOv8xvgqtqpAX9IO4mRQxSx1Rlo4tqzeqb0sOlruaOy3dug==}

  json-stable-stringify-without-jsonify@1.0.1:
    resolution: {integrity: sha512-Bdboy+l7tA3OGW6FjyFHWkP5LuByj1Tk33Ljyq0axyzdk9//JSi2u3fP1QSmd1KNwq6VOKYGlAu87CisVir6Pw==}

  json-stream-stringify@3.1.6:
    resolution: {integrity: sha512-x7fpwxOkbhFCaJDJ8vb1fBY3DdSa4AlITaz+HHILQJzdPMnHEFjxPwVUi1ALIbcIxDE0PNe/0i7frnY8QnBQog==}
    engines: {node: '>=7.10.1'}

  json-stringify-safe@5.0.1:
    resolution: {integrity: sha512-ZClg6AaYvamvYEE82d3Iyd3vSSIjQ+odgjaTzRuO3s7toCdFKczob2i0zCh7JE8kWn17yvAWhUVxvqGwUalsRA==}

  json5@1.0.2:
    resolution: {integrity: sha512-g1MWMLBiz8FKi1e4w0UyVL3w+iJceWAFBAaBnnGKOpNa5f8TLktkbre1+s6oICydWAm+HRUGTmI+//xv2hvXYA==}
    hasBin: true

  json5@2.2.3:
    resolution: {integrity: sha512-XmOWe7eyHYH14cLdVPoyg+GOH3rYX++KpzrylJwSW98t3Nk+U8XOl8FWKOgwtzdb8lXGf6zYwDUzeHMWfxasyg==}
    engines: {node: '>=6'}
    hasBin: true

  jsonfile@4.0.0:
    resolution: {integrity: sha512-m6F1R3z8jjlf2imQHS2Qez5sjKWQzbuuhuJ/FKYFRZvPE3PuHcSMVZzfsLhGVOkfd20obL5SWEBew5ShlquNxg==}

  just-extend@6.2.0:
    resolution: {integrity: sha512-cYofQu2Xpom82S6qD778jBDpwvvy39s1l/hrYij2u9AMdQcGRpaBu6kY4mVhuno5kJVi1DAz4aiphA2WI1/OAw==}

  katex@0.16.21:
    resolution: {integrity: sha512-XvqR7FgOHtWupfMiigNzmh+MgUVmDGU2kXZm899ZkPfcuoPuFxyHmXsgATDpFZDAXCI8tvinaVcDo8PIIJSo4A==}
    hasBin: true

  keyv@4.5.4:
    resolution: {integrity: sha512-oxVHkHR/EJf2CNXnWxRLW6mg7JyCCUcG0DtEGmL2ctUo1PNTin1PUil+r/+4r5MpVgC/fn1kjsx7mjSujKqIpw==}

  khroma@2.1.0:
    resolution: {integrity: sha512-Ls993zuzfayK269Svk9hzpeGUKob/sIgZzyHYdjQoAdQetRKpOLj+k/QQQ/6Qi0Yz65mlROrfd+Ev+1+7dz9Kw==}

  kleur@3.0.3:
    resolution: {integrity: sha512-eTIzlVOSUR+JxdDFepEYcBMtZ9Qqdef+rnzWdRZuMbOywu5tO2w2N7rqjoANZ5k9vywhL6Br1VRjUIgTQx4E8w==}
    engines: {node: '>=6'}

  kleur@4.1.5:
    resolution: {integrity: sha512-o+NO+8WrRiQEE4/7nwRJhN1HWpVmJm511pBHUxPLtp0BUISzlBplORYSmTclCnJvQq2tKu/sgl3xVpkc7ZWuQQ==}
    engines: {node: '>=6'}

  layout-base@1.0.2:
    resolution: {integrity: sha512-8h2oVEZNktL4BH2JCOI90iD1yXwL6iNW7KcCKT2QZgQJR2vbqDsldCTPRU9NifTCqHZci57XvQQ15YTu+sTYPg==}

  levn@0.4.1:
    resolution: {integrity: sha512-+bT2uH4E5LGE7h/n3evcS/sQlJXCpIp6ym8OWJ5eV6+67Dsql/LaaT7qJBAt2rzfoa/5QBGBhxDix1dMt2kQKQ==}
    engines: {node: '>= 0.8.0'}

  locate-path@5.0.0:
    resolution: {integrity: sha512-t7hw9pI+WvuwNJXwk5zVHpyhIqzg2qTlklJOf0mVxGSbe3Fp2VieZcduNYjaLDoy6p9uGpQEGWG87WpMKlNq8g==}
    engines: {node: '>=8'}

  locate-path@6.0.0:
    resolution: {integrity: sha512-iPZK6eYjbxRu3uB4/WZ3EsEIMJFMqAoopl3R+zuq0UjcAm/MO6KCweDgPfP3elTztoKP3KtnVHxTn2NHBSDVUw==}
    engines: {node: '>=10'}

  lodash-es@4.17.21:
    resolution: {integrity: sha512-mKnC+QJ9pWVzv+C4/U3rRsHapFfHvQFoFB92e52xeyGMcX6/OlIl78je1u8vePzYZSkkogMPJ2yjxxsb89cxyw==}

  lodash.camelcase@4.3.0:
    resolution: {integrity: sha512-TwuEnCnxbc3rAvhf/LbG7tJUDzhqXyFnv3dtzLOPgCG/hODL7WFnsbwktkD7yUV0RrreP/l1PALq/YSg6VvjlA==}

  lodash.flattendeep@4.4.0:
    resolution: {integrity: sha512-uHaJFihxmJcEX3kT4I23ABqKKalJ/zDrDg0lsFtc1h+3uw49SIJ5beyhx5ExVRti3AvKoOJngIj7xz3oylPdWQ==}

  lodash.get@4.4.2:
    resolution: {integrity: sha512-z+Uw/vLuy6gQe8cfaFWD7p0wVv8fJl3mbzXh33RS+0oW2wvUqiRXiQ69gLWSLpgB5/6sU+r6BlQR0MBILadqTQ==}
    deprecated: This package is deprecated. Use the optional chaining (?.) operator instead.

  lodash.merge@4.6.2:
    resolution: {integrity: sha512-0KpjqXRVvrYyCsX1swR/XTK0va6VQkQM6MNo7PqW77ByjAhoARA8EfrP1N4+KlKj8YS0ZUCtRT/YUuhyYDujIQ==}

  lodash.startcase@4.4.0:
    resolution: {integrity: sha512-+WKqsK294HMSc2jEbNgpHpd0JfIBhp7rEV4aqXWqFr6AlXov+SlcgB1Fv01y2kGe3Gc8nMW7VA0SrGuSkRfIEg==}

  lodash@4.17.21:
    resolution: {integrity: sha512-v2kDEe57lecTulaDIuNTPy3Ry4gLGJ6Z1O3vE1krgXZNrsQ+LFTGHVxVjcXPs17LhbZVGedAJv8XZ1tvj5FvSg==}

  log-symbols@4.1.0:
    resolution: {integrity: sha512-8XPvpAA8uyhfteu8pIvQxpJZ7SYYdpUivZpGy6sFsBuKRY/7rQGavedeB8aK+Zkyq6upMFVL/9AW6vOYzfRyLg==}
    engines: {node: '>=10'}

  loose-envify@1.4.0:
    resolution: {integrity: sha512-lyuxPGr/Wfhrlem2CL/UcnUc1zcqKAImBDzukY7Y5F/yQiNdko6+fRLevlw1HgMySw7f611UIY408EtxRSoK3Q==}
    hasBin: true

  loupe@3.1.2:
    resolution: {integrity: sha512-23I4pFZHmAemUnz8WZXbYRSKYj801VDaNv9ETuMh7IrMc7VuVVSo+Z9iLE3ni30+U48iDWfi30d3twAXBYmnCg==}

  lru-cache@10.4.3:
    resolution: {integrity: sha512-JNAzZcXrCt42VGLuYz0zfAzDfAvJWW6AfYlDBQyDV5DClI2m5sAmK+OIO7s59XfsRsWHp02jAJrRadPRGTt6SQ==}

  lru-cache@5.1.1:
    resolution: {integrity: sha512-KpNARQA3Iwv+jTA0utUVVbrh+Jlrr1Fv0e56GGzAFOXN7dk/FviaDW8LHmK52DlcH4WP2n6gI8vN1aesBFgo9w==}

  lru-cache@6.0.0:
    resolution: {integrity: sha512-Jo6dJ04CmSjuznwJSS3pUeWmd/H0ffTlkXXgwZi+eq1UCmqQwCh+eLsYOYCwY991i2Fah4h1BEMCx4qThGbsiA==}
    engines: {node: '>=10'}

  make-dir@3.1.0:
    resolution: {integrity: sha512-g3FeP20LNwhALb/6Cz6Dd4F2ngze0jz7tbzrD2wAV+o9FeNHe4rL+yK2md0J/fiSf1sa1ADhXqi5+oVwOM/eGw==}
    engines: {node: '>=8'}

  make-dir@4.0.0:
    resolution: {integrity: sha512-hXdUTZYIVOt1Ex//jAQi+wTZZpUpwBj/0QsOzqegb3rGMMeJiSEu5xLHnYfBrRV4RH2+OCSOO95Is/7x1WJ4bw==}
    engines: {node: '>=10'}

  make-error@1.3.6:
    resolution: {integrity: sha512-s8UhlNe7vPKomQhC1qFelMokr/Sc3AgNbso3n74mVPA5LTZwkB9NlXf4XPamLxJE8h0gh73rM94xvwRT2CVInw==}

  math-intrinsics@1.1.0:
    resolution: {integrity: sha512-/IXtbwEk5HTPyEwyKX6hGkYXxM9nbj64B+ilVJnC/R6B0pH5G4V3b0pVbL7DBj4tkhBAppbQUlf6F6Xl9LHu1g==}
    engines: {node: '>= 0.4'}

  mdast-util-from-markdown@1.3.1:
    resolution: {integrity: sha512-4xTO/M8c82qBcnQc1tgpNtubGUW/Y1tBQ1B0i5CtSoelOLKFYlElIr3bvgREYYO5iRqbMY1YuqZng0GVOI8Qww==}

  mdast-util-to-string@3.2.0:
    resolution: {integrity: sha512-V4Zn/ncyN1QNSqSBxTrMOLpjr+IKdHl2v3KVLoWmDPscP4r9GcCi71gjgvUV1SFSKh92AjAG4peFuBl2/YgCJg==}

  merge2@1.4.1:
    resolution: {integrity: sha512-8q7VEgMJW4J8tcfVPy8g09NcQwZdbwFEqhe/WZkoIzjn/3TGDwtOCYtXGxA3O8tPzpczCCDgv+P2P5y00ZJOOg==}
    engines: {node: '>= 8'}

  mermaid@10.9.3:
    resolution: {integrity: sha512-V80X1isSEvAewIL3xhmz/rVmc27CVljcsbWxkxlWJWY/1kQa4XOABqpDl2qQLGKzpKm6WbTfUEKImBlUfFYArw==}

  micro-eth-signer@0.14.0:
    resolution: {integrity: sha512-5PLLzHiVYPWClEvZIXXFu5yutzpadb73rnQCpUqIHu3No3coFuWQNfE5tkBQJ7djuLYl6aRLaS0MgWJYGoqiBw==}

  micro-packed@0.7.2:
    resolution: {integrity: sha512-HJ/u8+tMzgrJVAl6P/4l8KGjJSA3SCZaRb1m4wpbovNScCSmVOGUYbkkcoPPcknCHWPpRAdjy+yqXqyQWf+k8g==}

  micromark-core-commonmark@1.1.0:
    resolution: {integrity: sha512-BgHO1aRbolh2hcrzL2d1La37V0Aoz73ymF8rAcKnohLy93titmv62E0gP8Hrx9PKcKrqCZ1BbLGbP3bEhoXYlw==}

  micromark-factory-destination@1.1.0:
    resolution: {integrity: sha512-XaNDROBgx9SgSChd69pjiGKbV+nfHGDPVYFs5dOoDd7ZnMAE+Cuu91BCpsY8RT2NP9vo/B8pds2VQNCLiu0zhg==}

  micromark-factory-label@1.1.0:
    resolution: {integrity: sha512-OLtyez4vZo/1NjxGhcpDSbHQ+m0IIGnT8BoPamh+7jVlzLJBH98zzuCoUeMxvM6WsNeh8wx8cKvqLiPHEACn0w==}

  micromark-factory-space@1.1.0:
    resolution: {integrity: sha512-cRzEj7c0OL4Mw2v6nwzttyOZe8XY/Z8G0rzmWQZTBi/jjwyw/U4uqKtUORXQrR5bAZZnbTI/feRV/R7hc4jQYQ==}

  micromark-factory-title@1.1.0:
    resolution: {integrity: sha512-J7n9R3vMmgjDOCY8NPw55jiyaQnH5kBdV2/UXCtZIpnHH3P6nHUKaH7XXEYuWwx/xUJcawa8plLBEjMPU24HzQ==}

  micromark-factory-whitespace@1.1.0:
    resolution: {integrity: sha512-v2WlmiymVSp5oMg+1Q0N1Lxmt6pMhIHD457whWM7/GUlEks1hI9xj5w3zbc4uuMKXGisksZk8DzP2UyGbGqNsQ==}

  micromark-util-character@1.2.0:
    resolution: {integrity: sha512-lXraTwcX3yH/vMDaFWCQJP1uIszLVebzUa3ZHdrgxr7KEU/9mL4mVgCpGbyhvNLNlauROiNUq7WN5u7ndbY6xg==}

  micromark-util-chunked@1.1.0:
    resolution: {integrity: sha512-Ye01HXpkZPNcV6FiyoW2fGZDUw4Yc7vT0E9Sad83+bEDiCJ1uXu0S3mr8WLpsz3HaG3x2q0HM6CTuPdcZcluFQ==}

  micromark-util-classify-character@1.1.0:
    resolution: {integrity: sha512-SL0wLxtKSnklKSUplok1WQFoGhUdWYKggKUiqhX+Swala+BtptGCu5iPRc+xvzJ4PXE/hwM3FNXsfEVgoZsWbw==}

  micromark-util-combine-extensions@1.1.0:
    resolution: {integrity: sha512-Q20sp4mfNf9yEqDL50WwuWZHUrCO4fEyeDCnMGmG5Pr0Cz15Uo7KBs6jq+dq0EgX4DPwwrh9m0X+zPV1ypFvUA==}

  micromark-util-decode-numeric-character-reference@1.1.0:
    resolution: {integrity: sha512-m9V0ExGv0jB1OT21mrWcuf4QhP46pH1KkfWy9ZEezqHKAxkj4mPCy3nIH1rkbdMlChLHX531eOrymlwyZIf2iw==}

  micromark-util-decode-string@1.1.0:
    resolution: {integrity: sha512-YphLGCK8gM1tG1bd54azwyrQRjCFcmgj2S2GoJDNnh4vYtnL38JS8M4gpxzOPNyHdNEpheyWXCTnnTDY3N+NVQ==}

  micromark-util-encode@1.1.0:
    resolution: {integrity: sha512-EuEzTWSTAj9PA5GOAs992GzNh2dGQO52UvAbtSOMvXTxv3Criqb6IOzJUBCmEqrrXSblJIJBbFFv6zPxpreiJw==}

  micromark-util-html-tag-name@1.2.0:
    resolution: {integrity: sha512-VTQzcuQgFUD7yYztuQFKXT49KghjtETQ+Wv/zUjGSGBioZnkA4P1XXZPT1FHeJA6RwRXSF47yvJ1tsJdoxwO+Q==}

  micromark-util-normalize-identifier@1.1.0:
    resolution: {integrity: sha512-N+w5vhqrBihhjdpM8+5Xsxy71QWqGn7HYNUvch71iV2PM7+E3uWGox1Qp90loa1ephtCxG2ftRV/Conitc6P2Q==}

  micromark-util-resolve-all@1.1.0:
    resolution: {integrity: sha512-b/G6BTMSg+bX+xVCshPTPyAu2tmA0E4X98NSR7eIbeC6ycCqCeE7wjfDIgzEbkzdEVJXRtOG4FbEm/uGbCRouA==}

  micromark-util-sanitize-uri@1.2.0:
    resolution: {integrity: sha512-QO4GXv0XZfWey4pYFndLUKEAktKkG5kZTdUNaTAkzbuJxn2tNBOr+QtxR2XpWaMhbImT2dPzyLrPXLlPhph34A==}

  micromark-util-subtokenize@1.1.0:
    resolution: {integrity: sha512-kUQHyzRoxvZO2PuLzMt2P/dwVsTiivCK8icYTeR+3WgbuPqfHgPPy7nFKbeqRivBvn/3N3GBiNC+JRTMSxEC7A==}

  micromark-util-symbol@1.1.0:
    resolution: {integrity: sha512-uEjpEYY6KMs1g7QfJ2eX1SQEV+ZT4rUD3UcF6l57acZvLNK7PBZL+ty82Z1qhK1/yXIY4bdx04FKMgR0g4IAag==}

  micromark-util-types@1.1.0:
    resolution: {integrity: sha512-ukRBgie8TIAcacscVHSiddHjO4k/q3pnedmzMQ4iwDcK0FtFCohKOlFbaOL/mPgfnPsL3C1ZyxJa4sbWrBl3jg==}

  micromark@3.2.0:
    resolution: {integrity: sha512-uD66tJj54JLYq0De10AhWycZWGQNUvDI55xPgk2sQM5kn1JYlhbCMTtEeT27+vAhW2FBQxLlOmS3pmA7/2z4aA==}

  micromatch@4.0.8:
    resolution: {integrity: sha512-PXwfBhYu0hBCPw8Dn0E+WDYb7af3dSLVWKi3HGv84IdF4TyFoC0ysxFd0Goxw7nSv4T/PzEJQxsYsEiFCKo2BA==}
    engines: {node: '>=8.6'}

  minimalistic-assert@1.0.1:
    resolution: {integrity: sha512-UtJcAD4yEaGtjPezWuO9wC4nwUnVH/8/Im3yEHQP4b67cXlD/Qr9hdITCU1xDbSEXg2XKNaP8jsReV7vQd00/A==}

  minimalistic-crypto-utils@1.0.1:
    resolution: {integrity: sha512-JIYlbt6g8i5jKfJ3xz7rF0LXmv2TkDxBLUkiBeZ7bAx4GnnNMr8xFpGnOxn6GhTEHx3SjRrZEoU+j04prX1ktg==}

  minimatch@3.0.8:
    resolution: {integrity: sha512-6FsRAQsxQ61mw+qP1ZzbL9Bc78x2p5OqNgNpnoAFLTrX8n5Kxph0CsnhmKKNXTWjXqU5L0pGPR7hYk+XWZr60Q==}

  minimatch@3.1.2:
    resolution: {integrity: sha512-J7p63hRiAjw1NDEww1W7i37+ByIrOWO5XQQAzZ3VOcL0PNybwpfmV/N05zFAzwQ9USyEcX6t3UO+K5aqBQOIHw==}

  minimatch@5.1.6:
    resolution: {integrity: sha512-lKwV/1brpG6mBUFHtb7NUmtABCb2WZZmm2wNiOA5hAb8VdCS4B3dtMWyvcoViccwAW/COERjXLt0zP1zXUN26g==}
    engines: {node: '>=10'}

  minimatch@9.0.5:
    resolution: {integrity: sha512-G6T0ZX48xgozx7587koeX9Ys2NYy6Gmv//P89sEte9V9whIapMNF4idKxnW2QtCcLiTWlb/wfCabAtAFWhhBow==}
    engines: {node: '>=16 || 14 >=14.17'}

  minimist@1.2.8:
    resolution: {integrity: sha512-2yyAR8qBkN3YuheJanUpWC5U3bb5osDywNB8RzDVlDwDHbocAJveqqj1u8+SVD7jkWT4yvsHCpWqqWqAxb0zCA==}

  minipass@7.1.2:
    resolution: {integrity: sha512-qOOzS1cBTWYF4BH8fVePDBOO9iptMnGUEZwNc/cMWnTV2nVLZ7VoNWEPHkYczZA0pdoA7dl6e7FL659nX9S2aw==}
    engines: {node: '>=16 || 14 >=14.17'}

  mkdirp@1.0.4:
    resolution: {integrity: sha512-vVqVZQyf3WLx2Shd0qJ9xuvqgAyKPLAiqITEtqW0oIUjzo3PePDd6fW9iFz30ef7Ysp/oiWqbhszeGWW2T6Gzw==}
    engines: {node: '>=10'}
    hasBin: true

  mocha@11.1.0:
    resolution: {integrity: sha512-8uJR5RTC2NgpY3GrYcgpZrsEd9zKbPDpob1RezyR2upGHRQtHWofmzTMzTMSV6dru3tj5Ukt0+Vnq1qhFEEwAg==}
    engines: {node: ^18.18.0 || ^20.9.0 || >=21.1.0}
    hasBin: true

  mri@1.2.0:
    resolution: {integrity: sha512-tzzskb3bG8LvYGFF/mDTpq3jpI6Q9wc3LEmBaghu+DdCssd1FakN7Bc0hVNmEyGq1bq3RgfkCb3cmQLpNPOroA==}
    engines: {node: '>=4'}

  ms@2.1.3:
    resolution: {integrity: sha512-6FlzubTLZG3J2a/NVCAleEhjzq5oxgHyaCU9yYXvcLsvoVaHJq/s5xXI6/XXP6tz7R9xAOtHnSO/tXtF3WRTlA==}

  nanoid@3.3.8:
    resolution: {integrity: sha512-WNLf5Sd8oZxOm+TzppcYk8gVOgP+l58xNy58D0nbUnOxOWRWvlcCV4kUF7ltmI6PsrLl/BgKEyS4mqsGChFN0w==}
    engines: {node: ^10 || ^12 || ^13.7 || ^14 || >=15.0.1}
    hasBin: true

  napi-postinstall@0.1.6:
    resolution: {integrity: sha512-w1bClprmjwpybo+7M1Rd0N4QK5Ein8kH/1CQ0Wv8Q9vrLbDMakxc4rZpv8zYc8RVErUELJlFhM8UzOF3IqlYKw==}
    engines: {node: ^12.20.0 || ^14.18.0 || >=16.0.0}
    hasBin: true

  natural-compare@1.4.0:
    resolution: {integrity: sha512-OWND8ei3VtNC9h7V60qff3SVobHr996CTwgxubgyQYEpg290h9J0buyECNNJexkFm5sOajh5G116RYA1c8ZMSw==}

  ndjson@2.0.0:
    resolution: {integrity: sha512-nGl7LRGrzugTtaFcJMhLbpzJM6XdivmbkdlaGcrk/LXg2KL/YBC6z1g70xh0/al+oFuVFP8N8kiWRucmeEH/qQ==}
    engines: {node: '>=10'}
    hasBin: true

  nise@5.1.9:
    resolution: {integrity: sha512-qOnoujW4SV6e40dYxJOb3uvuoPHtmLzIk4TFo+j0jPJoC+5Z9xja5qH5JZobEPsa8+YYphMrOSwnrshEhG2qww==}

  node-preload@0.2.1:
    resolution: {integrity: sha512-RM5oyBy45cLEoHqCeh+MNuFAxO0vTFBLskvQbOKnEE7YTTSN4tbN8QWDIPQ6L+WvKsB/qLEGpYe2ZZ9d4W9OIQ==}
    engines: {node: '>=8'}

  node-releases@2.0.19:
    resolution: {integrity: sha512-xxOWJsBKtzAq7DY0J+DTzuz58K8e7sJbdgwkbMWQe8UYB6ekmsQ45q0M/tJDsGaZmbC+l7n57UV8Hl5tHxO9uw==}

  non-layered-tidy-tree-layout@2.0.2:
    resolution: {integrity: sha512-gkXMxRzUH+PB0ax9dUN0yYF0S25BqeAYqhgMaLUFmpXLEk7Fcu8f4emJuOAY0V8kjDICxROIKsTAKsV/v355xw==}

  normalize-path@3.0.0:
    resolution: {integrity: sha512-6eZs5Ls3WtCisHWp9S2GUy8dqkpGi4BVSz3GaqiE6ezub0512ESztXUwUB6C6IKbQkY2Pnb/mD4WYojCRwcwLA==}
    engines: {node: '>=0.10.0'}

  nyc@15.1.0:
    resolution: {integrity: sha512-jMW04n9SxKdKi1ZMGhvUTHBN0EICCRkHemEoE5jm6mTYcqcdas0ATzgUgejlQUHMvpnOZqGB5Xxsv9KxJW1j8A==}
    engines: {node: '>=8.9'}
    hasBin: true

  object-inspect@1.13.4:
    resolution: {integrity: sha512-W67iLl4J2EXEGTbfeHCffrjDfitvLANg0UlX3wFUUSTx92KXRFegMHUVgSqE+wvhAbi4WqjGg9czysTV2Epbew==}
    engines: {node: '>= 0.4'}

  object-keys@1.1.1:
    resolution: {integrity: sha512-NuAESUOUMrlIXOfHKzD6bpPu3tYt3xvjNdRIQ+FeT0lNb4K8WR70CaDxhuNguS2XG+GjkyMwOzsN5ZktImfhLA==}
    engines: {node: '>= 0.4'}

  object.assign@4.1.7:
    resolution: {integrity: sha512-nK28WOo+QIjBkDduTINE4JkF/UJJKyf2EJxvJKfblDpyg0Q+pkOHNTL0Qwy6NP6FhE/EnzV73BxxqcJaXY9anw==}
    engines: {node: '>= 0.4'}

  object.fromentries@2.0.8:
    resolution: {integrity: sha512-k6E21FzySsSK5a21KRADBd/NGneRegFO5pLHfdQLpRDETUNJueLXs3WCzyQ3tFRDYgbq3KHGXfTbi2bs8WQ6rQ==}
    engines: {node: '>= 0.4'}

  object.groupby@1.0.3:
    resolution: {integrity: sha512-+Lhy3TQTuzXI5hevh8sBGqbmurHbbIjAi0Z4S63nthVLmLxfbj4T54a4CfZrXIrt9iP4mVAPYMo/v99taj3wjQ==}
    engines: {node: '>= 0.4'}

  object.values@1.2.1:
    resolution: {integrity: sha512-gXah6aZrcUxjWg2zR2MwouP2eHlCBzdV4pygudehaKXSGW4v2AsRQUK+lwwXhii6KFZcunEnmSUoYp5CXibxtA==}
    engines: {node: '>= 0.4'}

  once@1.4.0:
    resolution: {integrity: sha512-lNaJgI+2Q5URQBkccEKHTQOPaXdUxnZZElQTZY0MFUAuaEqe1E+Nyvgdz/aIyNi6Z9MzO5dv1H8n58/GELp3+w==}

  optionator@0.9.4:
    resolution: {integrity: sha512-6IpQ7mKUxRcZNLIObR0hz7lxsapSSIYNZJwXPGeF0mTVqGKFIXj1DQcMoT22S3ROcLyY/rz0PWaWZ9ayWmad9g==}
    engines: {node: '>= 0.8.0'}

  os-tmpdir@1.0.2:
    resolution: {integrity: sha512-D2FR03Vir7FIu45XBY20mTb+/ZSWB00sjU9jdQXt83gDrI4Ztz5Fs7/yy74g2N5SVQY4xY1qDr4rNddwYRVX0g==}
    engines: {node: '>=0.10.0'}

  outdent@0.5.0:
    resolution: {integrity: sha512-/jHxFIzoMXdqPzTaCpFzAAWhpkSjZPF4Vsn6jAfNpmbH/ymsmd7Qc6VE9BGn0L6YMj6uwpQLxCECpus4ukKS9Q==}

  own-keys@1.0.1:
    resolution: {integrity: sha512-qFOyK5PjiWZd+QQIh+1jhdb9LpxTF0qs7Pm8o5QHYZ0M3vKqSqzsZaEB6oWlxZ+q2sJBMI/Ktgd2N5ZwQoRHfg==}
    engines: {node: '>= 0.4'}

  ox@0.6.9:
    resolution: {integrity: sha512-wi5ShvzE4eOcTwQVsIPdFr+8ycyX+5le/96iAJutaZAvCes1J0+RvpEPg5QDPDiaR0XQQAvZVl7AwqQcINuUug==}
    peerDependencies:
      typescript: '>=5.4.0'
    peerDependenciesMeta:
      typescript:
        optional: true

  p-filter@2.1.0:
    resolution: {integrity: sha512-ZBxxZ5sL2HghephhpGAQdoskxplTwr7ICaehZwLIlfL6acuVgZPm8yBNuRAFBGEqtD/hmUeq9eqLg2ys9Xr/yw==}
    engines: {node: '>=8'}

  p-limit@2.3.0:
    resolution: {integrity: sha512-//88mFWSJx8lxCzwdAABTJL2MyWB12+eIY7MDL2SqLmAkeKU9qxRvWuSyTjm3FUmpBEMuFfckAIqEaVGUDxb6w==}
    engines: {node: '>=6'}

  p-limit@3.1.0:
    resolution: {integrity: sha512-TYOanM3wGwNGsZN2cVTYPArw454xnXj5qmWF1bEoAc4+cU/ol7GVh7odevjp1FNHduHc3KZMcFduxU5Xc6uJRQ==}
    engines: {node: '>=10'}

  p-locate@4.1.0:
    resolution: {integrity: sha512-R79ZZ/0wAxKGu3oYMlz8jy/kbhsNrS7SKZ7PxEHBgJ5+F2mtFW2fK2cOtBh1cHYkQsbzFV7I+EoRKe6Yt0oK7A==}
    engines: {node: '>=8'}

  p-locate@5.0.0:
    resolution: {integrity: sha512-LaNjtRWUBY++zB5nE/NwcaoMylSPk+S+ZHNB1TzdbMJMny6dynpAGt7X/tl/QYq3TIeE6nxHppbo2LGymrG5Pw==}
    engines: {node: '>=10'}

  p-map@2.1.0:
    resolution: {integrity: sha512-y3b8Kpd8OAN444hxfBbFfj1FY/RjtTd8tzYwhUqNYXx0fXx2iX4maP4Qr6qhIKbQXI02wTLAda4fYUbDagTUFw==}
    engines: {node: '>=6'}

  p-map@3.0.0:
    resolution: {integrity: sha512-d3qXVTF/s+W+CdJ5A29wywV2n8CQQYahlgz2bFiA+4eVNJbHJodPZ+/gXwPGh0bOqA+j8S+6+ckmvLGPk1QpxQ==}
    engines: {node: '>=8'}

  p-map@7.0.3:
    resolution: {integrity: sha512-VkndIv2fIB99swvQoA65bm+fsmt6UNdGeIB0oxBs+WhAhdh08QA04JXpI7rbB9r08/nkbysKoya9rtDERYOYMA==}
    engines: {node: '>=18'}

  p-try@2.2.0:
    resolution: {integrity: sha512-R4nPAVTAU0B9D35/Gk3uJf/7XYbQcyohSKdvAxIRSNghFl4e71hVoGnBNQz9cWaXxO2I10KTC+3jMdvvoKw6dQ==}
    engines: {node: '>=6'}

  package-hash@4.0.0:
    resolution: {integrity: sha512-whdkPIooSu/bASggZ96BWVvZTRMOFxnyUG5PnTSGKoJE2gd5mbVNmR2Nj20QFzxYYgAXpoqC+AiXzl+UMRh7zQ==}
    engines: {node: '>=8'}

  package-json-from-dist@1.0.1:
    resolution: {integrity: sha512-UEZIS3/by4OC8vL3P2dTXRETpebLI2NiI5vIrjaD/5UtrkFX/tNbwjTSRAGC/+7CAo2pIcBaRgWmcBBHcsaCIw==}

  package-manager-detector@0.2.8:
    resolution: {integrity: sha512-ts9KSdroZisdvKMWVAVCXiKqnqNfXz4+IbrBG8/BWx/TR5le+jfenvoBuIZ6UWM9nz47W7AbD9qYfAwfWMIwzA==}

  parent-module@1.0.1:
    resolution: {integrity: sha512-GQ2EWRpQV8/o+Aw8YqtfZZPfNRWZYkbidE9k5rpl/hC3vtHHBfGm2Ifi6qWV+coDGkrUKZAxE3Lot5kcsRlh+g==}
    engines: {node: '>=6'}

  path-exists@4.0.0:
    resolution: {integrity: sha512-ak9Qy5Q7jYb2Wwcey5Fpvg2KoAc/ZIhLSLOSBmRmygPsGwkVVt0fZa0qrtMz+m6tJTAHfZQ8FnmB4MG4LWy7/w==}
    engines: {node: '>=8'}

  path-is-absolute@1.0.1:
    resolution: {integrity: sha512-AVbw3UJ2e9bq64vSaS9Am0fje1Pa8pbGqTTsmXfaIiMpnr5DlDhfJOuLj9Sf95ZPVDAUerDfEk88MPmPe7UCQg==}
    engines: {node: '>=0.10.0'}

  path-key@3.1.1:
    resolution: {integrity: sha512-ojmeN0qd+y0jszEtoY48r0Peq5dwMEkIlCOu6Q5f41lfkswXuKtYrhgoTpLnyIcHm24Uhqx+5Tqm2InSwLhE6Q==}
    engines: {node: '>=8'}

  path-parse@1.0.7:
    resolution: {integrity: sha512-LDJzPVEEEPR+y48z93A0Ed0yXb8pAByGWo/k5YYdYgpY2/2EsOsksJrq7lOHxryrVOn1ejG6oAp8ahvOIQD8sw==}

  path-scurry@1.11.1:
    resolution: {integrity: sha512-Xa4Nw17FS9ApQFJ9umLiJS4orGjm7ZzwUrwamcGQuHSzDyth9boKDaycYdDcZDuqYATXw4HFXgaqWTctW/v1HA==}
    engines: {node: '>=16 || 14 >=14.18'}

  path-to-regexp@6.3.0:
    resolution: {integrity: sha512-Yhpw4T9C6hPpgPeA28us07OJeqZ5EzQTkbfwuhsUg0c237RomFoETJgmp2sa3F/41gfLE6G5cqcYwznmeEeOlQ==}

  path-type@4.0.0:
    resolution: {integrity: sha512-gDKb8aZMDeD/tZWs9P6+q0J9Mwkdl6xMV8TjnGP3qJVJ06bdMgkbBlLU8IdfOsIsFz2BW1rNVT3XuNEl8zPAvw==}
    engines: {node: '>=8'}

  pathval@2.0.0:
    resolution: {integrity: sha512-vE7JKRyES09KiunauX7nd2Q9/L7lhok4smP9RZTDeD4MVs72Dp2qNFVz39Nz5a0FVEW0BJR6C0DYrq6unoziZA==}
    engines: {node: '>= 14.16'}

  picocolors@1.1.1:
    resolution: {integrity: sha512-xceH2snhtb5M9liqDsmEw56le376mTZkEX/jEb/RxNFyegNul7eNslCXP9FDj/Lcu0X8KEyMceP2ntpaHrDEVA==}

  picomatch@2.3.1:
    resolution: {integrity: sha512-JU3teHTNjmE2VCGFzuY8EXzCDVwEqB2a8fsIvwaStHhAWJEeVd1o1QD80CU6+ZdEXXSLbSsuLwJjkCBWqRQUVA==}
    engines: {node: '>=8.6'}

  picomatch@4.0.2:
    resolution: {integrity: sha512-M7BAV6Rlcy5u+m6oPhAPFgJTzAioX/6B0DxyvDlo9l8+T3nLKbrczg2WLUyzd45L8RqfUMyGPzekbMvX2Ldkwg==}
    engines: {node: '>=12'}

  pify@4.0.1:
    resolution: {integrity: sha512-uB80kBFb/tfd68bVleG9T5GGsGPjJrLAUpR5PZIrhBnIaRTQRjqdJSsIKkOP6OAIFbj7GOrcudc5pNjZ+geV2g==}
    engines: {node: '>=6'}

  pkg-dir@4.2.0:
    resolution: {integrity: sha512-HRDzbaKjC+AOWVXxAU/x54COGeIv9eb+6CkDSQoNTt4XyWoIJvuPsXizxu/Fr23EiekbtZwmh1IcIG/l/a10GQ==}
    engines: {node: '>=8'}

  possible-typed-array-names@1.1.0:
    resolution: {integrity: sha512-/+5VFTchJDoVj3bhoqi6UeymcD00DAwb1nJwamzPvHEszJ4FpF6SNNbUbOS8yI56qHzdV8eK0qEfOSiodkTdxg==}
    engines: {node: '>= 0.4'}

  postcss-value-parser@4.2.0:
    resolution: {integrity: sha512-1NNCs6uurfkVbeXG4S8JFT9t19m45ICnif8zWLd5oPSZ50QnwMfK+H3jv408d4jw/7Bttv5axS5IiHoLaVNHeQ==}

  postcss@8.5.1:
    resolution: {integrity: sha512-6oz2beyjc5VMn/KV1pPw8fliQkhBXrVn1Z3TVyqZxU8kZpzEKhBdmCFqI6ZbmGtamQvQGuU1sgPTk8ZrXDD7jQ==}
    engines: {node: ^10 || ^12 || >=14}

  prelude-ls@1.2.1:
    resolution: {integrity: sha512-vkcDPrRZo1QZLbn5RLGPpg/WmIQ65qoWWhcGKf/b5eplkkarX0m9z8ppCat4mlOqUsWpyNuYgO3VRyrYHSzX5g==}
    engines: {node: '>= 0.8.0'}

  prettier@2.8.8:
    resolution: {integrity: sha512-tdN8qQGvNjw4CHbY+XXk0JgCXn9QiF21a55rBe5LJAU+kDyC4WQn4+awm2Xfk2lQMk5fKup9XgzTZtGkjBdP9Q==}
    engines: {node: '>=10.13.0'}
    hasBin: true

  prettier@3.2.5:
    resolution: {integrity: sha512-3/GWa9aOC0YeD7LUfvOG2NiDyhOWRvt1k+rcKhOuYnMY24iiCphgneUfJDyFXd6rZCAnuLBv6UeAULtrhT/F4A==}
    engines: {node: '>=14'}
    hasBin: true

  pretty-format@29.7.0:
    resolution: {integrity: sha512-Pdlw/oPxN+aXdmM9R00JVC9WVFoCLTKJvDVLgmJ+qAffBMxsV85l/Lu7sNx4zSzPyoL2euImuEwHhOXdEgNFZQ==}
    engines: {node: ^14.15.0 || ^16.10.0 || >=18.0.0}

  process-on-spawn@1.1.0:
    resolution: {integrity: sha512-JOnOPQ/8TZgjs1JIH/m9ni7FfimjNa/PRx7y/Wb5qdItsnhO0jE4AT7fC0HjC28DUQWDr50dwSYZLdRMlqDq3Q==}
    engines: {node: '>=8'}

  prompts@2.4.2:
    resolution: {integrity: sha512-NxNv/kLguCA7p3jE8oL2aEBsrJWgAakBpgmgK6lpPWV+WuOmY6r2/zbAVnP+T8bQlA0nzHXSJSJW0Hq7ylaD2Q==}
    engines: {node: '>= 6'}

  punycode@2.3.1:
    resolution: {integrity: sha512-vYt7UD1U9Wg6138shLtLOvdAu+8DsC/ilFtEVHcH+wydcSpNE20AfSOduf6MkRFahL5FY7X1oU7nKVZFtfq8Fg==}
    engines: {node: '>=6'}

  queue-microtask@1.2.3:
    resolution: {integrity: sha512-NuaNSa6flKT5JaSYQzJok04JzTL1CA6aGhv5rfLW3PgqA+M2ChpZQnAC8h8i4ZFkBS8X5RqkDBHA7r4hej3K9A==}

  randombytes@2.1.0:
    resolution: {integrity: sha512-vYl3iOX+4CKUWuxGi9Ukhie6fsqXqS9FE2Zaic4tNFD2N2QQaXOMFbuKK4QmDHC0JO6B1Zp41J0LpT0oR68amQ==}

  react-dom@18.3.1:
    resolution: {integrity: sha512-5m4nQKp+rZRb09LNH59GM4BxTh9251/ylbKIbpe7TpGxfJ+9kv6BLkLBXIjjspbgbnIBNqlI23tRnTWT0snUIw==}
    peerDependencies:
      react: ^18.3.1

  react-is@16.13.1:
    resolution: {integrity: sha512-24e6ynE2H+OKt4kqsOvNd8kBpV65zoxbA4BVsEOB3ARVWQki/DHzaUoC5KuON/BiccDaCCTZBuOcfZs70kR8bQ==}

  react-is@18.3.1:
    resolution: {integrity: sha512-/LLMVyas0ljjAtoYiPqYiL8VWXzUUdThrmU5+n20DZv+a+ClRoevUzw5JxU+Ieh5/c87ytoTBV9G1FiKfNJdmg==}

  react-refresh@0.14.2:
    resolution: {integrity: sha512-jCvmsr+1IUSMUyzOkRcvnVbX3ZYC6g9TDrDbFuFmRDq7PD4yaGbLKNQL6k2jnArV8hjYxh7hVhAZB6s9HDGpZA==}
    engines: {node: '>=0.10.0'}

  react-router-dom@6.11.0:
    resolution: {integrity: sha512-Q3mK1c/CYoF++J6ZINz7EZzwlgSOZK/kc7lxIA7PhtWhKju4KfF1WHqlx0kVCIFJAWztuYVpXZeljEbds8z4Og==}
    engines: {node: '>=14'}
    peerDependencies:
      react: '>=16.8'
      react-dom: '>=16.8'

  react-router@6.11.0:
    resolution: {integrity: sha512-hTm6KKNpj9SDG4syIWRjCU219O0RZY8RUPobCFt9p+PlF7nnkRgMoh2DieTKvw3F3Mw6zg565HGnSv8BuoY5oQ==}
    engines: {node: '>=14'}
    peerDependencies:
      react: '>=16.8'

  react-tooltip@5.28.0:
    resolution: {integrity: sha512-R5cO3JPPXk6FRbBHMO0rI9nkUG/JKfalBSQfZedZYzmqaZQgq7GLzF8vcCWx6IhUCKg0yPqJhXIzmIO5ff15xg==}
    peerDependencies:
      react: '>=16.14.0'
      react-dom: '>=16.14.0'

  react@18.3.1:
    resolution: {integrity: sha512-wS+hAgJShR0KhEvPJArfuPVN1+Hz1t0Y6n5jLrGQbkb4urgPE/0Rve+1kMB1v/oWgHgm4WIcV+i7F2pTVj+2iQ==}
    engines: {node: '>=0.10.0'}

  read-yaml-file@1.1.0:
    resolution: {integrity: sha512-VIMnQi/Z4HT2Fxuwg5KrY174U1VdUIASQVWXXyqtNRtxSr9IYkn1rsI6Tb6HsrHCmB7gVpNwX6JxPTHcH6IoTA==}
    engines: {node: '>=6'}

  readable-stream@3.6.2:
    resolution: {integrity: sha512-9u/sniCrY3D5WdsERHzHE4G2YCXqoG5FTHUiCC4SIbr6XcLZBY05ya9EKjYek9O5xOAwjGq+1JdGBAS7Q9ScoA==}
    engines: {node: '>= 6'}

  readdirp@3.6.0:
    resolution: {integrity: sha512-hOS089on8RduqdbhvQ5Z37A0ESjsqz6qnRcffsMU3495FuTdqSm+7bhJ29JvIOsBDEEnan5DPu9t3To9VRlMzA==}
    engines: {node: '>=8.10.0'}

  reduce-flatten@2.0.0:
    resolution: {integrity: sha512-EJ4UNY/U1t2P/2k6oqotuX2Cc3T6nxJwsM0N0asT7dhrtH1ltUxDn4NalSYmPE2rCkVpcf/X6R0wDwcFpzhd4w==}
    engines: {node: '>=6'}

  reflect.getprototypeof@1.0.10:
    resolution: {integrity: sha512-00o4I+DVrefhv+nX0ulyi3biSHCPDe+yLv5o/p6d/UVlirijB8E16FtfwSAi4g3tcqrQ4lRAqQSoFEZJehYEcw==}
    engines: {node: '>= 0.4'}

  regenerator-runtime@0.14.1:
    resolution: {integrity: sha512-dYnhHh0nJoMfnkZs6GmmhFknAGRrLznOu5nc9ML+EJxGvrx6H7teuevqVqCuPcPK//3eDrrjQhehXVx9cnkGdw==}

  regexp.prototype.flags@1.5.4:
    resolution: {integrity: sha512-dYqgNSZbDwkaJ2ceRd9ojCGjBq+mOm9LmtXnAnEGyHhN/5R7iDW2TRw3h+o/jCFxus3P2LfWIIiwowAjANm7IA==}
    engines: {node: '>= 0.4'}

  release-zalgo@1.0.0:
    resolution: {integrity: sha512-gUAyHVHPPC5wdqX/LG4LWtRYtgjxyX78oanFNTMMyFEfOqdC54s3eE82imuWKbOeqYht2CrNf64Qb8vgmmtZGA==}
    engines: {node: '>=4'}

  require-directory@2.1.1:
    resolution: {integrity: sha512-fGxEI7+wsG9xrvdjsrlmL22OMTTiHRwAMroiEeMgq8gzoLC/PQr7RsRDSTLUg/bZAZtF+TVIkHc6/4RIKrui+Q==}
    engines: {node: '>=0.10.0'}

  require-from-string@2.0.2:
    resolution: {integrity: sha512-Xf0nWe6RseziFMu+Ap9biiUbmplq6S9/p+7w7YXP/JBHhrUDDUhwa+vANyubuqfZWTveU//DYVGsDG7RKL/vEw==}
    engines: {node: '>=0.10.0'}

  require-main-filename@2.0.0:
    resolution: {integrity: sha512-NKN5kMDylKuldxYLSUfrbo5Tuzh4hd+2E8NPPX02mZtn1VuREQToYe/ZdlJy+J3uCpfaiGF05e7B8W0iXbQHmg==}

  resolve-from@4.0.0:
    resolution: {integrity: sha512-pb/MYmXstAkysRFx8piNI1tGFNQIFA3vkE3Gq4EuA1dF6gHp/+vgZqsCGJapvy8N3Q+4o7FwvquPJcnZ7RYy4g==}
    engines: {node: '>=4'}

  resolve-from@5.0.0:
    resolution: {integrity: sha512-qYg9KP24dD5qka9J47d0aVky0N+b4fTU89LN9iDnjB5waksiC49rvMB0PrUJQGoTmH50XPiqOvAjDfaijGxYZw==}
    engines: {node: '>=8'}

  resolve-pkg-maps@1.0.0:
    resolution: {integrity: sha512-seS2Tj26TBVOC2NIc2rOe2y2ZO7efxITtLZcGSOnHHNOQ7CkiUBfw0Iw2ck6xkIhPwLhKNLS8BO+hEpngQlqzw==}

  resolve.exports@2.0.3:
    resolution: {integrity: sha512-OcXjMsGdhL4XnbShKpAcSqPMzQoYkYyhbEaeSko47MjRP9NfEQMhZkXL1DoFlt9LWQn4YttrdnV6X2OiyzBi+A==}
    engines: {node: '>=10'}

  resolve@1.22.10:
    resolution: {integrity: sha512-NPRy+/ncIMeDlTAsuqwKIiferiawhefFJtkNSW0qZJEqMEb+qBt/77B/jGeeek+F0uOeN05CDa6HXbbIgtVX4w==}
    engines: {node: '>= 0.4'}
    hasBin: true

  reusify@1.0.4:
    resolution: {integrity: sha512-U9nH88a3fc/ekCF1l0/UP1IosiuIjyTh7hBvXVMHYgVcfGvt897Xguj2UOLDeI5BG2m7/uwyaLVT6fbtCwTyzw==}
    engines: {iojs: '>=1.0.0', node: '>=0.10.0'}

  rfdc@1.4.1:
    resolution: {integrity: sha512-q1b3N5QkRUWUl7iyylaaj3kOpIT0N2i9MqIEQXP73GVsN9cw3fdx8X63cEmWhJGi2PPCF23Ijp7ktmd39rawIA==}

  rimraf@3.0.2:
    resolution: {integrity: sha512-JZkJMZkAGFFPP2YqXZXPbMlMBgsxzE8ILs4lMIX/2o0L9UBw9O/Y3o6wFw/i9YLapcUJWwqbi3kdxIPdC62TIA==}
    deprecated: Rimraf versions prior to v4 are no longer supported
    hasBin: true

  rimraf@5.0.10:
    resolution: {integrity: sha512-l0OE8wL34P4nJH/H2ffoaniAokM2qSmrtXHmlpvYr5AVVX8msAyW0l8NVJFDxlSK4u3Uh/f41cQheDVdnYijwQ==}
    hasBin: true

  robust-predicates@3.0.2:
    resolution: {integrity: sha512-IXgzBWvWQwE6PrDI05OvmXUIruQTcoMDzRsOd5CDvHCVLcLHMTSYvOK5Cm46kWqlV3yAbuSpBZdJ5oP5OUoStg==}

  rollup@4.34.1:
    resolution: {integrity: sha512-iYZ/+PcdLYSGfH3S+dGahlW/RWmsqDhLgj1BT9DH/xXJ0ggZN7xkdP9wipPNjjNLczI+fmMLmTB9pye+d2r4GQ==}
    engines: {node: '>=18.0.0', npm: '>=8.0.0'}
    hasBin: true

  run-parallel@1.2.0:
    resolution: {integrity: sha512-5l4VyZR86LZ/lDxZTR6jqL8AFE2S0IFLMP26AbjsLVADxHdhB/c0GUsH+y39UfCi3dzz8OlQuPmnaJOMoDHQBA==}

  rw@1.3.3:
    resolution: {integrity: sha512-PdhdWy89SiZogBLaw42zdeqtRJ//zFd2PgQavcICDUgJT5oW10QCRKbJ6bg4r0/UY2M6BWd5tkxuGFRvCkgfHQ==}

  sade@1.8.1:
    resolution: {integrity: sha512-xal3CZX1Xlo/k4ApwCFrHVACi9fBqJ7V+mwhBsuf/1IOKbBy098Fex+Wa/5QMubw09pSZ/u8EY8PWgevJsXp1A==}
    engines: {node: '>=6'}

  safe-array-concat@1.1.3:
    resolution: {integrity: sha512-AURm5f0jYEOydBj7VQlVvDrjeFgthDdEF5H1dP+6mNpoXOMo1quQqJ4wvJDyRZ9+pO3kGWoOdmV08cSv2aJV6Q==}
    engines: {node: '>=0.4'}

  safe-buffer@5.2.1:
    resolution: {integrity: sha512-rp3So07KcdmmKbGvgaNxQSJr7bGVSVk5S9Eq1F+ppbRo70+YeaDxkw5Dd8NPN+GD6bjnYm2VuPuCXmpuYvmCXQ==}

  safe-push-apply@1.0.0:
    resolution: {integrity: sha512-iKE9w/Z7xCzUMIZqdBsp6pEQvwuEebH4vdpjcDWnyzaI6yl6O9FHvVpmGelvEHNsoY6wGblkxR6Zty/h00WiSA==}
    engines: {node: '>= 0.4'}

  safe-regex-test@1.1.0:
    resolution: {integrity: sha512-x/+Cz4YrimQxQccJf5mKEbIa1NzeCRNI5Ecl/ekmlYaampdNLPalVyIcCZNNH3MvmqBugV5TMYZXv0ljslUlaw==}
    engines: {node: '>= 0.4'}

  safer-buffer@2.1.2:
    resolution: {integrity: sha512-YZo3K82SD7Riyi0E1EQPojLz7kpepnSQI9IyPbHHg1XXXevb5dJI7tpyN2ADxGcQbHG7vcyRHk0cbwqcQriUtg==}

  scheduler@0.23.2:
    resolution: {integrity: sha512-UOShsPwz7NrMUqhR6t0hWjFduvOzbtv7toDH1/hIrfRNIDBnnBWd0CwJTGvTpngVlmwGCdP9/Zl/tVrDqcuYzQ==}

  semver@6.3.1:
    resolution: {integrity: sha512-BR7VvDCVHO+q2xBEWskxS6DJE1qRnb7DxzUrogb71CWoSficBxYsiAGd+Kl0mmq/MprG9yArRkyrQxTO6XjMzA==}
    hasBin: true

  semver@7.5.4:
    resolution: {integrity: sha512-1bCSESV6Pv+i21Hvpxp3Dx+pSD8lIPt8uVjRrxAUt/nbswYc+tK6Y2btiULjd4+fnq15PX+nqQDC7Oft7WkwcA==}
    engines: {node: '>=10'}
    hasBin: true

  semver@7.6.3:
    resolution: {integrity: sha512-oVekP1cKtI+CTDvHWYFUcMtsK/00wmAEfyqKfNdARm8u1wNVhSgaX7A8d4UuIlUI5e84iEwOhs7ZPYRmzU9U6A==}
    engines: {node: '>=10'}
    hasBin: true

  semver@7.7.1:
    resolution: {integrity: sha512-hlq8tAfn0m/61p4BVRcPzIGr6LKiMwo4VM6dGi6pt4qcRkmNzTcWq6eCEjEh+qXjkMDvPlOFFSGwQjoEa6gyMA==}
    engines: {node: '>=10'}
    hasBin: true

  serialize-javascript@6.0.2:
    resolution: {integrity: sha512-Saa1xPByTTq2gdeFZYLLo+RFE35NHZkAbqZeWNd3BpzppeVisAqpDjcp8dyf6uIvEqJRd46jemmyA4iFIeVk8g==}

  set-blocking@2.0.0:
    resolution: {integrity: sha512-KiKBS8AnWGEyLzofFfmvKwpdPzqiy16LvQfK3yv/fVH7Bj13/wl3JSR1J+rfgRE9q7xUJK4qvgS8raSOeLUehw==}

  set-function-length@1.2.2:
    resolution: {integrity: sha512-pgRc4hJ4/sNjWCSS9AmnS40x3bNMDTknHgL5UaMBTMyJnU90EgWh1Rz+MC9eFu4BuN/UwZjKQuY/1v3rM7HMfg==}
    engines: {node: '>= 0.4'}

  set-function-name@2.0.2:
    resolution: {integrity: sha512-7PGFlmtwsEADb0WYyvCMa1t+yke6daIG4Wirafur5kcf+MhUnPms1UeR0CKQdTZD81yESwMHbtn+TR+dMviakQ==}
    engines: {node: '>= 0.4'}

  set-proto@1.0.0:
    resolution: {integrity: sha512-RJRdvCo6IAnPdsvP/7m6bsQqNnn1FCBX5ZNtFL98MmFF/4xAIJTIg1YbHW5DC2W5SKZanrC6i4HsJqlajw/dZw==}
    engines: {node: '>= 0.4'}

  shallowequal@1.1.0:
    resolution: {integrity: sha512-y0m1JoUZSlPAjXVtPPW70aZWfIL/dSP7AFkRnniLCrK/8MDKog3TySTBmckD+RObVxH0v4Tox67+F14PdED2oQ==}

  shebang-command@2.0.0:
    resolution: {integrity: sha512-kHxr2zZpYtdmrN1qDjrrX/Z1rR1kG8Dx+gkpK1G4eXmvXswmcE1hTWBWYUzlraYw1/yZp6YuDY77YtvbN0dmDA==}
    engines: {node: '>=8'}

  shebang-regex@3.0.0:
    resolution: {integrity: sha512-7++dFhtcx3353uBaq8DDR4NuxBetBzC7ZQOhmTQInHEd6bSrXdiEyzCvG07Z44UYdLShWUyXt5M/yhz8ekcb1A==}
    engines: {node: '>=8'}

  side-channel-list@1.0.0:
    resolution: {integrity: sha512-FCLHtRD/gnpCiCHEiJLOwdmFP+wzCmDEkc9y7NsYxeF4u7Btsn1ZuwgwJGxImImHicJArLP4R0yX4c2KCrMrTA==}
    engines: {node: '>= 0.4'}

  side-channel-map@1.0.1:
    resolution: {integrity: sha512-VCjCNfgMsby3tTdo02nbjtM/ewra6jPHmpThenkTYh8pG9ucZ/1P8So4u4FGBek/BjpOVsDCMoLA/iuBKIFXRA==}
    engines: {node: '>= 0.4'}

  side-channel-weakmap@1.0.2:
    resolution: {integrity: sha512-WPS/HvHQTYnHisLo9McqBHOJk2FkHO/tlpvldyrnem4aeQp4hai3gythswg6p01oSoTl58rcpiFAjF2br2Ak2A==}
    engines: {node: '>= 0.4'}

  side-channel@1.1.0:
    resolution: {integrity: sha512-ZX99e6tRweoUXqR+VBrslhda51Nh5MTQwou5tnUDgbtyM0dBgmhEDtWGP/xbKn6hqfPRHujUNwz5fy/wbbhnpw==}
    engines: {node: '>= 0.4'}

  signal-exit@3.0.7:
    resolution: {integrity: sha512-wnD2ZE+l+SPC/uoS0vXeE9L1+0wuaMqKlfz9AMUo38JsyLSBWSFcHR1Rri62LZc12vLr1gb3jl7iwQhgwpAbGQ==}

  signal-exit@4.1.0:
    resolution: {integrity: sha512-bzyZ1e88w9O1iNJbKnOlvYTrWPDl46O1bG0D3XInv+9tkPrxrN8jUUTiFlDkkmKWgn1M6CfIA13SuGqOa9Korw==}
    engines: {node: '>=14'}

  sinon@14.0.2:
    resolution: {integrity: sha512-PDpV0ZI3ZCS3pEqx0vpNp6kzPhHrLx72wA0G+ZLaaJjLIYeE0n8INlgaohKuGy7hP0as5tbUd23QWu5U233t+w==}
    deprecated: 16.1.1

  sisteransi@1.0.5:
    resolution: {integrity: sha512-bLGGlR1QxBcynn2d5YmDX4MGjlZvy2MRBDRNHLJ8VI6l6+9FUiyTFNJ0IveOSP0bcXgVDPRcfGqA0pjaqUpfVg==}

  slash@3.0.0:
    resolution: {integrity: sha512-g9Q1haeby36OSStwb4ntCGGGaKsaVSjQ68fBxoQcutl5fS1vuY18H3wSt3jFyFtrkx+Kz0V1G85A4MyAdDMi2Q==}
    engines: {node: '>=8'}

  source-map-js@1.2.1:
    resolution: {integrity: sha512-UXWMKhLOwVKb728IUtQPXxfYU+usdybtUrK/8uGE8CQMvrhOpwvzDBwj0QhSL7MQc7vIsISBG8VQ8+IDQxpfQA==}
    engines: {node: '>=0.10.0'}

  source-map@0.6.1:
    resolution: {integrity: sha512-UjgapumWlbMhkBgzT7Ykc5YXUT46F0iKu8SGXq0bcwP5dz/h0Plj6enJqjz1Zbq2l5WaqYnrVbwWOWMyF3F47g==}
    engines: {node: '>=0.10.0'}

  spawn-wrap@2.0.0:
    resolution: {integrity: sha512-EeajNjfN9zMnULLwhZZQU3GWBoFNkbngTUPfaawT4RkMiviTxcX0qfhVbGey39mfctfDHkWtuecgQ8NJcyQWHg==}
    engines: {node: '>=8'}

  spawndamnit@3.0.1:
    resolution: {integrity: sha512-MmnduQUuHCoFckZoWnXsTg7JaiLBJrKFj9UI2MbRPGaJeVpsLcVBu6P/IGZovziM/YBsellCmsprgNA+w0CzVg==}

  split2@3.2.2:
    resolution: {integrity: sha512-9NThjpgZnifTkJpzTZ7Eue85S49QwpNhZTq6GRJwObb6jnLFNGB7Qm73V5HewTROPyxD0C29xqmaI68bQtV+hg==}

  sprintf-js@1.0.3:
    resolution: {integrity: sha512-D9cPgkvLlV3t3IzL0D0YLvGA9Ahk4PcvVwUbN0dSGr1aP0Nrt4AEnTUbuGvquEC0mA64Gqt1fzirlRs5ibXx8g==}

  stable-hash@0.0.5:
    resolution: {integrity: sha512-+L3ccpzibovGXFK+Ap/f8LOS0ahMrHTf3xu7mMLSpEGU0EO9ucaysSylKo9eRDFNhWve/y275iPmIZ4z39a9iA==}

  string-argv@0.3.2:
    resolution: {integrity: sha512-aqD2Q0144Z+/RqG52NeHEkZauTAUWJO8c6yTftGJKO3Tja5tUgIfmIl6kExvhtxSDP7fXB6DvzkfMpCd/F3G+Q==}
    engines: {node: '>=0.6.19'}

  string-format@2.0.0:
    resolution: {integrity: sha512-bbEs3scLeYNXLecRRuk6uJxdXUSj6le/8rNPHChIJTn2V79aXVTR1EH2OH5zLKKoz0V02fOUKZZcw01pLUShZA==}

  string-width@4.2.3:
    resolution: {integrity: sha512-wKyQRQpjJ0sIp62ErSZdGsjMJWsap5oRNihHhu6G7JVO/9jIB6UyevL+tXuOqrng8j/cxKTWyWUwvSTriiZz/g==}
    engines: {node: '>=8'}

  string-width@5.1.2:
    resolution: {integrity: sha512-HnLOCR3vjcY8beoNLtcjZ5/nxn2afmME6lhrDrebokqMap+XbeW8n9TXpPDOqdGK5qcI3oT0GKTW6wC7EMiVqA==}
    engines: {node: '>=12'}

  string.prototype.trim@1.2.10:
    resolution: {integrity: sha512-Rs66F0P/1kedk5lyYyH9uBzuiI/kNRmwJAR9quK6VOtIpZ2G+hMZd+HQbbv25MgCA6gEffoMZYxlTod4WcdrKA==}
    engines: {node: '>= 0.4'}

  string.prototype.trimend@1.0.9:
    resolution: {integrity: sha512-G7Ok5C6E/j4SGfyLCloXTrngQIQU3PWtXGst3yM7Bea9FRURf1S42ZHlZZtsNque2FN2PoUhfZXYLNWwEr4dLQ==}
    engines: {node: '>= 0.4'}

  string.prototype.trimstart@1.0.8:
    resolution: {integrity: sha512-UXSH262CSZY1tfu3G3Secr6uGLCFVPMhIqHjlgCUtCCcgihYc/xKs9djMTMUOb2j1mVSeU8EU6NWc/iQKU6Gfg==}
    engines: {node: '>= 0.4'}

  string_decoder@1.3.0:
    resolution: {integrity: sha512-hkRX8U1WjJFd8LsDJ2yQ/wWWxaopEsABU1XfkM8A+j0+85JAGppt16cr1Whg6KIbb4okU6Mql6BOj+uup/wKeA==}

  strip-ansi@6.0.1:
    resolution: {integrity: sha512-Y38VPSHcqkFrCpFnQ9vuSXmquuv5oXOKpGeT6aGrr3o3Gc9AlVa6JBfUSOCnbxGGZF+/0ooI7KrPuUSztUdU5A==}
    engines: {node: '>=8'}

  strip-ansi@7.1.0:
    resolution: {integrity: sha512-iq6eVVI64nQQTRYq2KtEg2d2uU7LElhTJwsH4YzIHZshxlgZms/wIc4VoDQTlG/IvVIrBKG06CrZnp0qv7hkcQ==}
    engines: {node: '>=12'}

  strip-bom@3.0.0:
    resolution: {integrity: sha512-vavAMRXOgBVNF6nyEEmL3DBK19iRpDcoIwW+swQ+CbGiu7lju6t+JklA1MHweoWtadgt4ISVUsXLyDq34ddcwA==}
    engines: {node: '>=4'}

  strip-bom@4.0.0:
    resolution: {integrity: sha512-3xurFv5tEgii33Zi8Jtp55wEIILR9eh34FAW00PZf+JnSsTmV/ioewSgQl97JHvgjoRGwPShsWm+IdrxB35d0w==}
    engines: {node: '>=8'}

  strip-json-comments@3.1.1:
    resolution: {integrity: sha512-6fPc+R4ihwqP6N/aIv2f1gMH8lOVtWQHoqC4yK6oSDVVocumAsfCqjkXnqiYMhmMwS/mEHLp7Vehlt3ql6lEig==}
    engines: {node: '>=8'}

  styled-components@5.3.10:
    resolution: {integrity: sha512-3kSzSBN0TiCnGJM04UwO1HklIQQSXW7rCARUk+VyMR7clz8XVlA3jijtf5ypqoDIdNMKx3la4VvaPFR855SFcg==}
    engines: {node: '>=10'}
    peerDependencies:
      react: '>= 16.8.0'
      react-dom: '>= 16.8.0'
      react-is: '>= 16.8.0'

  stylis@4.3.5:
    resolution: {integrity: sha512-K7npNOKGRYuhAFFzkzMGfxFDpN6gDwf8hcMiE+uveTVbBgm93HrNP3ZDUpKqzZ4pG7TP6fmb+EMAQPjq9FqqvA==}

  supports-color@5.5.0:
    resolution: {integrity: sha512-QjVjwdXIt408MIiAqCX4oUKsgU2EqAGzs2Ppkm4aQYbjm+ZEWEcW4SfFNTr4uMNZma0ey4f5lgLrkB0aX0QMow==}
    engines: {node: '>=4'}

  supports-color@7.2.0:
    resolution: {integrity: sha512-qpCAvRl9stuOHveKsn7HncJRvv501qIacKzQlO/+Lwxc9+0q2wLyv4Dfvt80/DPn2pqOBsJdDiogXGR9+OvwRw==}
    engines: {node: '>=8'}

  supports-color@8.1.1:
    resolution: {integrity: sha512-MpUEN2OodtUzxvKQl72cUF7RQ5EiHsGvSsVG0ia9c5RbWGL2CI4C7EpPS8UTBIplnlzZiNuV56w+FuNxy3ty2Q==}
    engines: {node: '>=10'}

  supports-preserve-symlinks-flag@1.0.0:
    resolution: {integrity: sha512-ot0WnXS9fgdkgIcePe6RHNk1WA8+muPa6cSjeR3V8K27q9BB1rTE3R1p7Hv0z1ZyAc8s6Vvv8DIyWf681MAt0w==}
    engines: {node: '>= 0.4'}

  svg-pan-zoom@3.6.2:
    resolution: {integrity: sha512-JwnvRWfVKw/Xzfe6jriFyfey/lWJLq4bUh2jwoR5ChWQuQoOH8FEh1l/bEp46iHHKHEJWIyFJETbazraxNWECg==}

  table-layout@1.0.2:
    resolution: {integrity: sha512-qd/R7n5rQTRFi+Zf2sk5XVVd9UQl6ZkduPFC3S7WEGJAmetDTjY3qPN50eSKzwuzEyQKy5TN2TiZdkIjos2L6A==}
    engines: {node: '>=8.0.0'}

  term-size@2.2.1:
    resolution: {integrity: sha512-wK0Ri4fOGjv/XPy8SBHZChl8CM7uMc5VML7SqiQ0zG7+J5Vr+RMQDoHa2CNT6KHUnTGIXH34UDMkPzAUyapBZg==}
    engines: {node: '>=8'}

  test-exclude@6.0.0:
    resolution: {integrity: sha512-cAGWPIyOHU6zlmg88jwm7VRyXnMN7iV68OGAbYDk/Mh/xC/pzVPlQtY6ngoIH/5/tciuhGfvESU8GrHrcxD56w==}
    engines: {node: '>=8'}

  through2@4.0.2:
    resolution: {integrity: sha512-iOqSav00cVxEEICeD7TjLB1sueEL+81Wpzp2bY17uZjZN0pWZPuo4suZ/61VujxmqSGFfgOcNuTZ85QJwNZQpw==}

  tinyglobby@0.2.13:
    resolution: {integrity: sha512-mEwzpUgrLySlveBwEVDMKk5B57bhLPYovRfPAXD5gA/98Opn0rCDj3GtLwFvCvH5RK9uPCExUROW5NjDwvqkxw==}
    engines: {node: '>=12.0.0'}

  tmp@0.0.33:
    resolution: {integrity: sha512-jRCJlojKnZ3addtTOjdIqoRuPEKBvNXcGYqzO6zWZX8KfKEpnGY5jfggJQ3EjKuu8D4bJRr0y+cYJFmYbImXGw==}
    engines: {node: '>=0.6.0'}

  to-regex-range@5.0.1:
    resolution: {integrity: sha512-65P7iz6X5yEr1cwcgvQxbbIw7Uk3gOy5dIdtZ4rDveLqhrdJP+Li/Hx6tyK0NEb+2GCyneCMJiGqrADCSNk8sQ==}
    engines: {node: '>=8.0'}

  ts-api-utils@2.1.0:
    resolution: {integrity: sha512-CUgTZL1irw8u29bzrOD/nH85jqyc74D6SshFgujOIA7osm2Rz7dYH77agkx7H4FBNxDq7Cjf+IjaX/8zwFW+ZQ==}
    engines: {node: '>=18.12'}
    peerDependencies:
      typescript: '>=4.8.4'

  ts-command-line-args@2.5.1:
    resolution: {integrity: sha512-H69ZwTw3rFHb5WYpQya40YAX2/w7Ut75uUECbgBIsLmM+BNuYnxsltfyyLMxy6sEeKxgijLTnQtLd0nKd6+IYw==}
    hasBin: true

  ts-dedent@2.2.0:
    resolution: {integrity: sha512-q5W7tVM71e2xjHZTlgfTDoPF/SmqKG5hddq9SzR49CH2hayqRKJtQ4mtRlSxKaJlR/+9rEM+mnBHf7I2/BQcpQ==}
    engines: {node: '>=6.10'}

  ts-essentials@7.0.3:
    resolution: {integrity: sha512-8+gr5+lqO3G84KdiTSMRLtuyJ+nTBVRKuCrK4lidMPdVeEp0uqC875uE5NMcaA7YYMN7XsNiFQuMvasF8HT/xQ==}
    peerDependencies:
      typescript: '>=3.7.0'

  ts-node@10.9.2:
    resolution: {integrity: sha512-f0FFpIdcHgn8zcPSbf1dRevwt047YMnaiJM3u2w2RewrB+fob/zePZcrOyQoLMMO7aBIddLcQIEK5dYjkLnGrQ==}
    hasBin: true
    peerDependencies:
      '@swc/core': '>=1.2.50'
      '@swc/wasm': '>=1.2.50'
      '@types/node': '*'
      typescript: '>=2.7'
    peerDependenciesMeta:
      '@swc/core':
        optional: true
      '@swc/wasm':
        optional: true

  tsconfig-paths@3.15.0:
    resolution: {integrity: sha512-2Ac2RgzDe/cn48GvOe3M+o82pEFewD3UPbyoUHHdKasHwJKjds4fLXWf/Ux5kATBKN20oaFGu+jbElp1pos0mg==}

  tslib@2.7.0:
    resolution: {integrity: sha512-gLXCKdN1/j47AiHiOkJN69hJmcbGTHI0ImLmbYLHykhgeN0jVGola9yVjFgzCUklsZQMW55o+dW7IXv3RCXDzA==}

  tsx@4.19.3:
    resolution: {integrity: sha512-4H8vUNGNjQ4V2EOoGw005+c+dGuPSnhpPBPHBtsZdGZBk/iJb4kguGlPWaZTZ3q5nMtFOEsY0nRDlh9PJyd6SQ==}
    engines: {node: '>=18.0.0'}
    hasBin: true

  tunnel@0.0.6:
    resolution: {integrity: sha512-1h/Lnq9yajKY2PEbBadPXj3VxsDDu844OnaAo52UVmIzIvwwtBPIuNvkjuzBlTWpfJyUbG3ez0KSBibQkj4ojg==}
    engines: {node: '>=0.6.11 <=0.7.0 || >=0.7.3'}

  type-check@0.4.0:
    resolution: {integrity: sha512-XleUoc9uwGXqjWwXaUTZAmzMcFZ5858QA2vvx1Ur5xIcixXIP+8LnFDgRplU30us6teqdlskFfu+ae4K79Ooew==}
    engines: {node: '>= 0.8.0'}

  type-detect@4.0.8:
    resolution: {integrity: sha512-0fr/mIH1dlO+x7TlcMy+bIDqKPsw/70tVyeHW787goQjhmqaZe10uwLujubK9q9Lg6Fiho1KUKDYz0Z7k7g5/g==}
    engines: {node: '>=4'}

  type-detect@4.1.0:
    resolution: {integrity: sha512-Acylog8/luQ8L7il+geoSxhEkazvkslg7PSNKOX59mbB9cOveP5aq9h74Y7YU8yDpJwetzQQrfIwtf4Wp4LKcw==}
    engines: {node: '>=4'}

  type-fest@0.8.1:
    resolution: {integrity: sha512-4dbzIzqvjtgiM5rw1k5rEHtBANKmdudhGyBEajN01fEyhaAIhsoKNy6y7+IN93IfpFtwY9iqi7kD+xwKhQsNJA==}
    engines: {node: '>=8'}

  typechain@8.3.2:
    resolution: {integrity: sha512-x/sQYr5w9K7yv3es7jo4KTX05CLxOf7TRWwoHlrjRh8H82G64g+k7VuWPJlgMo6qrjfCulOdfBjiaDtmhFYD/Q==}
    hasBin: true
    peerDependencies:
      typescript: '>=4.3.0'

  typed-array-buffer@1.0.3:
    resolution: {integrity: sha512-nAYYwfY3qnzX30IkA6AQZjVbtK6duGontcQm1WSG1MD94YLqK0515GNApXkoxKOWMusVssAHWLh9SeaoefYFGw==}
    engines: {node: '>= 0.4'}

  typed-array-byte-length@1.0.3:
    resolution: {integrity: sha512-BaXgOuIxz8n8pIq3e7Atg/7s+DpiYrxn4vdot3w9KbnBhcRQq6o3xemQdIfynqSeXeDrF32x+WvfzmOjPiY9lg==}
    engines: {node: '>= 0.4'}

  typed-array-byte-offset@1.0.4:
    resolution: {integrity: sha512-bTlAFB/FBYMcuX81gbL4OcpH5PmlFHqlCCpAl8AlEzMz5k53oNDvN8p1PNOWLEmI2x4orp3raOFB51tv9X+MFQ==}
    engines: {node: '>= 0.4'}

  typed-array-length@1.0.7:
    resolution: {integrity: sha512-3KS2b+kL7fsuk/eJZ7EQdnEmQoaho/r6KUef7hxvltNA5DR8NAUM+8wJMbJyZ4G9/7i3v5zPBIMN5aybAh2/Jg==}
    engines: {node: '>= 0.4'}

  typedarray-to-buffer@3.1.5:
    resolution: {integrity: sha512-zdu8XMNEDepKKR+XYOXAVPtWui0ly0NtohUscw+UmaHiAWT8hrV1rr//H6V+0DvJ3OQ19S979M0laLfX8rm82Q==}

  typescript-eslint@8.31.0:
    resolution: {integrity: sha512-u+93F0sB0An8WEAPtwxVhFby573E8ckdjwUUQUj9QA4v8JAvgtoDdIyYR3XFwFHq2W1KJ1AurwJCO+w+Y1ixyQ==}
    engines: {node: ^18.18.0 || ^20.9.0 || >=21.1.0}
    peerDependencies:
      eslint: ^8.57.0 || ^9.0.0
      typescript: '>=4.8.4 <5.9.0'

  typescript@5.7.2:
    resolution: {integrity: sha512-i5t66RHxDvVN40HfDd1PsEThGNnlMCMT3jMUuoh9/0TaqWevNontacunWyN02LA9/fIbEWlcHZcgTKb9QoaLfg==}
    engines: {node: '>=14.17'}
    hasBin: true

  typescript@5.8.3:
    resolution: {integrity: sha512-p1diW6TqL9L07nNxvRMM7hMMw4c5XOo/1ibL4aAIGmSAt9slTE1Xgw5KWuof2uTOvCg9BY7ZRi+GaF+7sfgPeQ==}
    engines: {node: '>=14.17'}
    hasBin: true

  typical@4.0.0:
    resolution: {integrity: sha512-VAH4IvQ7BDFYglMd7BPRDfLgxZZX4O4TFcRDA6EN5X7erNJJq+McIEp8np9aVtxrCJ6qx4GTYVfOWNjcqwZgRw==}
    engines: {node: '>=8'}

  typical@5.2.0:
    resolution: {integrity: sha512-dvdQgNDNJo+8B2uBQoqdb11eUCE1JQXhvjC/CZtgvZseVd5TYMXnq0+vuUemXbd/Se29cTaUuPX3YIc2xgbvIg==}
    engines: {node: '>=8'}

  unbox-primitive@1.1.0:
    resolution: {integrity: sha512-nWJ91DjeOkej/TA8pXQ3myruKpKEYgqvpw9lz4OPHj/NWFNluYrjbz9j01CJ8yKQd2g4jFoOkINCTW2I5LEEyw==}
    engines: {node: '>= 0.4'}

  undici-types@6.19.8:
    resolution: {integrity: sha512-ve2KP6f/JnbPBFyobGHuerC9g1FYGn/F8n1LWTwNxCEzd6IfqTwUQcNXgEtmmQ6DlRrC1hrSrBnCZPokRrDHjw==}

  undici-types@6.20.0:
    resolution: {integrity: sha512-Ny6QZ2Nju20vw1SRHe3d9jVu6gJ+4e3+MMpqu7pqE5HT6WsTSlce++GQmK5UXS8mzV8DSYHrQH+Xrf2jVcuKNg==}

  undici@5.28.5:
    resolution: {integrity: sha512-zICwjrDrcrUE0pyyJc1I2QzBkLM8FINsgOrt6WjA+BgajVq9Nxu2PbFFXUrAggLfDXlZGZBVZYw7WNV5KiBiBA==}
    engines: {node: '>=14.0'}

  undici@6.21.1:
    resolution: {integrity: sha512-q/1rj5D0/zayJB2FraXdaWxbhWiNKDvu8naDT2dl1yTlvJp4BLtOcp2a5BvgGNQpYYJzau7tf1WgKv3b+7mqpQ==}
    engines: {node: '>=18.17'}

  unist-util-stringify-position@3.0.3:
    resolution: {integrity: sha512-k5GzIBZ/QatR8N5X2y+drfpWG8IDBzdnVj6OInRNWm1oXrzydiaAT2OQiA8DPRRZyAKb9b6I2a6PxYklZD0gKg==}

  universalify@0.1.2:
    resolution: {integrity: sha512-rBJeI5CXAlmy1pV+617WB9J63U6XcazHHF2f2dbJix4XzpUF0RS3Zbj0FGIOCAva5P/d/GBOYaACQ1w+0azUkg==}
    engines: {node: '>= 4.0.0'}

  unrs-resolver@1.7.0:
    resolution: {integrity: sha512-b76tVoT9KPniDY1GoYghDUQX20gjzXm/TONfHfgayLaiuo+oGyT9CsQkGCEJs+1/uryVBEOGOt3yYWDXbJhL7g==}

  update-browserslist-db@1.1.2:
    resolution: {integrity: sha512-PPypAm5qvlD7XMZC3BujecnaOxwhrtoFR+Dqkk5Aa/6DssiH0ibKoketaj9w8LP7Bont1rYeoV5plxD7RTEPRg==}
    hasBin: true
    peerDependencies:
      browserslist: '>= 4.21.0'

  uri-js@4.4.1:
    resolution: {integrity: sha512-7rKUyy33Q1yc98pQ1DAmLtwX109F7TIfWlW1Ydo8Wl1ii1SeHieeh0HHfPeL2fMXK6z0s8ecKs9frCuLJvndBg==}

  util-deprecate@1.0.2:
    resolution: {integrity: sha512-EPD5q1uXyFxJpCrLnCc1nHnq3gOa6DZBocAIiI2TaSCA7VCJ1UJDMagCzIkXNsUYfD1daK//LTEQ8xiIbrHtcw==}

  uuid@8.3.2:
    resolution: {integrity: sha512-+NYs2QeMWy+GWFOEm9xnn6HCDp0l7QBD7ml8zLUmJ+93Q5NF0NocErnwkTkXVFNiX3/fpC6afS8Dhb/gz7R7eg==}
    hasBin: true

  uuid@9.0.1:
    resolution: {integrity: sha512-b+1eJOlsR9K8HJpow9Ok3fiWOWSIcIzXodvv0rQjVoOVNpWMpxf1wZNpt4y9h10odCNrqnYp1OBzRktckBe3sA==}
    hasBin: true

  uvu@0.5.6:
    resolution: {integrity: sha512-+g8ENReyr8YsOc6fv/NVJs2vFdHBnBNdfE49rshrTzDWOlUx4Gq7KOS2GD8eqhy2j+Ejq29+SbKH8yjkAqXqoA==}
    engines: {node: '>=8'}
    hasBin: true

  v8-compile-cache-lib@3.0.1:
    resolution: {integrity: sha512-wa7YjyUGfNZngI/vtK0UHAN+lgDCxBPCylVXGp0zu59Fz5aiGtNXaq3DhIov063MorB+VfufLh3JlF2KdTK3xg==}

  v8-to-istanbul@9.3.0:
    resolution: {integrity: sha512-kiGUalWN+rgBJ/1OHZsBtU4rXZOfj/7rKQxULKlIzwzQSvMJUUNgPwJEEh7gU6xEVxC0ahoOBvN2YI8GH6FNgA==}
    engines: {node: '>=10.12.0'}

  viem@2.30.0:
    resolution: {integrity: sha512-hvO4l5JIOnYPL8imULoFQiVTSkebIqzGHmIfsdMfIHpAgBaCx8rJJH9cXAxQeWCqsFuTmjEj1cX912N7HSCgpQ==}
    peerDependencies:
      typescript: '>=5.0.4'
    peerDependenciesMeta:
      typescript:
        optional: true

  vite-plugin-singlefile@2.1.0:
    resolution: {integrity: sha512-7tJo+UgZABlKpY/nubth/wxJ4+pUGREPnEwNOknxwl2MM0zTvF14KTU4Ln1lc140gjLLV5mjDrvuoquU7OZqCg==}
    engines: {node: '>18.0.0'}
    peerDependencies:
      rollup: ^4.28.1
      vite: ^5.4.11 || ^6.0.0

  vite@5.4.14:
    resolution: {integrity: sha512-EK5cY7Q1D8JNhSaPKVK4pwBFvaTmZxEnoKXLG/U9gmdDcihQGNzFlgIvaxezFR4glP1LsuiedwMBqCXH3wZccA==}
    engines: {node: ^18.0.0 || >=20.0.0}
    hasBin: true
    peerDependencies:
      '@types/node': ^18.0.0 || >=20.0.0
      less: '*'
      lightningcss: ^1.21.0
      sass: '*'
      sass-embedded: '*'
      stylus: '*'
      sugarss: '*'
      terser: ^5.4.0
    peerDependenciesMeta:
      '@types/node':
        optional: true
      less:
        optional: true
      lightningcss:
        optional: true
      sass:
        optional: true
      sass-embedded:
        optional: true
      stylus:
        optional: true
      sugarss:
        optional: true
      terser:
        optional: true

  web-worker@1.5.0:
    resolution: {integrity: sha512-RiMReJrTAiA+mBjGONMnjVDP2u3p9R1vkcGz6gDIrOMT3oGuYwX2WRMYI9ipkphSuE5XKEhydbhNEJh4NY9mlw==}

  which-boxed-primitive@1.1.1:
    resolution: {integrity: sha512-TbX3mj8n0odCBFVlY8AxkqcHASw3L60jIuF8jFP78az3C2YhmGvqbHBpAjTRH2/xqYunrJ9g1jSyjCjpoWzIAA==}
    engines: {node: '>= 0.4'}

  which-builtin-type@1.2.1:
    resolution: {integrity: sha512-6iBczoX+kDQ7a3+YJBnh3T+KZRxM/iYNPXicqk66/Qfm1b93iu+yOImkg0zHbj5LNOcNv1TEADiZ0xa34B4q6Q==}
    engines: {node: '>= 0.4'}

  which-collection@1.0.2:
    resolution: {integrity: sha512-K4jVyjnBdgvc86Y6BkaLZEN933SwYOuBFkdmBu9ZfkcAbdVbpITnDmjvZ/aQjRXQrv5EPkTnD1s39GiiqbngCw==}
    engines: {node: '>= 0.4'}

  which-module@2.0.1:
    resolution: {integrity: sha512-iBdZ57RDvnOR9AGBhML2vFZf7h8vmBjhoaZqODJBFWHVtKkDmKuHai3cx5PgVMrX5YDNp27AofYbAwctSS+vhQ==}

  which-typed-array@1.1.19:
    resolution: {integrity: sha512-rEvr90Bck4WZt9HHFC4DJMsjvu7x+r6bImz0/BrbWb7A2djJ8hnZMrWnHo9F8ssv0OMErasDhftrfROTyqSDrw==}
    engines: {node: '>= 0.4'}

  which@2.0.2:
    resolution: {integrity: sha512-BLI3Tl1TW3Pvl70l3yq3Y64i+awpwXqsGBYWkkqMtnbXgrMD+yj7rhW0kuEDxzJaYXGjEW5ogapKNMEKNMjibA==}
    engines: {node: '>= 8'}
    hasBin: true

  word-wrap@1.2.5:
    resolution: {integrity: sha512-BN22B5eaMMI9UMtjrGd5g5eCYPpCPDUy0FJXbYsaT5zYxjFOckS53SQDE3pWkVoWpHXVb3BrYcEN4Twa55B5cA==}
    engines: {node: '>=0.10.0'}

  wordwrapjs@4.0.1:
    resolution: {integrity: sha512-kKlNACbvHrkpIw6oPeYDSmdCTu2hdMHoyXLTcUKala++lx5Y+wjJ/e474Jqv5abnVmwxw08DiTuHmw69lJGksA==}
    engines: {node: '>=8.0.0'}

  workerpool@6.5.1:
    resolution: {integrity: sha512-Fs4dNYcsdpYSAfVxhnl1L5zTksjvOJxtC5hzMNl+1t9B8hTJTdKDyZ5ju7ztgPy+ft9tBFXoOlDNiOT9WUXZlA==}

  wrap-ansi@6.2.0:
    resolution: {integrity: sha512-r6lPcBGxZXlIcymEu7InxDMhdW0KDxpLgoFLcguasxCaJ/SOIZwINatK9KY/tf+ZrlywOKU0UDj3ATXUBfxJXA==}
    engines: {node: '>=8'}

  wrap-ansi@7.0.0:
    resolution: {integrity: sha512-YVGIj2kamLSTxw6NsZjoBxfSwsn0ycdesmc4p+Q21c5zPuZ1pl+NfxVdxPtdHvmNVOQ6XSYG4AUtyt/Fi7D16Q==}
    engines: {node: '>=10'}

  wrap-ansi@8.1.0:
    resolution: {integrity: sha512-si7QWI6zUMq56bESFvagtmzMdGOtoxfR+Sez11Mobfc7tm+VkUckk9bW2UeffTGVUbOksxmSw0AA2gs8g71NCQ==}
    engines: {node: '>=12'}

  wrappy@1.0.2:
    resolution: {integrity: sha512-l4Sp/DRseor9wL6EvV2+TuQn63dMkPjZ/sp9XkghTEbV9KlPS1xUsZ3u7/IQO4wxtcFB4bgpQPRcR3QCvezPcQ==}

  write-file-atomic@3.0.3:
    resolution: {integrity: sha512-AvHcyZ5JnSfq3ioSyjrBkH9yW4m7Ayk8/9My/DD9onKeu/94fwrMocemO2QAJFAlnnDN+ZDS+ZjAR5ua1/PV/Q==}

  ws@8.17.1:
    resolution: {integrity: sha512-6XQFvXTkbfUOZOKKILFG1PDK2NDQs4azKQl26T0YS5CxqWLgXajbPZ+h4gZekJyRqFU8pvnbAbbs/3TgRPy+GQ==}
    engines: {node: '>=10.0.0'}
    peerDependencies:
      bufferutil: ^4.0.1
      utf-8-validate: '>=5.0.2'
    peerDependenciesMeta:
      bufferutil:
        optional: true
      utf-8-validate:
        optional: true

  ws@8.18.0:
    resolution: {integrity: sha512-8VbfWfHLbbwu3+N6OKsOMpBdT4kXPDDB9cJk2bJ6mh9ucxdlnNvH1e+roYkKmN9Nxw2yjz7VzeO9oOz2zJ04Pw==}
    engines: {node: '>=10.0.0'}
    peerDependencies:
      bufferutil: ^4.0.1
      utf-8-validate: '>=5.0.2'
    peerDependenciesMeta:
      bufferutil:
        optional: true
      utf-8-validate:
        optional: true

  ws@8.18.1:
    resolution: {integrity: sha512-RKW2aJZMXeMxVpnZ6bck+RswznaxmzdULiBr6KY7XkTnW8uvt0iT9H5DkHUChXrc+uurzwa0rVI16n/Xzjdz1w==}
    engines: {node: '>=10.0.0'}
    peerDependencies:
      bufferutil: ^4.0.1
      utf-8-validate: '>=5.0.2'
    peerDependenciesMeta:
      bufferutil:
        optional: true
      utf-8-validate:
        optional: true

  y18n@4.0.3:
    resolution: {integrity: sha512-JKhqTOwSrqNA1NY5lSztJ1GrBiUodLMmIZuLiDaMRJ+itFd+ABVE8XBjOvIWL+rSqNDC74LCSFmlb/U4UZ4hJQ==}

  y18n@5.0.8:
    resolution: {integrity: sha512-0pfFzegeDWJHJIAmTLRP2DwHjdF5s7jo9tuztdQxAhINCdvS+3nGINqPd00AphqJR/0LhANUS6/+7SCb98YOfA==}
    engines: {node: '>=10'}

  yallist@3.1.1:
    resolution: {integrity: sha512-a4UGQaWPH59mOXUYnAG2ewncQS4i4F43Tv3JoAM+s2VDAmS9NsK8GpDMLrCHPksFT7h3K6TOoUNn2pb7RoXx4g==}

  yallist@4.0.0:
    resolution: {integrity: sha512-3wdGidZyq5PB084XLES5TpOSRA3wjXAlIWMhum2kRcv/41Sn2emQ0dycQW4uZXLejwKvg6EsvbdlVL+FYEct7A==}

  yargs-parser@18.1.3:
    resolution: {integrity: sha512-o50j0JeToy/4K6OZcaQmW6lyXXKhq7csREXcDwk2omFPJEwUNOVtJKvmDr9EI1fAJZUyZcRF7kxGBWmRXudrCQ==}
    engines: {node: '>=6'}

  yargs-parser@21.1.1:
    resolution: {integrity: sha512-tVpsJW7DdjecAiFpbIB1e3qxIQsE6NoPc5/eTdrbbIC4h0LVsWhnoa3g+m2HclBIujHzsxZ4VJVA+GUuc2/LBw==}
    engines: {node: '>=12'}

  yargs-unparser@2.0.0:
    resolution: {integrity: sha512-7pRTIA9Qc1caZ0bZ6RYRGbHJthJWuakf+WmHK0rVeLkNrrGhfoabBNdue6kdINI6r4if7ocq9aD/n7xwKOdzOA==}
    engines: {node: '>=10'}

  yargs@15.4.1:
    resolution: {integrity: sha512-aePbxDmcYW++PaqBsJ+HYUFwCdv4LVvdnhBy78E57PIor8/OVvhMrADFFEDh8DHDFRv/O9i3lPhsENjO7QX0+A==}
    engines: {node: '>=8'}

  yargs@17.7.2:
    resolution: {integrity: sha512-7dSzzRQ++CKnNI/krKnYRV7JKKPUXMEh61soaHKg9mrWEhzFWhFnxPxGl+69cD1Ou63C13NUPCnmIcrvqCuM6w==}
    engines: {node: '>=12'}

  yn@3.1.1:
    resolution: {integrity: sha512-Ux4ygGWsu2c7isFWe8Yu1YluJmqVhxqK2cLXNQA5AcC3QfbGNpM7fu0Y8b/z16pXLnFxZYvWhd3fhBY9DLmC6Q==}
    engines: {node: '>=6'}

  yocto-queue@0.1.0:
    resolution: {integrity: sha512-rVksvsnNCdJ/ohGc6xgPwyN8eheCxsiLM8mxuE/t/mOVqJewPuO1miLpTHQiRgTKCLexL4MeAFVagts7HmNZ2Q==}
    engines: {node: '>=10'}

  zod@3.24.1:
    resolution: {integrity: sha512-muH7gBL9sI1nciMZV67X5fTKKBLtwpZ5VBp1vsOQzj1MhrBZ4wlVCm3gedKZWLp0Oyel8sIGfeiz54Su+OVT+A==}

snapshots:

  '@actions/core@1.11.1':
    dependencies:
      '@actions/exec': 1.1.1
      '@actions/http-client': 2.2.3

  '@actions/exec@1.1.1':
    dependencies:
      '@actions/io': 1.1.3

  '@actions/http-client@2.2.3':
    dependencies:
      tunnel: 0.0.6
      undici: 5.28.5

  '@actions/io@1.1.3': {}

  '@adraffy/ens-normalize@1.10.1': {}

  '@adraffy/ens-normalize@1.11.0': {}

  '@ampproject/remapping@2.3.0':
    dependencies:
      '@jridgewell/gen-mapping': 0.3.8
      '@jridgewell/trace-mapping': 0.3.25

  '@babel/code-frame@7.26.2':
    dependencies:
      '@babel/helper-validator-identifier': 7.25.9
      js-tokens: 4.0.0
      picocolors: 1.1.1

  '@babel/compat-data@7.26.5': {}

  '@babel/core@7.26.7':
    dependencies:
      '@ampproject/remapping': 2.3.0
      '@babel/code-frame': 7.26.2
      '@babel/generator': 7.26.5
      '@babel/helper-compilation-targets': 7.26.5
      '@babel/helper-module-transforms': 7.26.0(@babel/core@7.26.7)
      '@babel/helpers': 7.26.7
      '@babel/parser': 7.26.7
      '@babel/template': 7.25.9
      '@babel/traverse': 7.26.7
      '@babel/types': 7.26.7
      convert-source-map: 2.0.0
      debug: 4.4.0
      gensync: 1.0.0-beta.2
      json5: 2.2.3
      semver: 6.3.1
    transitivePeerDependencies:
      - supports-color

  '@babel/generator@7.26.5':
    dependencies:
      '@babel/parser': 7.26.7
      '@babel/types': 7.26.7
      '@jridgewell/gen-mapping': 0.3.8
      '@jridgewell/trace-mapping': 0.3.25
      jsesc: 3.1.0

  '@babel/helper-annotate-as-pure@7.25.9':
    dependencies:
      '@babel/types': 7.26.7

  '@babel/helper-compilation-targets@7.26.5':
    dependencies:
      '@babel/compat-data': 7.26.5
      '@babel/helper-validator-option': 7.25.9
      browserslist: 4.24.4
      lru-cache: 5.1.1
      semver: 6.3.1

  '@babel/helper-module-imports@7.25.9':
    dependencies:
      '@babel/traverse': 7.26.7
      '@babel/types': 7.26.7
    transitivePeerDependencies:
      - supports-color

  '@babel/helper-module-imports@7.25.9(supports-color@5.5.0)':
    dependencies:
      '@babel/traverse': 7.26.7(supports-color@5.5.0)
      '@babel/types': 7.26.7
    transitivePeerDependencies:
      - supports-color

  '@babel/helper-module-transforms@7.26.0(@babel/core@7.26.7)':
    dependencies:
      '@babel/core': 7.26.7
      '@babel/helper-module-imports': 7.25.9
      '@babel/helper-validator-identifier': 7.25.9
      '@babel/traverse': 7.26.7
    transitivePeerDependencies:
      - supports-color

  '@babel/helper-plugin-utils@7.26.5': {}

  '@babel/helper-string-parser@7.25.9': {}

  '@babel/helper-validator-identifier@7.25.9': {}

  '@babel/helper-validator-option@7.25.9': {}

  '@babel/helpers@7.26.7':
    dependencies:
      '@babel/template': 7.25.9
      '@babel/types': 7.26.7

  '@babel/parser@7.26.7':
    dependencies:
      '@babel/types': 7.26.7

  '@babel/plugin-syntax-jsx@7.25.9(@babel/core@7.26.7)':
    dependencies:
      '@babel/core': 7.26.7
      '@babel/helper-plugin-utils': 7.26.5

  '@babel/plugin-transform-react-jsx-self@7.25.9(@babel/core@7.26.7)':
    dependencies:
      '@babel/core': 7.26.7
      '@babel/helper-plugin-utils': 7.26.5

  '@babel/plugin-transform-react-jsx-source@7.25.9(@babel/core@7.26.7)':
    dependencies:
      '@babel/core': 7.26.7
      '@babel/helper-plugin-utils': 7.26.5

  '@babel/runtime@7.26.7':
    dependencies:
      regenerator-runtime: 0.14.1

  '@babel/template@7.25.9':
    dependencies:
      '@babel/code-frame': 7.26.2
      '@babel/parser': 7.26.7
      '@babel/types': 7.26.7

  '@babel/traverse@7.26.7':
    dependencies:
      '@babel/code-frame': 7.26.2
      '@babel/generator': 7.26.5
      '@babel/parser': 7.26.7
      '@babel/template': 7.25.9
      '@babel/types': 7.26.7
      debug: 4.4.0
      globals: 11.12.0
    transitivePeerDependencies:
      - supports-color

  '@babel/traverse@7.26.7(supports-color@5.5.0)':
    dependencies:
      '@babel/code-frame': 7.26.2
      '@babel/generator': 7.26.5
      '@babel/parser': 7.26.7
      '@babel/template': 7.25.9
      '@babel/types': 7.26.7
      debug: 4.4.0(supports-color@5.5.0)
      globals: 11.12.0
    transitivePeerDependencies:
      - supports-color

  '@babel/types@7.26.7':
    dependencies:
      '@babel/helper-string-parser': 7.25.9
      '@babel/helper-validator-identifier': 7.25.9

  '@bcoe/v8-coverage@0.2.3': {}

  '@braintree/sanitize-url@6.0.4': {}

  '@changesets/apply-release-plan@7.0.8':
    dependencies:
      '@changesets/config': 3.0.5
      '@changesets/get-version-range-type': 0.4.0
      '@changesets/git': 3.0.2
      '@changesets/should-skip-package': 0.1.1
      '@changesets/types': 6.0.0
      '@manypkg/get-packages': 1.1.3
      detect-indent: 6.1.0
      fs-extra: 7.0.1
      lodash.startcase: 4.4.0
      outdent: 0.5.0
      prettier: 2.8.8
      resolve-from: 5.0.0
      semver: 7.7.1

  '@changesets/assemble-release-plan@6.0.5':
    dependencies:
      '@changesets/errors': 0.2.0
      '@changesets/get-dependents-graph': 2.1.2
      '@changesets/should-skip-package': 0.1.1
      '@changesets/types': 6.0.0
      '@manypkg/get-packages': 1.1.3
      semver: 7.7.1

  '@changesets/changelog-git@0.2.0':
    dependencies:
      '@changesets/types': 6.0.0

  '@changesets/cli@2.27.12':
    dependencies:
      '@changesets/apply-release-plan': 7.0.8
      '@changesets/assemble-release-plan': 6.0.5
      '@changesets/changelog-git': 0.2.0
      '@changesets/config': 3.0.5
      '@changesets/errors': 0.2.0
      '@changesets/get-dependents-graph': 2.1.2
      '@changesets/get-release-plan': 4.0.6
      '@changesets/git': 3.0.2
      '@changesets/logger': 0.1.1
      '@changesets/pre': 2.0.1
      '@changesets/read': 0.6.2
      '@changesets/should-skip-package': 0.1.1
      '@changesets/types': 6.0.0
      '@changesets/write': 0.3.2
      '@manypkg/get-packages': 1.1.3
      ansi-colors: 4.1.3
      ci-info: 3.9.0
      enquirer: 2.4.1
      external-editor: 3.1.0
      fs-extra: 7.0.1
      mri: 1.2.0
      p-limit: 2.3.0
      package-manager-detector: 0.2.8
      picocolors: 1.1.1
      resolve-from: 5.0.0
      semver: 7.7.1
      spawndamnit: 3.0.1
      term-size: 2.2.1

  '@changesets/config@3.0.5':
    dependencies:
      '@changesets/errors': 0.2.0
      '@changesets/get-dependents-graph': 2.1.2
      '@changesets/logger': 0.1.1
      '@changesets/types': 6.0.0
      '@manypkg/get-packages': 1.1.3
      fs-extra: 7.0.1
      micromatch: 4.0.8

  '@changesets/errors@0.2.0':
    dependencies:
      extendable-error: 0.1.7

  '@changesets/get-dependents-graph@2.1.2':
    dependencies:
      '@changesets/types': 6.0.0
      '@manypkg/get-packages': 1.1.3
      picocolors: 1.1.1
      semver: 7.7.1

  '@changesets/get-release-plan@4.0.6':
    dependencies:
      '@changesets/assemble-release-plan': 6.0.5
      '@changesets/config': 3.0.5
      '@changesets/pre': 2.0.1
      '@changesets/read': 0.6.2
      '@changesets/types': 6.0.0
      '@manypkg/get-packages': 1.1.3

  '@changesets/get-version-range-type@0.4.0': {}

  '@changesets/git@3.0.2':
    dependencies:
      '@changesets/errors': 0.2.0
      '@manypkg/get-packages': 1.1.3
      is-subdir: 1.2.0
      micromatch: 4.0.8
      spawndamnit: 3.0.1

  '@changesets/logger@0.1.1':
    dependencies:
      picocolors: 1.1.1

  '@changesets/parse@0.4.0':
    dependencies:
      '@changesets/types': 6.0.0
      js-yaml: 3.14.1

  '@changesets/pre@2.0.1':
    dependencies:
      '@changesets/errors': 0.2.0
      '@changesets/types': 6.0.0
      '@manypkg/get-packages': 1.1.3
      fs-extra: 7.0.1

  '@changesets/read@0.6.2':
    dependencies:
      '@changesets/git': 3.0.2
      '@changesets/logger': 0.1.1
      '@changesets/parse': 0.4.0
      '@changesets/types': 6.0.0
      fs-extra: 7.0.1
      p-filter: 2.1.0
      picocolors: 1.1.1

  '@changesets/should-skip-package@0.1.1':
    dependencies:
      '@changesets/types': 6.0.0
      '@manypkg/get-packages': 1.1.3

  '@changesets/types@4.1.0': {}

  '@changesets/types@6.0.0': {}

  '@changesets/write@0.3.2':
    dependencies:
      '@changesets/types': 6.0.0
      fs-extra: 7.0.1
      human-id: 1.0.2
      prettier: 2.8.8

  '@cspotcode/source-map-support@0.8.1':
    dependencies:
      '@jridgewell/trace-mapping': 0.3.9

  '@emnapi/core@1.4.0':
    dependencies:
      '@emnapi/wasi-threads': 1.0.1
      tslib: 2.7.0
    optional: true

  '@emnapi/runtime@1.4.0':
    dependencies:
      tslib: 2.7.0
    optional: true

  '@emnapi/wasi-threads@1.0.1':
    dependencies:
      tslib: 2.7.0
    optional: true

  '@emotion/is-prop-valid@1.3.1':
    dependencies:
      '@emotion/memoize': 0.9.0

  '@emotion/memoize@0.9.0': {}

  '@emotion/stylis@0.8.5': {}

  '@emotion/unitless@0.7.5': {}

  '@esbuild/aix-ppc64@0.21.5':
    optional: true

  '@esbuild/aix-ppc64@0.25.0':
    optional: true

  '@esbuild/android-arm64@0.21.5':
    optional: true

  '@esbuild/android-arm64@0.25.0':
    optional: true

  '@esbuild/android-arm@0.21.5':
    optional: true

  '@esbuild/android-arm@0.25.0':
    optional: true

  '@esbuild/android-x64@0.21.5':
    optional: true

  '@esbuild/android-x64@0.25.0':
    optional: true

  '@esbuild/darwin-arm64@0.21.5':
    optional: true

  '@esbuild/darwin-arm64@0.25.0':
    optional: true

  '@esbuild/darwin-x64@0.21.5':
    optional: true

  '@esbuild/darwin-x64@0.25.0':
    optional: true

  '@esbuild/freebsd-arm64@0.21.5':
    optional: true

  '@esbuild/freebsd-arm64@0.25.0':
    optional: true

  '@esbuild/freebsd-x64@0.21.5':
    optional: true

  '@esbuild/freebsd-x64@0.25.0':
    optional: true

  '@esbuild/linux-arm64@0.21.5':
    optional: true

  '@esbuild/linux-arm64@0.25.0':
    optional: true

  '@esbuild/linux-arm@0.21.5':
    optional: true

  '@esbuild/linux-arm@0.25.0':
    optional: true

  '@esbuild/linux-ia32@0.21.5':
    optional: true

  '@esbuild/linux-ia32@0.25.0':
    optional: true

  '@esbuild/linux-loong64@0.21.5':
    optional: true

  '@esbuild/linux-loong64@0.25.0':
    optional: true

  '@esbuild/linux-mips64el@0.21.5':
    optional: true

  '@esbuild/linux-mips64el@0.25.0':
    optional: true

  '@esbuild/linux-ppc64@0.21.5':
    optional: true

  '@esbuild/linux-ppc64@0.25.0':
    optional: true

  '@esbuild/linux-riscv64@0.21.5':
    optional: true

  '@esbuild/linux-riscv64@0.25.0':
    optional: true

  '@esbuild/linux-s390x@0.21.5':
    optional: true

  '@esbuild/linux-s390x@0.25.0':
    optional: true

  '@esbuild/linux-x64@0.21.5':
    optional: true

  '@esbuild/linux-x64@0.25.0':
    optional: true

  '@esbuild/netbsd-arm64@0.25.0':
    optional: true

  '@esbuild/netbsd-x64@0.21.5':
    optional: true

  '@esbuild/netbsd-x64@0.25.0':
    optional: true

  '@esbuild/openbsd-arm64@0.25.0':
    optional: true

  '@esbuild/openbsd-x64@0.21.5':
    optional: true

  '@esbuild/openbsd-x64@0.25.0':
    optional: true

  '@esbuild/sunos-x64@0.21.5':
    optional: true

  '@esbuild/sunos-x64@0.25.0':
    optional: true

  '@esbuild/win32-arm64@0.21.5':
    optional: true

  '@esbuild/win32-arm64@0.25.0':
    optional: true

  '@esbuild/win32-ia32@0.21.5':
    optional: true

  '@esbuild/win32-ia32@0.25.0':
    optional: true

  '@esbuild/win32-x64@0.21.5':
    optional: true

  '@esbuild/win32-x64@0.25.0':
    optional: true

  '@eslint-community/eslint-plugin-eslint-comments@4.5.0(eslint@9.25.1)':
    dependencies:
      escape-string-regexp: 4.0.0
      eslint: 9.25.1
      ignore: 5.3.2

  '@eslint-community/eslint-utils@4.4.1(eslint@9.25.1)':
    dependencies:
      eslint: 9.25.1
      eslint-visitor-keys: 3.4.3

  '@eslint-community/regexpp@4.12.1': {}

  '@eslint/config-array@0.20.0':
    dependencies:
      '@eslint/object-schema': 2.1.6
      debug: 4.4.0
      minimatch: 3.1.2
    transitivePeerDependencies:
      - supports-color

  '@eslint/config-helpers@0.2.1': {}

  '@eslint/core@0.13.0':
    dependencies:
      '@types/json-schema': 7.0.15

  '@eslint/eslintrc@3.3.1':
    dependencies:
      ajv: 6.12.6
      debug: 4.4.0
      espree: 10.3.0
      globals: 14.0.0
      ignore: 5.3.2
      import-fresh: 3.3.0
      js-yaml: 4.1.0
      minimatch: 3.1.2
      strip-json-comments: 3.1.1
    transitivePeerDependencies:
      - supports-color

  '@eslint/js@9.25.1': {}

  '@eslint/object-schema@2.1.6': {}

  '@eslint/plugin-kit@0.2.8':
    dependencies:
      '@eslint/core': 0.13.0
      levn: 0.4.1

  '@ethersproject/abi@5.8.0':
    dependencies:
      '@ethersproject/address': 5.8.0
      '@ethersproject/bignumber': 5.8.0
      '@ethersproject/bytes': 5.8.0
      '@ethersproject/constants': 5.8.0
      '@ethersproject/hash': 5.8.0
      '@ethersproject/keccak256': 5.8.0
      '@ethersproject/logger': 5.8.0
      '@ethersproject/properties': 5.8.0
      '@ethersproject/strings': 5.8.0

  '@ethersproject/abstract-provider@5.8.0':
    dependencies:
      '@ethersproject/bignumber': 5.8.0
      '@ethersproject/bytes': 5.8.0
      '@ethersproject/logger': 5.8.0
      '@ethersproject/networks': 5.8.0
      '@ethersproject/properties': 5.8.0
      '@ethersproject/transactions': 5.8.0
      '@ethersproject/web': 5.8.0

  '@ethersproject/abstract-signer@5.8.0':
    dependencies:
      '@ethersproject/abstract-provider': 5.8.0
      '@ethersproject/bignumber': 5.8.0
      '@ethersproject/bytes': 5.8.0
      '@ethersproject/logger': 5.8.0
      '@ethersproject/properties': 5.8.0

  '@ethersproject/address@5.6.1':
    dependencies:
      '@ethersproject/bignumber': 5.7.0
      '@ethersproject/bytes': 5.7.0
      '@ethersproject/keccak256': 5.7.0
      '@ethersproject/logger': 5.7.0
      '@ethersproject/rlp': 5.7.0

  '@ethersproject/address@5.8.0':
    dependencies:
      '@ethersproject/bignumber': 5.8.0
      '@ethersproject/bytes': 5.8.0
      '@ethersproject/keccak256': 5.8.0
      '@ethersproject/logger': 5.8.0
      '@ethersproject/rlp': 5.8.0

  '@ethersproject/base64@5.8.0':
    dependencies:
      '@ethersproject/bytes': 5.8.0

  '@ethersproject/bignumber@5.7.0':
    dependencies:
      '@ethersproject/bytes': 5.7.0
      '@ethersproject/logger': 5.7.0
      bn.js: 5.2.1

  '@ethersproject/bignumber@5.8.0':
    dependencies:
      '@ethersproject/bytes': 5.8.0
      '@ethersproject/logger': 5.8.0
      bn.js: 5.2.1

  '@ethersproject/bytes@5.7.0':
    dependencies:
      '@ethersproject/logger': 5.7.0

  '@ethersproject/bytes@5.8.0':
    dependencies:
      '@ethersproject/logger': 5.8.0

  '@ethersproject/constants@5.8.0':
    dependencies:
      '@ethersproject/bignumber': 5.8.0

  '@ethersproject/hash@5.8.0':
    dependencies:
      '@ethersproject/abstract-signer': 5.8.0
      '@ethersproject/address': 5.8.0
      '@ethersproject/base64': 5.8.0
      '@ethersproject/bignumber': 5.8.0
      '@ethersproject/bytes': 5.8.0
      '@ethersproject/keccak256': 5.8.0
      '@ethersproject/logger': 5.8.0
      '@ethersproject/properties': 5.8.0
      '@ethersproject/strings': 5.8.0

  '@ethersproject/keccak256@5.7.0':
    dependencies:
      '@ethersproject/bytes': 5.7.0
      js-sha3: 0.8.0

  '@ethersproject/keccak256@5.8.0':
    dependencies:
      '@ethersproject/bytes': 5.8.0
      js-sha3: 0.8.0

  '@ethersproject/logger@5.7.0': {}

  '@ethersproject/logger@5.8.0': {}

  '@ethersproject/networks@5.8.0':
    dependencies:
      '@ethersproject/logger': 5.8.0

  '@ethersproject/properties@5.8.0':
    dependencies:
      '@ethersproject/logger': 5.8.0

  '@ethersproject/rlp@5.7.0':
    dependencies:
      '@ethersproject/bytes': 5.7.0
      '@ethersproject/logger': 5.7.0

  '@ethersproject/rlp@5.8.0':
    dependencies:
      '@ethersproject/bytes': 5.8.0
      '@ethersproject/logger': 5.8.0

  '@ethersproject/signing-key@5.8.0':
    dependencies:
      '@ethersproject/bytes': 5.8.0
      '@ethersproject/logger': 5.8.0
      '@ethersproject/properties': 5.8.0
      bn.js: 5.2.1
      elliptic: 6.6.1
      hash.js: 1.1.7

  '@ethersproject/strings@5.8.0':
    dependencies:
      '@ethersproject/bytes': 5.8.0
      '@ethersproject/constants': 5.8.0
      '@ethersproject/logger': 5.8.0

  '@ethersproject/transactions@5.8.0':
    dependencies:
      '@ethersproject/address': 5.8.0
      '@ethersproject/bignumber': 5.8.0
      '@ethersproject/bytes': 5.8.0
      '@ethersproject/constants': 5.8.0
      '@ethersproject/keccak256': 5.8.0
      '@ethersproject/logger': 5.8.0
      '@ethersproject/properties': 5.8.0
      '@ethersproject/rlp': 5.8.0
      '@ethersproject/signing-key': 5.8.0

  '@ethersproject/web@5.8.0':
    dependencies:
      '@ethersproject/base64': 5.8.0
      '@ethersproject/bytes': 5.8.0
      '@ethersproject/logger': 5.8.0
      '@ethersproject/properties': 5.8.0
      '@ethersproject/strings': 5.8.0

  '@fastify/busboy@2.1.1': {}

  '@floating-ui/core@1.6.9':
    dependencies:
      '@floating-ui/utils': 0.2.9

  '@floating-ui/dom@1.6.13':
    dependencies:
      '@floating-ui/core': 1.6.9
      '@floating-ui/utils': 0.2.9

  '@floating-ui/utils@0.2.9': {}

  '@fontsource/roboto@5.1.1': {}

  '@humanfs/core@0.19.1': {}

  '@humanfs/node@0.16.6':
    dependencies:
      '@humanfs/core': 0.19.1
      '@humanwhocodes/retry': 0.3.1

  '@humanwhocodes/module-importer@1.0.1': {}

  '@humanwhocodes/retry@0.3.1': {}

  '@humanwhocodes/retry@0.4.2': {}

  '@ignored/edr-optimism-darwin-arm64@0.13.0-alpha.6':
    optional: true

  '@ignored/edr-optimism-darwin-x64@0.13.0-alpha.6':
    optional: true

  '@ignored/edr-optimism-linux-arm64-gnu@0.13.0-alpha.6':
    optional: true

  '@ignored/edr-optimism-linux-arm64-musl@0.13.0-alpha.6':
    optional: true

  '@ignored/edr-optimism-linux-x64-gnu@0.13.0-alpha.6':
    optional: true

  '@ignored/edr-optimism-linux-x64-musl@0.13.0-alpha.6':
    optional: true

  '@ignored/edr-optimism-win32-x64-msvc@0.13.0-alpha.6':
    optional: true

  '@ignored/edr-optimism@0.13.0-alpha.6':
    optionalDependencies:
      '@ignored/edr-optimism-darwin-arm64': 0.13.0-alpha.6
      '@ignored/edr-optimism-darwin-x64': 0.13.0-alpha.6
      '@ignored/edr-optimism-linux-arm64-gnu': 0.13.0-alpha.6
      '@ignored/edr-optimism-linux-arm64-musl': 0.13.0-alpha.6
      '@ignored/edr-optimism-linux-x64-gnu': 0.13.0-alpha.6
      '@ignored/edr-optimism-linux-x64-musl': 0.13.0-alpha.6
      '@ignored/edr-optimism-win32-x64-msvc': 0.13.0-alpha.6

  '@isaacs/cliui@8.0.2':
    dependencies:
      string-width: 5.1.2
      string-width-cjs: string-width@4.2.3
      strip-ansi: 7.1.0
      strip-ansi-cjs: strip-ansi@6.0.1
      wrap-ansi: 8.1.0
      wrap-ansi-cjs: wrap-ansi@7.0.0

  '@istanbuljs/load-nyc-config@1.1.0':
    dependencies:
      camelcase: 5.3.1
      find-up: 4.1.0
      get-package-type: 0.1.0
      js-yaml: 3.14.1
      resolve-from: 5.0.0

  '@istanbuljs/nyc-config-typescript@1.0.2(nyc@15.1.0)':
    dependencies:
      '@istanbuljs/schema': 0.1.3
      nyc: 15.1.0

  '@istanbuljs/schema@0.1.3': {}

  '@jest/schemas@29.6.3':
    dependencies:
      '@sinclair/typebox': 0.27.8

  '@jridgewell/gen-mapping@0.3.8':
    dependencies:
      '@jridgewell/set-array': 1.2.1
      '@jridgewell/sourcemap-codec': 1.5.0
      '@jridgewell/trace-mapping': 0.3.25

  '@jridgewell/resolve-uri@3.1.2': {}

  '@jridgewell/set-array@1.2.1': {}

  '@jridgewell/sourcemap-codec@1.5.0': {}

  '@jridgewell/trace-mapping@0.3.25':
    dependencies:
      '@jridgewell/resolve-uri': 3.1.2
      '@jridgewell/sourcemap-codec': 1.5.0

  '@jridgewell/trace-mapping@0.3.9':
    dependencies:
      '@jridgewell/resolve-uri': 3.1.2
      '@jridgewell/sourcemap-codec': 1.5.0

  '@manypkg/find-root@1.1.0':
    dependencies:
      '@babel/runtime': 7.26.7
      '@types/node': 12.20.55
      find-up: 4.1.0
      fs-extra: 8.1.0

  '@manypkg/get-packages@1.1.3':
    dependencies:
      '@babel/runtime': 7.26.7
      '@changesets/types': 4.1.0
      '@manypkg/find-root': 1.1.0
      fs-extra: 8.1.0
      globby: 11.1.0
      read-yaml-file: 1.1.0

  '@microsoft/api-extractor-model@7.30.2(@types/node@20.17.16)':
    dependencies:
      '@microsoft/tsdoc': 0.15.1
      '@microsoft/tsdoc-config': 0.17.1
      '@rushstack/node-core-library': 5.10.2(@types/node@20.17.16)
    transitivePeerDependencies:
      - '@types/node'

  '@microsoft/api-extractor@7.49.1(@types/node@20.17.16)':
    dependencies:
      '@microsoft/api-extractor-model': 7.30.2(@types/node@20.17.16)
      '@microsoft/tsdoc': 0.15.1
      '@microsoft/tsdoc-config': 0.17.1
      '@rushstack/node-core-library': 5.10.2(@types/node@20.17.16)
      '@rushstack/rig-package': 0.5.3
      '@rushstack/terminal': 0.14.5(@types/node@20.17.16)
      '@rushstack/ts-command-line': 4.23.3(@types/node@20.17.16)
      lodash: 4.17.21
      minimatch: 3.0.8
      resolve: 1.22.10
      semver: 7.5.4
      source-map: 0.6.1
      typescript: 5.7.2
    transitivePeerDependencies:
      - '@types/node'

  '@microsoft/tsdoc-config@0.17.1':
    dependencies:
      '@microsoft/tsdoc': 0.15.1
      ajv: 8.12.0
      jju: 1.4.0
      resolve: 1.22.10

  '@microsoft/tsdoc@0.15.1': {}

  '@napi-rs/wasm-runtime@0.2.9':
    dependencies:
      '@emnapi/core': 1.4.0
      '@emnapi/runtime': 1.4.0
      '@tybys/wasm-util': 0.9.0
    optional: true

  '@noble/ciphers@1.2.1': {}

  '@noble/curves@1.2.0':
    dependencies:
      '@noble/hashes': 1.3.2

  '@noble/curves@1.4.2':
    dependencies:
      '@noble/hashes': 1.4.0

  '@noble/curves@1.8.2':
    dependencies:
      '@noble/hashes': 1.7.2

  '@noble/hashes@1.3.2': {}

  '@noble/hashes@1.4.0': {}

  '@noble/hashes@1.7.1': {}

  '@noble/hashes@1.7.2': {}

  '@nodelib/fs.scandir@2.1.5':
    dependencies:
      '@nodelib/fs.stat': 2.0.5
      run-parallel: 1.2.0

  '@nodelib/fs.stat@2.0.5': {}

  '@nodelib/fs.walk@1.2.8':
    dependencies:
      '@nodelib/fs.scandir': 2.1.5
      fastq: 1.18.0

  '@nomicfoundation/solidity-analyzer-darwin-arm64@0.1.2':
    optional: true

  '@nomicfoundation/solidity-analyzer-darwin-x64@0.1.2':
    optional: true

  '@nomicfoundation/solidity-analyzer-linux-arm64-gnu@0.1.2':
    optional: true

  '@nomicfoundation/solidity-analyzer-linux-arm64-musl@0.1.2':
    optional: true

  '@nomicfoundation/solidity-analyzer-linux-x64-gnu@0.1.2':
    optional: true

  '@nomicfoundation/solidity-analyzer-linux-x64-musl@0.1.2':
    optional: true

  '@nomicfoundation/solidity-analyzer-win32-x64-msvc@0.1.2':
    optional: true

  '@nomicfoundation/solidity-analyzer@0.1.2':
    optionalDependencies:
      '@nomicfoundation/solidity-analyzer-darwin-arm64': 0.1.2
      '@nomicfoundation/solidity-analyzer-darwin-x64': 0.1.2
      '@nomicfoundation/solidity-analyzer-linux-arm64-gnu': 0.1.2
      '@nomicfoundation/solidity-analyzer-linux-arm64-musl': 0.1.2
      '@nomicfoundation/solidity-analyzer-linux-x64-gnu': 0.1.2
      '@nomicfoundation/solidity-analyzer-linux-x64-musl': 0.1.2
      '@nomicfoundation/solidity-analyzer-win32-x64-msvc': 0.1.2

  '@openzeppelin/contracts@5.1.0': {}

  '@pkgjs/parseargs@0.11.0':
    optional: true

  '@remix-run/router@1.6.0': {}

  '@rollup/rollup-android-arm-eabi@4.34.1':
    optional: true

  '@rollup/rollup-android-arm64@4.34.1':
    optional: true

  '@rollup/rollup-darwin-arm64@4.34.1':
    optional: true

  '@rollup/rollup-darwin-x64@4.34.1':
    optional: true

  '@rollup/rollup-freebsd-arm64@4.34.1':
    optional: true

  '@rollup/rollup-freebsd-x64@4.34.1':
    optional: true

  '@rollup/rollup-linux-arm-gnueabihf@4.34.1':
    optional: true

  '@rollup/rollup-linux-arm-musleabihf@4.34.1':
    optional: true

  '@rollup/rollup-linux-arm64-gnu@4.34.1':
    optional: true

  '@rollup/rollup-linux-arm64-musl@4.34.1':
    optional: true

  '@rollup/rollup-linux-loongarch64-gnu@4.34.1':
    optional: true

  '@rollup/rollup-linux-powerpc64le-gnu@4.34.1':
    optional: true

  '@rollup/rollup-linux-riscv64-gnu@4.34.1':
    optional: true

  '@rollup/rollup-linux-s390x-gnu@4.34.1':
    optional: true

  '@rollup/rollup-linux-x64-gnu@4.34.1':
    optional: true

  '@rollup/rollup-linux-x64-musl@4.34.1':
    optional: true

  '@rollup/rollup-win32-arm64-msvc@4.34.1':
    optional: true

  '@rollup/rollup-win32-ia32-msvc@4.34.1':
    optional: true

  '@rollup/rollup-win32-x64-msvc@4.34.1':
    optional: true

  '@rtsao/scc@1.1.0': {}

  '@rushstack/node-core-library@5.10.2(@types/node@20.17.16)':
    dependencies:
      ajv: 8.13.0
      ajv-draft-04: 1.0.0(ajv@8.13.0)
      ajv-formats: 3.0.1(ajv@8.13.0)
      fs-extra: 7.0.1
      import-lazy: 4.0.0
      jju: 1.4.0
      resolve: 1.22.10
      semver: 7.5.4
    optionalDependencies:
      '@types/node': 20.17.16

  '@rushstack/rig-package@0.5.3':
    dependencies:
      resolve: 1.22.10
      strip-json-comments: 3.1.1

  '@rushstack/terminal@0.14.5(@types/node@20.17.16)':
    dependencies:
      '@rushstack/node-core-library': 5.10.2(@types/node@20.17.16)
      supports-color: 8.1.1
    optionalDependencies:
      '@types/node': 20.17.16

  '@rushstack/ts-command-line@4.23.3(@types/node@20.17.16)':
    dependencies:
      '@rushstack/terminal': 0.14.5(@types/node@20.17.16)
      '@types/argparse': 1.0.38
      argparse: 1.0.10
      string-argv: 0.3.2
    transitivePeerDependencies:
      - '@types/node'

  '@scure/base@1.1.9': {}

  '@scure/base@1.2.4': {}

  '@scure/bip32@1.4.0':
    dependencies:
      '@noble/curves': 1.4.2
      '@noble/hashes': 1.4.0
      '@scure/base': 1.1.9

  '@scure/bip32@1.6.2':
    dependencies:
      '@noble/curves': 1.8.2
      '@noble/hashes': 1.7.1
      '@scure/base': 1.2.4

  '@scure/bip39@1.3.0':
    dependencies:
      '@noble/hashes': 1.4.0
      '@scure/base': 1.1.9

  '@scure/bip39@1.5.4':
    dependencies:
      '@noble/hashes': 1.7.1
      '@scure/base': 1.2.4

  '@sentry/core@9.4.0': {}

  '@sinclair/typebox@0.27.8': {}

  '@sinonjs/commons@1.8.6':
    dependencies:
      type-detect: 4.0.8

  '@sinonjs/commons@2.0.0':
    dependencies:
      type-detect: 4.0.8

  '@sinonjs/commons@3.0.1':
    dependencies:
      type-detect: 4.0.8

  '@sinonjs/fake-timers@11.3.1':
    dependencies:
      '@sinonjs/commons': 3.0.1

  '@sinonjs/fake-timers@9.1.2':
    dependencies:
      '@sinonjs/commons': 1.8.6

  '@sinonjs/samsam@7.0.1':
    dependencies:
      '@sinonjs/commons': 2.0.0
      lodash.get: 4.4.2
      type-detect: 4.1.0

  '@sinonjs/text-encoding@0.7.3': {}

  '@streamparser/json-node@0.0.22':
    dependencies:
      '@streamparser/json': 0.0.22

  '@streamparser/json@0.0.22': {}

  '@tsconfig/node10@1.0.11': {}

  '@tsconfig/node12@1.0.11': {}

  '@tsconfig/node14@1.0.3': {}

  '@tsconfig/node16@1.0.4': {}

  '@tsconfig/node22@22.0.2': {}

  '@tybys/wasm-util@0.9.0':
    dependencies:
      tslib: 2.7.0
    optional: true

  '@typechain/ethers-v6@0.5.1(ethers@6.14.1)(typechain@8.3.2(typescript@5.8.3))(typescript@5.8.3)':
    dependencies:
      ethers: 6.14.1
      lodash: 4.17.21
      ts-essentials: 7.0.3(typescript@5.8.3)
      typechain: 8.3.2(typescript@5.8.3)
      typescript: 5.8.3

  '@types/adm-zip@0.5.7':
    dependencies:
      '@types/node': 22.10.10

  '@types/argparse@1.0.38': {}

  '@types/babel__core@7.20.5':
    dependencies:
      '@babel/parser': 7.26.7
      '@babel/types': 7.26.7
      '@types/babel__generator': 7.6.8
      '@types/babel__template': 7.4.4
      '@types/babel__traverse': 7.20.6

  '@types/babel__generator@7.6.8':
    dependencies:
      '@babel/types': 7.26.7

  '@types/babel__template@7.4.4':
    dependencies:
      '@babel/parser': 7.26.7
      '@babel/types': 7.26.7

  '@types/babel__traverse@7.20.6':
    dependencies:
      '@babel/types': 7.26.7

  '@types/bn.js@5.1.6':
    dependencies:
      '@types/node': 22.10.10

  '@types/chai-as-promised@8.0.1':
    dependencies:
      '@types/chai': 4.3.20

  '@types/chai@4.3.20': {}

  '@types/d3-scale-chromatic@3.1.0': {}

  '@types/d3-scale@4.0.8':
    dependencies:
      '@types/d3-time': 3.0.4

  '@types/d3-time@3.0.4': {}

  '@types/debug@4.1.12':
    dependencies:
      '@types/ms': 2.1.0

  '@types/deep-eql@4.0.2': {}

  '@types/eslint@9.6.1':
    dependencies:
      '@types/estree': 1.0.6
      '@types/json-schema': 7.0.15

  '@types/estree@1.0.6': {}

  '@types/hoist-non-react-statics@3.3.6':
    dependencies:
      '@types/react': 18.3.18
      hoist-non-react-statics: 3.3.2

  '@types/istanbul-lib-coverage@2.0.6': {}

  '@types/json-schema@7.0.15': {}

  '@types/json5@0.0.29': {}

  '@types/lodash-es@4.17.12':
    dependencies:
      '@types/lodash': 4.17.14

  '@types/lodash@4.17.14': {}

  '@types/mdast@3.0.15':
    dependencies:
      '@types/unist': 2.0.11

  '@types/mocha@10.0.10': {}

  '@types/ms@2.1.0': {}

  '@types/ndjson@2.0.1':
    dependencies:
      '@types/node': 22.10.10
      '@types/through': 0.0.33

  '@types/node@12.20.55': {}

  '@types/node@20.17.16':
    dependencies:
      undici-types: 6.19.8

  '@types/node@22.10.10':
    dependencies:
      undici-types: 6.20.0

  '@types/node@22.7.5':
    dependencies:
      undici-types: 6.19.8

  '@types/prettier@2.7.3': {}

  '@types/prompts@2.4.9':
    dependencies:
      '@types/node': 22.10.10
      kleur: 3.0.3

  '@types/prop-types@15.7.14': {}

  '@types/react-dom@18.3.5(@types/react@18.3.18)':
    dependencies:
      '@types/react': 18.3.18

  '@types/react@18.3.18':
    dependencies:
      '@types/prop-types': 15.7.14
      csstype: 3.1.3

  '@types/semver@7.5.8': {}

  '@types/sinon@10.0.20':
    dependencies:
      '@types/sinonjs__fake-timers': 8.1.5

  '@types/sinonjs__fake-timers@8.1.5': {}

  '@types/styled-components@5.1.26':
    dependencies:
      '@types/hoist-non-react-statics': 3.3.6
      '@types/react': 18.3.18
      csstype: 3.1.3

  '@types/through@0.0.33':
    dependencies:
      '@types/node': 22.10.10

  '@types/unist@2.0.11': {}

  '@types/ws@8.5.14':
    dependencies:
      '@types/node': 22.10.10

  '@typescript-eslint/eslint-plugin@8.31.0(@typescript-eslint/parser@8.31.0(eslint@9.25.1)(typescript@5.8.3))(eslint@9.25.1)(typescript@5.8.3)':
    dependencies:
      '@eslint-community/regexpp': 4.12.1
      '@typescript-eslint/parser': 8.31.0(eslint@9.25.1)(typescript@5.8.3)
      '@typescript-eslint/scope-manager': 8.31.0
      '@typescript-eslint/type-utils': 8.31.0(eslint@9.25.1)(typescript@5.8.3)
      '@typescript-eslint/utils': 8.31.0(eslint@9.25.1)(typescript@5.8.3)
      '@typescript-eslint/visitor-keys': 8.31.0
      eslint: 9.25.1
      graphemer: 1.4.0
      ignore: 5.3.2
      natural-compare: 1.4.0
      ts-api-utils: 2.1.0(typescript@5.8.3)
      typescript: 5.8.3
    transitivePeerDependencies:
      - supports-color

  '@typescript-eslint/parser@8.31.0(eslint@9.25.1)(typescript@5.8.3)':
    dependencies:
      '@typescript-eslint/scope-manager': 8.31.0
      '@typescript-eslint/types': 8.31.0
      '@typescript-eslint/typescript-estree': 8.31.0(typescript@5.8.3)
      '@typescript-eslint/visitor-keys': 8.31.0
      debug: 4.4.0
      eslint: 9.25.1
      typescript: 5.8.3
    transitivePeerDependencies:
      - supports-color

  '@typescript-eslint/scope-manager@8.31.0':
    dependencies:
      '@typescript-eslint/types': 8.31.0
      '@typescript-eslint/visitor-keys': 8.31.0

  '@typescript-eslint/type-utils@8.31.0(eslint@9.25.1)(typescript@5.8.3)':
    dependencies:
      '@typescript-eslint/typescript-estree': 8.31.0(typescript@5.8.3)
      '@typescript-eslint/utils': 8.31.0(eslint@9.25.1)(typescript@5.8.3)
      debug: 4.4.0
      eslint: 9.25.1
      ts-api-utils: 2.1.0(typescript@5.8.3)
      typescript: 5.8.3
    transitivePeerDependencies:
      - supports-color

  '@typescript-eslint/types@8.31.0': {}

  '@typescript-eslint/typescript-estree@8.31.0(typescript@5.8.3)':
    dependencies:
      '@typescript-eslint/types': 8.31.0
      '@typescript-eslint/visitor-keys': 8.31.0
      debug: 4.4.0
      fast-glob: 3.3.3
      is-glob: 4.0.3
      minimatch: 9.0.5
      semver: 7.7.1
      ts-api-utils: 2.1.0(typescript@5.8.3)
      typescript: 5.8.3
    transitivePeerDependencies:
      - supports-color

  '@typescript-eslint/utils@8.31.0(eslint@9.25.1)(typescript@5.8.3)':
    dependencies:
      '@eslint-community/eslint-utils': 4.4.1(eslint@9.25.1)
      '@typescript-eslint/scope-manager': 8.31.0
      '@typescript-eslint/types': 8.31.0
      '@typescript-eslint/typescript-estree': 8.31.0(typescript@5.8.3)
      eslint: 9.25.1
      typescript: 5.8.3
    transitivePeerDependencies:
      - supports-color

  '@typescript-eslint/visitor-keys@8.31.0':
    dependencies:
      '@typescript-eslint/types': 8.31.0
      eslint-visitor-keys: 4.2.0

  '@uniswap/permit2@https://codeload.github.com/uniswap/permit2/tar.gz/cc56ad0f3439c502c246fc5cfcc3db92bb8b7219': {}

  '@uniswap/v4-core@1.0.2': {}

  '@unrs/resolver-binding-darwin-arm64@1.7.0':
    optional: true

  '@unrs/resolver-binding-darwin-x64@1.7.0':
    optional: true

  '@unrs/resolver-binding-freebsd-x64@1.7.0':
    optional: true

  '@unrs/resolver-binding-linux-arm-gnueabihf@1.7.0':
    optional: true

  '@unrs/resolver-binding-linux-arm-musleabihf@1.7.0':
    optional: true

  '@unrs/resolver-binding-linux-arm64-gnu@1.7.0':
    optional: true

  '@unrs/resolver-binding-linux-arm64-musl@1.7.0':
    optional: true

  '@unrs/resolver-binding-linux-ppc64-gnu@1.7.0':
    optional: true

  '@unrs/resolver-binding-linux-riscv64-gnu@1.7.0':
    optional: true

  '@unrs/resolver-binding-linux-riscv64-musl@1.7.0':
    optional: true

  '@unrs/resolver-binding-linux-s390x-gnu@1.7.0':
    optional: true

  '@unrs/resolver-binding-linux-x64-gnu@1.7.0':
    optional: true

  '@unrs/resolver-binding-linux-x64-musl@1.7.0':
    optional: true

  '@unrs/resolver-binding-wasm32-wasi@1.7.0':
    dependencies:
      '@napi-rs/wasm-runtime': 0.2.9
    optional: true

  '@unrs/resolver-binding-win32-arm64-msvc@1.7.0':
    optional: true

  '@unrs/resolver-binding-win32-ia32-msvc@1.7.0':
    optional: true

  '@unrs/resolver-binding-win32-x64-msvc@1.7.0':
    optional: true

  '@vitejs/plugin-react@4.3.4(vite@5.4.14(@types/node@22.10.10))':
    dependencies:
      '@babel/core': 7.26.7
      '@babel/plugin-transform-react-jsx-self': 7.25.9(@babel/core@7.26.7)
      '@babel/plugin-transform-react-jsx-source': 7.25.9(@babel/core@7.26.7)
      '@types/babel__core': 7.20.5
      react-refresh: 0.14.2
      vite: 5.4.14(@types/node@22.10.10)
    transitivePeerDependencies:
      - supports-color

  abitype@1.0.8(typescript@5.8.3)(zod@3.24.1):
    optionalDependencies:
      typescript: 5.8.3
      zod: 3.24.1

  acorn-jsx@5.3.2(acorn@8.14.0):
    dependencies:
      acorn: 8.14.0

  acorn-walk@8.3.4:
    dependencies:
      acorn: 8.14.0

  acorn@8.14.0: {}

  adm-zip@0.4.16: {}

  aes-js@4.0.0-beta.5: {}

  aggregate-error@3.1.0:
    dependencies:
      clean-stack: 2.2.0
      indent-string: 4.0.0

  ajv-draft-04@1.0.0(ajv@8.13.0):
    optionalDependencies:
      ajv: 8.13.0

  ajv-formats@3.0.1(ajv@8.13.0):
    optionalDependencies:
      ajv: 8.13.0

  ajv@6.12.6:
    dependencies:
      fast-deep-equal: 3.1.3
      fast-json-stable-stringify: 2.1.0
      json-schema-traverse: 0.4.1
      uri-js: 4.4.1

  ajv@8.12.0:
    dependencies:
      fast-deep-equal: 3.1.3
      json-schema-traverse: 1.0.0
      require-from-string: 2.0.2
      uri-js: 4.4.1

  ajv@8.13.0:
    dependencies:
      fast-deep-equal: 3.1.3
      json-schema-traverse: 1.0.0
      require-from-string: 2.0.2
      uri-js: 4.4.1

  ansi-colors@4.1.3: {}

  ansi-regex@5.0.1: {}

  ansi-regex@6.1.0: {}

  ansi-styles@3.2.1:
    dependencies:
      color-convert: 1.9.3

  ansi-styles@4.3.0:
    dependencies:
      color-convert: 2.0.1

  ansi-styles@5.2.0: {}

  ansi-styles@6.2.1: {}

  anymatch@3.1.3:
    dependencies:
      normalize-path: 3.0.0
      picomatch: 2.3.1

  append-transform@2.0.0:
    dependencies:
      default-require-extensions: 3.0.1

  archy@1.0.0: {}

  arg@4.1.3: {}

  argparse@1.0.10:
    dependencies:
      sprintf-js: 1.0.3

  argparse@2.0.1: {}

  array-back@3.1.0: {}

  array-back@4.0.2: {}

  array-buffer-byte-length@1.0.2:
    dependencies:
      call-bound: 1.0.4
      is-array-buffer: 3.0.5

  array-includes@3.1.8:
    dependencies:
      call-bind: 1.0.8
      define-properties: 1.2.1
      es-abstract: 1.23.9
      es-object-atoms: 1.1.1
      get-intrinsic: 1.3.0
      is-string: 1.1.1

  array-union@2.1.0: {}

  array.prototype.findlastindex@1.2.6:
    dependencies:
      call-bind: 1.0.8
      call-bound: 1.0.4
      define-properties: 1.2.1
      es-abstract: 1.23.9
      es-errors: 1.3.0
      es-object-atoms: 1.1.1
      es-shim-unscopables: 1.1.0

  array.prototype.flat@1.3.3:
    dependencies:
      call-bind: 1.0.8
      define-properties: 1.2.1
      es-abstract: 1.23.9
      es-shim-unscopables: 1.1.0

  array.prototype.flatmap@1.3.3:
    dependencies:
      call-bind: 1.0.8
      define-properties: 1.2.1
      es-abstract: 1.23.9
      es-shim-unscopables: 1.1.0

  arraybuffer.prototype.slice@1.0.4:
    dependencies:
      array-buffer-byte-length: 1.0.2
      call-bind: 1.0.8
      define-properties: 1.2.1
      es-abstract: 1.23.9
      es-errors: 1.3.0
      get-intrinsic: 1.3.0
      is-array-buffer: 3.0.5

  assertion-error@2.0.1: {}

  async-function@1.0.0: {}

  available-typed-arrays@1.0.7:
    dependencies:
      possible-typed-array-names: 1.1.0

  babel-plugin-styled-components@2.1.4(@babel/core@7.26.7)(styled-components@5.3.10(@babel/core@7.26.7)(react-dom@18.3.1(react@18.3.1))(react-is@18.3.1)(react@18.3.1))(supports-color@5.5.0):
    dependencies:
      '@babel/helper-annotate-as-pure': 7.25.9
      '@babel/helper-module-imports': 7.25.9(supports-color@5.5.0)
      '@babel/plugin-syntax-jsx': 7.25.9(@babel/core@7.26.7)
      lodash: 4.17.21
      picomatch: 2.3.1
      styled-components: 5.3.10(@babel/core@7.26.7)(react-dom@18.3.1(react@18.3.1))(react-is@18.3.1)(react@18.3.1)
    transitivePeerDependencies:
      - '@babel/core'
      - supports-color

  balanced-match@1.0.2: {}

  better-path-resolve@1.0.0:
    dependencies:
      is-windows: 1.0.2

  binary-extensions@2.3.0: {}

  bn.js@4.12.2: {}

  bn.js@5.2.1: {}

  brace-expansion@1.1.11:
    dependencies:
      balanced-match: 1.0.2
      concat-map: 0.0.1

  brace-expansion@2.0.1:
    dependencies:
      balanced-match: 1.0.2

  braces@3.0.3:
    dependencies:
      fill-range: 7.1.1

  brorand@1.1.0: {}

  browser-stdout@1.3.1: {}

  browserslist@4.24.4:
    dependencies:
      caniuse-lite: 1.0.30001695
      electron-to-chromium: 1.5.87
      node-releases: 2.0.19
      update-browserslist-db: 1.1.2(browserslist@4.24.4)

  c8@9.1.0:
    dependencies:
      '@bcoe/v8-coverage': 0.2.3
      '@istanbuljs/schema': 0.1.3
      find-up: 5.0.0
      foreground-child: 3.3.0
      istanbul-lib-coverage: 3.2.2
      istanbul-lib-report: 3.0.1
      istanbul-reports: 3.1.7
      test-exclude: 6.0.0
      v8-to-istanbul: 9.3.0
      yargs: 17.7.2
      yargs-parser: 21.1.1

  caching-transform@4.0.0:
    dependencies:
      hasha: 5.2.2
      make-dir: 3.1.0
      package-hash: 4.0.0
      write-file-atomic: 3.0.3

  call-bind-apply-helpers@1.0.2:
    dependencies:
      es-errors: 1.3.0
      function-bind: 1.1.2

  call-bind@1.0.8:
    dependencies:
      call-bind-apply-helpers: 1.0.2
      es-define-property: 1.0.1
      get-intrinsic: 1.3.0
      set-function-length: 1.2.2

  call-bound@1.0.4:
    dependencies:
      call-bind-apply-helpers: 1.0.2
      get-intrinsic: 1.3.0

  callsites@3.1.0: {}

  camelcase@5.3.1: {}

  camelcase@6.3.0: {}

  camelize@1.0.1: {}

  caniuse-lite@1.0.30001695: {}

  cbor2@1.9.0: {}

  chai-as-promised@8.0.1(chai@5.1.2):
    dependencies:
      chai: 5.1.2
      check-error: 2.1.1

  chai@5.1.2:
    dependencies:
      assertion-error: 2.0.1
      check-error: 2.1.1
      deep-eql: 5.0.2
      loupe: 3.1.2
      pathval: 2.0.0

  chalk@2.4.2:
    dependencies:
      ansi-styles: 3.2.1
      escape-string-regexp: 1.0.5
      supports-color: 5.5.0

  chalk@4.1.2:
    dependencies:
      ansi-styles: 4.3.0
      supports-color: 7.2.0

  chalk@5.4.1: {}

  character-entities@2.0.2: {}

  chardet@0.7.0: {}

  check-error@2.1.1: {}

  chokidar@3.6.0:
    dependencies:
      anymatch: 3.1.3
      braces: 3.0.3
      glob-parent: 5.1.2
      is-binary-path: 2.1.0
      is-glob: 4.0.3
      normalize-path: 3.0.0
      readdirp: 3.6.0
    optionalDependencies:
      fsevents: 2.3.3

  ci-info@3.9.0: {}

  classnames@2.5.1: {}

  clean-stack@2.2.0: {}

  cliui@6.0.0:
    dependencies:
      string-width: 4.2.3
      strip-ansi: 6.0.1
      wrap-ansi: 6.2.0

  cliui@8.0.1:
    dependencies:
      string-width: 4.2.3
      strip-ansi: 6.0.1
      wrap-ansi: 7.0.0

  color-convert@1.9.3:
    dependencies:
      color-name: 1.1.3

  color-convert@2.0.1:
    dependencies:
      color-name: 1.1.4

  color-name@1.1.3: {}

  color-name@1.1.4: {}

  command-line-args@5.2.1:
    dependencies:
      array-back: 3.1.0
      find-replace: 3.0.0
      lodash.camelcase: 4.3.0
      typical: 4.0.0

  command-line-usage@6.1.3:
    dependencies:
      array-back: 4.0.2
      chalk: 2.4.2
      table-layout: 1.0.2
      typical: 5.2.0

  commander@7.2.0: {}

  commander@8.3.0: {}

  commondir@1.0.1: {}

  concat-map@0.0.1: {}

  convert-source-map@1.9.0: {}

  convert-source-map@2.0.0: {}

  cose-base@1.0.3:
    dependencies:
      layout-base: 1.0.2

  create-require@1.1.1: {}

  cross-env@7.0.3:
    dependencies:
      cross-spawn: 7.0.6

  cross-spawn@7.0.6:
    dependencies:
      path-key: 3.1.1
      shebang-command: 2.0.0
      which: 2.0.2

  css-color-keywords@1.0.0: {}

  css-to-react-native@3.2.0:
    dependencies:
      camelize: 1.0.1
      css-color-keywords: 1.0.0
      postcss-value-parser: 4.2.0

  csstype@3.1.3: {}

  cytoscape-cose-bilkent@4.1.0(cytoscape@3.31.0):
    dependencies:
      cose-base: 1.0.3
      cytoscape: 3.31.0

  cytoscape@3.31.0: {}

  d3-array@2.12.1:
    dependencies:
      internmap: 1.0.1

  d3-array@3.2.4:
    dependencies:
      internmap: 2.0.3

  d3-axis@3.0.0: {}

  d3-brush@3.0.0:
    dependencies:
      d3-dispatch: 3.0.1
      d3-drag: 3.0.0
      d3-interpolate: 3.0.1
      d3-selection: 3.0.0
      d3-transition: 3.0.1(d3-selection@3.0.0)

  d3-chord@3.0.1:
    dependencies:
      d3-path: 3.1.0

  d3-color@3.1.0: {}

  d3-contour@4.0.2:
    dependencies:
      d3-array: 3.2.4

  d3-delaunay@6.0.4:
    dependencies:
      delaunator: 5.0.1

  d3-dispatch@3.0.1: {}

  d3-drag@3.0.0:
    dependencies:
      d3-dispatch: 3.0.1
      d3-selection: 3.0.0

  d3-dsv@3.0.1:
    dependencies:
      commander: 7.2.0
      iconv-lite: 0.6.3
      rw: 1.3.3

  d3-ease@3.0.1: {}

  d3-fetch@3.0.1:
    dependencies:
      d3-dsv: 3.0.1

  d3-force@3.0.0:
    dependencies:
      d3-dispatch: 3.0.1
      d3-quadtree: 3.0.1
      d3-timer: 3.0.1

  d3-format@3.1.0: {}

  d3-geo@3.1.1:
    dependencies:
      d3-array: 3.2.4

  d3-hierarchy@3.1.2: {}

  d3-interpolate@3.0.1:
    dependencies:
      d3-color: 3.1.0

  d3-path@1.0.9: {}

  d3-path@3.1.0: {}

  d3-polygon@3.0.1: {}

  d3-quadtree@3.0.1: {}

  d3-random@3.0.1: {}

  d3-sankey@0.12.3:
    dependencies:
      d3-array: 2.12.1
      d3-shape: 1.3.7

  d3-scale-chromatic@3.1.0:
    dependencies:
      d3-color: 3.1.0
      d3-interpolate: 3.0.1

  d3-scale@4.0.2:
    dependencies:
      d3-array: 3.2.4
      d3-format: 3.1.0
      d3-interpolate: 3.0.1
      d3-time: 3.1.0
      d3-time-format: 4.1.0

  d3-selection@3.0.0: {}

  d3-shape@1.3.7:
    dependencies:
      d3-path: 1.0.9

  d3-shape@3.2.0:
    dependencies:
      d3-path: 3.1.0

  d3-time-format@4.1.0:
    dependencies:
      d3-time: 3.1.0

  d3-time@3.1.0:
    dependencies:
      d3-array: 3.2.4

  d3-timer@3.0.1: {}

  d3-transition@3.0.1(d3-selection@3.0.0):
    dependencies:
      d3-color: 3.1.0
      d3-dispatch: 3.0.1
      d3-ease: 3.0.1
      d3-interpolate: 3.0.1
      d3-selection: 3.0.0
      d3-timer: 3.0.1

  d3-zoom@3.0.0:
    dependencies:
      d3-dispatch: 3.0.1
      d3-drag: 3.0.0
      d3-interpolate: 3.0.1
      d3-selection: 3.0.0
      d3-transition: 3.0.1(d3-selection@3.0.0)

  d3@7.9.0:
    dependencies:
      d3-array: 3.2.4
      d3-axis: 3.0.0
      d3-brush: 3.0.0
      d3-chord: 3.0.1
      d3-color: 3.1.0
      d3-contour: 4.0.2
      d3-delaunay: 6.0.4
      d3-dispatch: 3.0.1
      d3-drag: 3.0.0
      d3-dsv: 3.0.1
      d3-ease: 3.0.1
      d3-fetch: 3.0.1
      d3-force: 3.0.0
      d3-format: 3.1.0
      d3-geo: 3.1.1
      d3-hierarchy: 3.1.2
      d3-interpolate: 3.0.1
      d3-path: 3.1.0
      d3-polygon: 3.0.1
      d3-quadtree: 3.0.1
      d3-random: 3.0.1
      d3-scale: 4.0.2
      d3-scale-chromatic: 3.1.0
      d3-selection: 3.0.0
      d3-shape: 3.2.0
      d3-time: 3.1.0
      d3-time-format: 4.1.0
      d3-timer: 3.0.1
      d3-transition: 3.0.1(d3-selection@3.0.0)
      d3-zoom: 3.0.0

  dagre-d3-es@7.0.10:
    dependencies:
      d3: 7.9.0
      lodash-es: 4.17.21

  data-view-buffer@1.0.2:
    dependencies:
      call-bound: 1.0.4
      es-errors: 1.3.0
      is-data-view: 1.0.2

  data-view-byte-length@1.0.2:
    dependencies:
      call-bound: 1.0.4
      es-errors: 1.3.0
      is-data-view: 1.0.2

  data-view-byte-offset@1.0.1:
    dependencies:
      call-bound: 1.0.4
      es-errors: 1.3.0
      is-data-view: 1.0.2

  dayjs@1.11.13: {}

  debug@3.2.7:
    dependencies:
      ms: 2.1.3

  debug@4.4.0:
    dependencies:
      ms: 2.1.3

  debug@4.4.0(supports-color@5.5.0):
    dependencies:
      ms: 2.1.3
    optionalDependencies:
      supports-color: 5.5.0

  debug@4.4.0(supports-color@8.1.1):
    dependencies:
      ms: 2.1.3
    optionalDependencies:
      supports-color: 8.1.1

  decamelize@1.2.0: {}

  decamelize@4.0.0: {}

  decode-named-character-reference@1.0.2:
    dependencies:
      character-entities: 2.0.2

  deep-eql@5.0.2: {}

  deep-extend@0.6.0: {}

  deep-is@0.1.4: {}

  default-require-extensions@3.0.1:
    dependencies:
      strip-bom: 4.0.0

  define-data-property@1.1.4:
    dependencies:
      es-define-property: 1.0.1
      es-errors: 1.3.0
      gopd: 1.2.0

  define-properties@1.2.1:
    dependencies:
      define-data-property: 1.1.4
      has-property-descriptors: 1.0.2
      object-keys: 1.1.1

  delaunator@5.0.1:
    dependencies:
      robust-predicates: 3.0.2

  dequal@2.0.3: {}

  detect-indent@6.1.0: {}

  diff-sequences@29.6.3: {}

  diff@4.0.2: {}

  diff@5.2.0: {}

  dir-glob@3.0.1:
    dependencies:
      path-type: 4.0.0

  doctrine@2.1.0:
    dependencies:
      esutils: 2.0.3

  dompurify@3.1.6: {}

  dunder-proto@1.0.1:
    dependencies:
      call-bind-apply-helpers: 1.0.2
      es-errors: 1.3.0
      gopd: 1.2.0

  eastasianwidth@0.2.0: {}

  electron-to-chromium@1.5.87: {}

  elkjs@0.9.3: {}

  elliptic@6.6.1:
    dependencies:
      bn.js: 4.12.2
      brorand: 1.1.0
      hash.js: 1.1.7
      hmac-drbg: 1.0.1
      inherits: 2.0.4
      minimalistic-assert: 1.0.1
      minimalistic-crypto-utils: 1.0.1

  emoji-regex@8.0.0: {}

  emoji-regex@9.2.2: {}

  enquirer@2.4.1:
    dependencies:
      ansi-colors: 4.1.3
      strip-ansi: 6.0.1

  env-paths@2.2.1: {}

  es-abstract@1.23.9:
    dependencies:
      array-buffer-byte-length: 1.0.2
      arraybuffer.prototype.slice: 1.0.4
      available-typed-arrays: 1.0.7
      call-bind: 1.0.8
      call-bound: 1.0.4
      data-view-buffer: 1.0.2
      data-view-byte-length: 1.0.2
      data-view-byte-offset: 1.0.1
      es-define-property: 1.0.1
      es-errors: 1.3.0
      es-object-atoms: 1.1.1
      es-set-tostringtag: 2.1.0
      es-to-primitive: 1.3.0
      function.prototype.name: 1.1.8
      get-intrinsic: 1.3.0
      get-proto: 1.0.1
      get-symbol-description: 1.1.0
      globalthis: 1.0.4
      gopd: 1.2.0
      has-property-descriptors: 1.0.2
      has-proto: 1.2.0
      has-symbols: 1.1.0
      hasown: 2.0.2
      internal-slot: 1.1.0
      is-array-buffer: 3.0.5
      is-callable: 1.2.7
      is-data-view: 1.0.2
      is-regex: 1.2.1
      is-shared-array-buffer: 1.0.4
      is-string: 1.1.1
      is-typed-array: 1.1.15
      is-weakref: 1.1.1
      math-intrinsics: 1.1.0
      object-inspect: 1.13.4
      object-keys: 1.1.1
      object.assign: 4.1.7
      own-keys: 1.0.1
      regexp.prototype.flags: 1.5.4
      safe-array-concat: 1.1.3
      safe-push-apply: 1.0.0
      safe-regex-test: 1.1.0
      set-proto: 1.0.0
      string.prototype.trim: 1.2.10
      string.prototype.trimend: 1.0.9
      string.prototype.trimstart: 1.0.8
      typed-array-buffer: 1.0.3
      typed-array-byte-length: 1.0.3
      typed-array-byte-offset: 1.0.4
      typed-array-length: 1.0.7
      unbox-primitive: 1.1.0
      which-typed-array: 1.1.19

  es-define-property@1.0.1: {}

  es-errors@1.3.0: {}

  es-object-atoms@1.1.1:
    dependencies:
      es-errors: 1.3.0

  es-set-tostringtag@2.1.0:
    dependencies:
      es-errors: 1.3.0
      get-intrinsic: 1.3.0
      has-tostringtag: 1.0.2
      hasown: 2.0.2

  es-shim-unscopables@1.1.0:
    dependencies:
      hasown: 2.0.2

  es-to-primitive@1.3.0:
    dependencies:
      is-callable: 1.2.7
      is-date-object: 1.1.0
      is-symbol: 1.1.1

  es6-error@4.1.1: {}

  esbuild@0.21.5:
    optionalDependencies:
      '@esbuild/aix-ppc64': 0.21.5
      '@esbuild/android-arm': 0.21.5
      '@esbuild/android-arm64': 0.21.5
      '@esbuild/android-x64': 0.21.5
      '@esbuild/darwin-arm64': 0.21.5
      '@esbuild/darwin-x64': 0.21.5
      '@esbuild/freebsd-arm64': 0.21.5
      '@esbuild/freebsd-x64': 0.21.5
      '@esbuild/linux-arm': 0.21.5
      '@esbuild/linux-arm64': 0.21.5
      '@esbuild/linux-ia32': 0.21.5
      '@esbuild/linux-loong64': 0.21.5
      '@esbuild/linux-mips64el': 0.21.5
      '@esbuild/linux-ppc64': 0.21.5
      '@esbuild/linux-riscv64': 0.21.5
      '@esbuild/linux-s390x': 0.21.5
      '@esbuild/linux-x64': 0.21.5
      '@esbuild/netbsd-x64': 0.21.5
      '@esbuild/openbsd-x64': 0.21.5
      '@esbuild/sunos-x64': 0.21.5
      '@esbuild/win32-arm64': 0.21.5
      '@esbuild/win32-ia32': 0.21.5
      '@esbuild/win32-x64': 0.21.5

  esbuild@0.25.0:
    optionalDependencies:
      '@esbuild/aix-ppc64': 0.25.0
      '@esbuild/android-arm': 0.25.0
      '@esbuild/android-arm64': 0.25.0
      '@esbuild/android-x64': 0.25.0
      '@esbuild/darwin-arm64': 0.25.0
      '@esbuild/darwin-x64': 0.25.0
      '@esbuild/freebsd-arm64': 0.25.0
      '@esbuild/freebsd-x64': 0.25.0
      '@esbuild/linux-arm': 0.25.0
      '@esbuild/linux-arm64': 0.25.0
      '@esbuild/linux-ia32': 0.25.0
      '@esbuild/linux-loong64': 0.25.0
      '@esbuild/linux-mips64el': 0.25.0
      '@esbuild/linux-ppc64': 0.25.0
      '@esbuild/linux-riscv64': 0.25.0
      '@esbuild/linux-s390x': 0.25.0
      '@esbuild/linux-x64': 0.25.0
      '@esbuild/netbsd-arm64': 0.25.0
      '@esbuild/netbsd-x64': 0.25.0
      '@esbuild/openbsd-arm64': 0.25.0
      '@esbuild/openbsd-x64': 0.25.0
      '@esbuild/sunos-x64': 0.25.0
      '@esbuild/win32-arm64': 0.25.0
      '@esbuild/win32-ia32': 0.25.0
      '@esbuild/win32-x64': 0.25.0

  escalade@3.2.0: {}

  escape-string-regexp@1.0.5: {}

  escape-string-regexp@4.0.0: {}

  eslint-import-resolver-node@0.3.9:
    dependencies:
      debug: 3.2.7
      is-core-module: 2.16.1
      resolve: 1.22.10
    transitivePeerDependencies:
      - supports-color

  eslint-import-resolver-typescript@4.3.4(eslint-plugin-import@2.31.0)(eslint@9.25.1):
    dependencies:
      debug: 4.4.0
      eslint: 9.25.1
      get-tsconfig: 4.10.0
      is-bun-module: 2.0.0
      stable-hash: 0.0.5
      tinyglobby: 0.2.13
      unrs-resolver: 1.7.0
    optionalDependencies:
      eslint-plugin-import: 2.31.0(@typescript-eslint/parser@8.31.0(eslint@9.25.1)(typescript@5.8.3))(eslint-import-resolver-typescript@4.3.4)(eslint@9.25.1)
    transitivePeerDependencies:
      - supports-color

  eslint-module-utils@2.12.0(@typescript-eslint/parser@8.31.0(eslint@9.25.1)(typescript@5.8.3))(eslint-import-resolver-node@0.3.9)(eslint-import-resolver-typescript@4.3.4)(eslint@9.25.1):
    dependencies:
      debug: 3.2.7
    optionalDependencies:
      '@typescript-eslint/parser': 8.31.0(eslint@9.25.1)(typescript@5.8.3)
      eslint: 9.25.1
      eslint-import-resolver-node: 0.3.9
      eslint-import-resolver-typescript: 4.3.4(eslint-plugin-import@2.31.0)(eslint@9.25.1)
    transitivePeerDependencies:
      - supports-color

  eslint-plugin-import@2.31.0(@typescript-eslint/parser@8.31.0(eslint@9.25.1)(typescript@5.8.3))(eslint-import-resolver-typescript@4.3.4)(eslint@9.25.1):
    dependencies:
      '@rtsao/scc': 1.1.0
      array-includes: 3.1.8
      array.prototype.findlastindex: 1.2.6
      array.prototype.flat: 1.3.3
      array.prototype.flatmap: 1.3.3
      debug: 3.2.7
      doctrine: 2.1.0
      eslint: 9.25.1
      eslint-import-resolver-node: 0.3.9
      eslint-module-utils: 2.12.0(@typescript-eslint/parser@8.31.0(eslint@9.25.1)(typescript@5.8.3))(eslint-import-resolver-node@0.3.9)(eslint-import-resolver-typescript@4.3.4)(eslint@9.25.1)
      hasown: 2.0.2
      is-core-module: 2.16.1
      is-glob: 4.0.3
      minimatch: 3.1.2
      object.fromentries: 2.0.8
      object.groupby: 1.0.3
      object.values: 1.2.1
      semver: 6.3.1
      string.prototype.trimend: 1.0.9
      tsconfig-paths: 3.15.0
    optionalDependencies:
      '@typescript-eslint/parser': 8.31.0(eslint@9.25.1)(typescript@5.8.3)
    transitivePeerDependencies:
      - eslint-import-resolver-typescript
      - eslint-import-resolver-webpack
      - supports-color

  eslint-plugin-no-only-tests@3.3.0: {}

  eslint-scope@8.3.0:
    dependencies:
      esrecurse: 4.3.0
      estraverse: 5.3.0

  eslint-visitor-keys@3.4.3: {}

  eslint-visitor-keys@4.2.0: {}

  eslint@9.25.1:
    dependencies:
      '@eslint-community/eslint-utils': 4.4.1(eslint@9.25.1)
      '@eslint-community/regexpp': 4.12.1
      '@eslint/config-array': 0.20.0
      '@eslint/config-helpers': 0.2.1
      '@eslint/core': 0.13.0
      '@eslint/eslintrc': 3.3.1
      '@eslint/js': 9.25.1
      '@eslint/plugin-kit': 0.2.8
      '@humanfs/node': 0.16.6
      '@humanwhocodes/module-importer': 1.0.1
      '@humanwhocodes/retry': 0.4.2
      '@types/estree': 1.0.6
      '@types/json-schema': 7.0.15
      ajv: 6.12.6
      chalk: 4.1.2
      cross-spawn: 7.0.6
      debug: 4.4.0
      escape-string-regexp: 4.0.0
      eslint-scope: 8.3.0
      eslint-visitor-keys: 4.2.0
      espree: 10.3.0
      esquery: 1.6.0
      esutils: 2.0.3
      fast-deep-equal: 3.1.3
      file-entry-cache: 8.0.0
      find-up: 5.0.0
      glob-parent: 6.0.2
      ignore: 5.3.2
      imurmurhash: 0.1.4
      is-glob: 4.0.3
      json-stable-stringify-without-jsonify: 1.0.1
      lodash.merge: 4.6.2
      minimatch: 3.1.2
      natural-compare: 1.4.0
      optionator: 0.9.4
    transitivePeerDependencies:
      - supports-color

  espree@10.3.0:
    dependencies:
      acorn: 8.14.0
      acorn-jsx: 5.3.2(acorn@8.14.0)
      eslint-visitor-keys: 4.2.0

  esprima@4.0.1: {}

  esquery@1.6.0:
    dependencies:
      estraverse: 5.3.0

  esrecurse@4.3.0:
    dependencies:
      estraverse: 5.3.0

  estraverse@5.3.0: {}

  esutils@2.0.3: {}

  ethereum-cryptography@2.2.1:
    dependencies:
      '@noble/curves': 1.4.2
      '@noble/hashes': 1.4.0
      '@scure/bip32': 1.4.0
      '@scure/bip39': 1.3.0

  ethers@6.14.1:
    dependencies:
      '@adraffy/ens-normalize': 1.10.1
      '@noble/curves': 1.2.0
      '@noble/hashes': 1.3.2
      '@types/node': 22.7.5
      aes-js: 4.0.0-beta.5
      tslib: 2.7.0
      ws: 8.17.1
    transitivePeerDependencies:
      - bufferutil
      - utf-8-validate

  eventemitter3@5.0.1: {}

  expect-type@1.2.1: {}

  extendable-error@0.1.7: {}

  external-editor@3.1.0:
    dependencies:
      chardet: 0.7.0
      iconv-lite: 0.4.24
      tmp: 0.0.33

  fast-deep-equal@3.1.3: {}

  fast-equals@5.2.2: {}

  fast-glob@3.3.3:
    dependencies:
      '@nodelib/fs.stat': 2.0.5
      '@nodelib/fs.walk': 1.2.8
      glob-parent: 5.1.2
      merge2: 1.4.1
      micromatch: 4.0.8

  fast-json-stable-stringify@2.1.0: {}

  fast-levenshtein@2.0.6: {}

  fastq@1.18.0:
    dependencies:
      reusify: 1.0.4

  fdir@6.4.4(picomatch@4.0.2):
    optionalDependencies:
      picomatch: 4.0.2

  file-entry-cache@8.0.0:
    dependencies:
      flat-cache: 4.0.1

  fill-range@7.1.1:
    dependencies:
      to-regex-range: 5.0.1

  find-cache-dir@3.3.2:
    dependencies:
      commondir: 1.0.1
      make-dir: 3.1.0
      pkg-dir: 4.2.0

  find-replace@3.0.0:
    dependencies:
      array-back: 3.1.0

  find-up@4.1.0:
    dependencies:
      locate-path: 5.0.0
      path-exists: 4.0.0

  find-up@5.0.0:
    dependencies:
      locate-path: 6.0.0
      path-exists: 4.0.0

  flat-cache@4.0.1:
    dependencies:
      flatted: 3.3.2
      keyv: 4.5.4

  flat@5.0.2: {}

  flatted@3.3.2: {}

  for-each@0.3.5:
    dependencies:
      is-callable: 1.2.7

  foreground-child@2.0.0:
    dependencies:
      cross-spawn: 7.0.6
      signal-exit: 3.0.7

  foreground-child@3.3.0:
    dependencies:
      cross-spawn: 7.0.6
      signal-exit: 4.1.0

  forge-std@https://codeload.github.com/foundry-rs/forge-std/tar.gz/1eea5bae12ae557d589f9f0f0edae2faa47cb262: {}

  fromentries@1.3.2: {}

  fs-extra@7.0.1:
    dependencies:
      graceful-fs: 4.2.11
      jsonfile: 4.0.0
      universalify: 0.1.2

  fs-extra@8.1.0:
    dependencies:
      graceful-fs: 4.2.11
      jsonfile: 4.0.0
      universalify: 0.1.2

  fs.realpath@1.0.0: {}

  fsevents@2.3.3:
    optional: true

  function-bind@1.1.2: {}

  function.prototype.name@1.1.8:
    dependencies:
      call-bind: 1.0.8
      call-bound: 1.0.4
      define-properties: 1.2.1
      functions-have-names: 1.2.3
      hasown: 2.0.2
      is-callable: 1.2.7

  functions-have-names@1.2.3: {}

  gensync@1.0.0-beta.2: {}

  get-caller-file@2.0.5: {}

  get-intrinsic@1.3.0:
    dependencies:
      call-bind-apply-helpers: 1.0.2
      es-define-property: 1.0.1
      es-errors: 1.3.0
      es-object-atoms: 1.1.1
      function-bind: 1.1.2
      get-proto: 1.0.1
      gopd: 1.2.0
      has-symbols: 1.1.0
      hasown: 2.0.2
      math-intrinsics: 1.1.0

  get-package-type@0.1.0: {}

  get-proto@1.0.1:
    dependencies:
      dunder-proto: 1.0.1
      es-object-atoms: 1.1.1

  get-symbol-description@1.1.0:
    dependencies:
      call-bound: 1.0.4
      es-errors: 1.3.0
      get-intrinsic: 1.3.0

  get-tsconfig@4.10.0:
    dependencies:
      resolve-pkg-maps: 1.0.0

  glob-parent@5.1.2:
    dependencies:
      is-glob: 4.0.3

  glob-parent@6.0.2:
    dependencies:
      is-glob: 4.0.3

  glob@10.4.5:
    dependencies:
      foreground-child: 3.3.0
      jackspeak: 3.4.3
      minimatch: 9.0.5
      minipass: 7.1.2
      package-json-from-dist: 1.0.1
      path-scurry: 1.11.1

  glob@7.1.7:
    dependencies:
      fs.realpath: 1.0.0
      inflight: 1.0.6
      inherits: 2.0.4
      minimatch: 3.1.2
      once: 1.4.0
      path-is-absolute: 1.0.1

  glob@7.2.3:
    dependencies:
      fs.realpath: 1.0.0
      inflight: 1.0.6
      inherits: 2.0.4
      minimatch: 3.1.2
      once: 1.4.0
      path-is-absolute: 1.0.1

  globals@11.12.0: {}

  globals@14.0.0: {}

  globals@16.0.0: {}

  globalthis@1.0.4:
    dependencies:
      define-properties: 1.2.1
      gopd: 1.2.0

  globby@11.1.0:
    dependencies:
      array-union: 2.1.0
      dir-glob: 3.0.1
      fast-glob: 3.3.3
      ignore: 5.3.2
      merge2: 1.4.1
      slash: 3.0.0

  gopd@1.2.0: {}

  graceful-fs@4.2.11: {}

  graphemer@1.4.0: {}

  has-bigints@1.1.0: {}

  has-flag@3.0.0: {}

  has-flag@4.0.0: {}

  has-property-descriptors@1.0.2:
    dependencies:
      es-define-property: 1.0.1

  has-proto@1.2.0:
    dependencies:
      dunder-proto: 1.0.1

  has-symbols@1.1.0: {}

  has-tostringtag@1.0.2:
    dependencies:
      has-symbols: 1.1.0

  hash.js@1.1.7:
    dependencies:
      inherits: 2.0.4
      minimalistic-assert: 1.0.1

  hasha@5.2.2:
    dependencies:
      is-stream: 2.0.1
      type-fest: 0.8.1

  hasown@2.0.2:
    dependencies:
      function-bind: 1.1.2

  he@1.2.0: {}

  hmac-drbg@1.0.1:
    dependencies:
      hash.js: 1.1.7
      minimalistic-assert: 1.0.1
      minimalistic-crypto-utils: 1.0.1

  hoist-non-react-statics@3.3.2:
    dependencies:
      react-is: 16.13.1

  html-escaper@2.0.2: {}

  human-id@1.0.2: {}

  iconv-lite@0.4.24:
    dependencies:
      safer-buffer: 2.1.2

  iconv-lite@0.6.3:
    dependencies:
      safer-buffer: 2.1.2

  ignore@5.3.2: {}

  immer@10.0.2: {}

  import-fresh@3.3.0:
    dependencies:
      parent-module: 1.0.1
      resolve-from: 4.0.0

  import-lazy@4.0.0: {}

  imurmurhash@0.1.4: {}

  indent-string@4.0.0: {}

  inflight@1.0.6:
    dependencies:
      once: 1.4.0
      wrappy: 1.0.2

  inherits@2.0.4: {}

  internal-slot@1.1.0:
    dependencies:
      es-errors: 1.3.0
      hasown: 2.0.2
      side-channel: 1.1.0

  internmap@1.0.1: {}

  internmap@2.0.3: {}

  is-array-buffer@3.0.5:
    dependencies:
      call-bind: 1.0.8
      call-bound: 1.0.4
      get-intrinsic: 1.3.0

  is-async-function@2.1.1:
    dependencies:
      async-function: 1.0.0
      call-bound: 1.0.4
      get-proto: 1.0.1
      has-tostringtag: 1.0.2
      safe-regex-test: 1.1.0

  is-bigint@1.1.0:
    dependencies:
      has-bigints: 1.1.0

  is-binary-path@2.1.0:
    dependencies:
      binary-extensions: 2.3.0

  is-boolean-object@1.2.2:
    dependencies:
      call-bound: 1.0.4
      has-tostringtag: 1.0.2

  is-bun-module@2.0.0:
    dependencies:
      semver: 7.7.1

  is-callable@1.2.7: {}

  is-core-module@2.16.1:
    dependencies:
      hasown: 2.0.2

  is-data-view@1.0.2:
    dependencies:
      call-bound: 1.0.4
      get-intrinsic: 1.3.0
      is-typed-array: 1.1.15

  is-date-object@1.1.0:
    dependencies:
      call-bound: 1.0.4
      has-tostringtag: 1.0.2

  is-extglob@2.1.1: {}

  is-finalizationregistry@1.1.1:
    dependencies:
      call-bound: 1.0.4

  is-fullwidth-code-point@3.0.0: {}

  is-generator-function@1.1.0:
    dependencies:
      call-bound: 1.0.4
      get-proto: 1.0.1
      has-tostringtag: 1.0.2
      safe-regex-test: 1.1.0

  is-glob@4.0.3:
    dependencies:
      is-extglob: 2.1.1

  is-map@2.0.3: {}

  is-number-object@1.1.1:
    dependencies:
      call-bound: 1.0.4
      has-tostringtag: 1.0.2

  is-number@7.0.0: {}

  is-plain-obj@2.1.0: {}

  is-regex@1.2.1:
    dependencies:
      call-bound: 1.0.4
      gopd: 1.2.0
      has-tostringtag: 1.0.2
      hasown: 2.0.2

  is-set@2.0.3: {}

  is-shared-array-buffer@1.0.4:
    dependencies:
      call-bound: 1.0.4

  is-stream@2.0.1: {}

  is-string@1.1.1:
    dependencies:
      call-bound: 1.0.4
      has-tostringtag: 1.0.2

  is-subdir@1.2.0:
    dependencies:
      better-path-resolve: 1.0.0

  is-symbol@1.1.1:
    dependencies:
      call-bound: 1.0.4
      has-symbols: 1.1.0
      safe-regex-test: 1.1.0

  is-typed-array@1.1.15:
    dependencies:
      which-typed-array: 1.1.19

  is-typedarray@1.0.0: {}

  is-unicode-supported@0.1.0: {}

  is-weakmap@2.0.2: {}

  is-weakref@1.1.1:
    dependencies:
      call-bound: 1.0.4

  is-weakset@2.0.4:
    dependencies:
      call-bound: 1.0.4
      get-intrinsic: 1.3.0

  is-windows@1.0.2: {}

  isarray@2.0.5: {}

  isexe@2.0.0: {}

  isows@1.0.7(ws@8.18.1):
    dependencies:
      ws: 8.18.1

  istanbul-lib-coverage@3.2.2: {}

  istanbul-lib-hook@3.0.0:
    dependencies:
      append-transform: 2.0.0

  istanbul-lib-instrument@4.0.3:
    dependencies:
      '@babel/core': 7.26.7
      '@istanbuljs/schema': 0.1.3
      istanbul-lib-coverage: 3.2.2
      semver: 6.3.1
    transitivePeerDependencies:
      - supports-color

  istanbul-lib-processinfo@2.0.3:
    dependencies:
      archy: 1.0.0
      cross-spawn: 7.0.6
      istanbul-lib-coverage: 3.2.2
      p-map: 3.0.0
      rimraf: 3.0.2
      uuid: 8.3.2

  istanbul-lib-report@3.0.1:
    dependencies:
      istanbul-lib-coverage: 3.2.2
      make-dir: 4.0.0
      supports-color: 7.2.0

  istanbul-lib-source-maps@4.0.1:
    dependencies:
      debug: 4.4.0
      istanbul-lib-coverage: 3.2.2
      source-map: 0.6.1
    transitivePeerDependencies:
      - supports-color

  istanbul-reports@3.1.7:
    dependencies:
      html-escaper: 2.0.2
      istanbul-lib-report: 3.0.1

  jackspeak@3.4.3:
    dependencies:
      '@isaacs/cliui': 8.0.2
    optionalDependencies:
      '@pkgjs/parseargs': 0.11.0

  jest-diff@29.7.0:
    dependencies:
      chalk: 4.1.2
      diff-sequences: 29.6.3
      jest-get-type: 29.6.3
      pretty-format: 29.7.0

  jest-get-type@29.6.3: {}

  jju@1.4.0: {}

  js-sha3@0.8.0: {}

  js-tokens@4.0.0: {}

  js-yaml@3.14.1:
    dependencies:
      argparse: 1.0.10
      esprima: 4.0.1

  js-yaml@4.1.0:
    dependencies:
      argparse: 2.0.1

  jsesc@3.1.0: {}

  json-buffer@3.0.1: {}

  json-schema-traverse@0.4.1: {}

  json-schema-traverse@1.0.0: {}

  json-stable-stringify-without-jsonify@1.0.1: {}

  json-stream-stringify@3.1.6: {}

  json-stringify-safe@5.0.1: {}

  json5@1.0.2:
    dependencies:
      minimist: 1.2.8

  json5@2.2.3: {}

  jsonfile@4.0.0:
    optionalDependencies:
      graceful-fs: 4.2.11

  just-extend@6.2.0: {}

  katex@0.16.21:
    dependencies:
      commander: 8.3.0

  keyv@4.5.4:
    dependencies:
      json-buffer: 3.0.1

  khroma@2.1.0: {}

  kleur@3.0.3: {}

  kleur@4.1.5: {}

  layout-base@1.0.2: {}

  levn@0.4.1:
    dependencies:
      prelude-ls: 1.2.1
      type-check: 0.4.0

  locate-path@5.0.0:
    dependencies:
      p-locate: 4.1.0

  locate-path@6.0.0:
    dependencies:
      p-locate: 5.0.0

  lodash-es@4.17.21: {}

  lodash.camelcase@4.3.0: {}

  lodash.flattendeep@4.4.0: {}

  lodash.get@4.4.2: {}

  lodash.merge@4.6.2: {}

  lodash.startcase@4.4.0: {}

  lodash@4.17.21: {}

  log-symbols@4.1.0:
    dependencies:
      chalk: 4.1.2
      is-unicode-supported: 0.1.0

  loose-envify@1.4.0:
    dependencies:
      js-tokens: 4.0.0

  loupe@3.1.2: {}

  lru-cache@10.4.3: {}

  lru-cache@5.1.1:
    dependencies:
      yallist: 3.1.1

  lru-cache@6.0.0:
    dependencies:
      yallist: 4.0.0

  make-dir@3.1.0:
    dependencies:
      semver: 6.3.1

  make-dir@4.0.0:
    dependencies:
      semver: 7.7.1

  make-error@1.3.6: {}

  math-intrinsics@1.1.0: {}

  mdast-util-from-markdown@1.3.1:
    dependencies:
      '@types/mdast': 3.0.15
      '@types/unist': 2.0.11
      decode-named-character-reference: 1.0.2
      mdast-util-to-string: 3.2.0
      micromark: 3.2.0
      micromark-util-decode-numeric-character-reference: 1.1.0
      micromark-util-decode-string: 1.1.0
      micromark-util-normalize-identifier: 1.1.0
      micromark-util-symbol: 1.1.0
      micromark-util-types: 1.1.0
      unist-util-stringify-position: 3.0.3
      uvu: 0.5.6
    transitivePeerDependencies:
      - supports-color

  mdast-util-to-string@3.2.0:
    dependencies:
      '@types/mdast': 3.0.15

  merge2@1.4.1: {}

  mermaid@10.9.3:
    dependencies:
      '@braintree/sanitize-url': 6.0.4
      '@types/d3-scale': 4.0.8
      '@types/d3-scale-chromatic': 3.1.0
      cytoscape: 3.31.0
      cytoscape-cose-bilkent: 4.1.0(cytoscape@3.31.0)
      d3: 7.9.0
      d3-sankey: 0.12.3
      dagre-d3-es: 7.0.10
      dayjs: 1.11.13
      dompurify: 3.1.6
      elkjs: 0.9.3
      katex: 0.16.21
      khroma: 2.1.0
      lodash-es: 4.17.21
      mdast-util-from-markdown: 1.3.1
      non-layered-tidy-tree-layout: 2.0.2
      stylis: 4.3.5
      ts-dedent: 2.2.0
      uuid: 9.0.1
      web-worker: 1.5.0
    transitivePeerDependencies:
      - supports-color

  micro-eth-signer@0.14.0:
    dependencies:
      '@noble/curves': 1.8.2
      '@noble/hashes': 1.7.1
      micro-packed: 0.7.2

  micro-packed@0.7.2:
    dependencies:
      '@scure/base': 1.2.4

  micromark-core-commonmark@1.1.0:
    dependencies:
      decode-named-character-reference: 1.0.2
      micromark-factory-destination: 1.1.0
      micromark-factory-label: 1.1.0
      micromark-factory-space: 1.1.0
      micromark-factory-title: 1.1.0
      micromark-factory-whitespace: 1.1.0
      micromark-util-character: 1.2.0
      micromark-util-chunked: 1.1.0
      micromark-util-classify-character: 1.1.0
      micromark-util-html-tag-name: 1.2.0
      micromark-util-normalize-identifier: 1.1.0
      micromark-util-resolve-all: 1.1.0
      micromark-util-subtokenize: 1.1.0
      micromark-util-symbol: 1.1.0
      micromark-util-types: 1.1.0
      uvu: 0.5.6

  micromark-factory-destination@1.1.0:
    dependencies:
      micromark-util-character: 1.2.0
      micromark-util-symbol: 1.1.0
      micromark-util-types: 1.1.0

  micromark-factory-label@1.1.0:
    dependencies:
      micromark-util-character: 1.2.0
      micromark-util-symbol: 1.1.0
      micromark-util-types: 1.1.0
      uvu: 0.5.6

  micromark-factory-space@1.1.0:
    dependencies:
      micromark-util-character: 1.2.0
      micromark-util-types: 1.1.0

  micromark-factory-title@1.1.0:
    dependencies:
      micromark-factory-space: 1.1.0
      micromark-util-character: 1.2.0
      micromark-util-symbol: 1.1.0
      micromark-util-types: 1.1.0

  micromark-factory-whitespace@1.1.0:
    dependencies:
      micromark-factory-space: 1.1.0
      micromark-util-character: 1.2.0
      micromark-util-symbol: 1.1.0
      micromark-util-types: 1.1.0

  micromark-util-character@1.2.0:
    dependencies:
      micromark-util-symbol: 1.1.0
      micromark-util-types: 1.1.0

  micromark-util-chunked@1.1.0:
    dependencies:
      micromark-util-symbol: 1.1.0

  micromark-util-classify-character@1.1.0:
    dependencies:
      micromark-util-character: 1.2.0
      micromark-util-symbol: 1.1.0
      micromark-util-types: 1.1.0

  micromark-util-combine-extensions@1.1.0:
    dependencies:
      micromark-util-chunked: 1.1.0
      micromark-util-types: 1.1.0

  micromark-util-decode-numeric-character-reference@1.1.0:
    dependencies:
      micromark-util-symbol: 1.1.0

  micromark-util-decode-string@1.1.0:
    dependencies:
      decode-named-character-reference: 1.0.2
      micromark-util-character: 1.2.0
      micromark-util-decode-numeric-character-reference: 1.1.0
      micromark-util-symbol: 1.1.0

  micromark-util-encode@1.1.0: {}

  micromark-util-html-tag-name@1.2.0: {}

  micromark-util-normalize-identifier@1.1.0:
    dependencies:
      micromark-util-symbol: 1.1.0

  micromark-util-resolve-all@1.1.0:
    dependencies:
      micromark-util-types: 1.1.0

  micromark-util-sanitize-uri@1.2.0:
    dependencies:
      micromark-util-character: 1.2.0
      micromark-util-encode: 1.1.0
      micromark-util-symbol: 1.1.0

  micromark-util-subtokenize@1.1.0:
    dependencies:
      micromark-util-chunked: 1.1.0
      micromark-util-symbol: 1.1.0
      micromark-util-types: 1.1.0
      uvu: 0.5.6

  micromark-util-symbol@1.1.0: {}

  micromark-util-types@1.1.0: {}

  micromark@3.2.0:
    dependencies:
      '@types/debug': 4.1.12
      debug: 4.4.0
      decode-named-character-reference: 1.0.2
      micromark-core-commonmark: 1.1.0
      micromark-factory-space: 1.1.0
      micromark-util-character: 1.2.0
      micromark-util-chunked: 1.1.0
      micromark-util-combine-extensions: 1.1.0
      micromark-util-decode-numeric-character-reference: 1.1.0
      micromark-util-encode: 1.1.0
      micromark-util-normalize-identifier: 1.1.0
      micromark-util-resolve-all: 1.1.0
      micromark-util-sanitize-uri: 1.2.0
      micromark-util-subtokenize: 1.1.0
      micromark-util-symbol: 1.1.0
      micromark-util-types: 1.1.0
      uvu: 0.5.6
    transitivePeerDependencies:
      - supports-color

  micromatch@4.0.8:
    dependencies:
      braces: 3.0.3
      picomatch: 2.3.1

  minimalistic-assert@1.0.1: {}

  minimalistic-crypto-utils@1.0.1: {}

  minimatch@3.0.8:
    dependencies:
      brace-expansion: 1.1.11

  minimatch@3.1.2:
    dependencies:
      brace-expansion: 1.1.11

  minimatch@5.1.6:
    dependencies:
      brace-expansion: 2.0.1

  minimatch@9.0.5:
    dependencies:
      brace-expansion: 2.0.1

  minimist@1.2.8: {}

  minipass@7.1.2: {}

  mkdirp@1.0.4: {}

  mocha@11.1.0:
    dependencies:
      ansi-colors: 4.1.3
      browser-stdout: 1.3.1
      chokidar: 3.6.0
      debug: 4.4.0(supports-color@8.1.1)
      diff: 5.2.0
      escape-string-regexp: 4.0.0
      find-up: 5.0.0
      glob: 10.4.5
      he: 1.2.0
      js-yaml: 4.1.0
      log-symbols: 4.1.0
      minimatch: 5.1.6
      ms: 2.1.3
      serialize-javascript: 6.0.2
      strip-json-comments: 3.1.1
      supports-color: 8.1.1
      workerpool: 6.5.1
      yargs: 17.7.2
      yargs-parser: 21.1.1
      yargs-unparser: 2.0.0

  mri@1.2.0: {}

  ms@2.1.3: {}

  nanoid@3.3.8: {}

  napi-postinstall@0.1.6: {}

  natural-compare@1.4.0: {}

  ndjson@2.0.0:
    dependencies:
      json-stringify-safe: 5.0.1
      minimist: 1.2.8
      readable-stream: 3.6.2
      split2: 3.2.2
      through2: 4.0.2

  nise@5.1.9:
    dependencies:
      '@sinonjs/commons': 3.0.1
      '@sinonjs/fake-timers': 11.3.1
      '@sinonjs/text-encoding': 0.7.3
      just-extend: 6.2.0
      path-to-regexp: 6.3.0

  node-preload@0.2.1:
    dependencies:
      process-on-spawn: 1.1.0

  node-releases@2.0.19: {}

  non-layered-tidy-tree-layout@2.0.2: {}

  normalize-path@3.0.0: {}

  nyc@15.1.0:
    dependencies:
      '@istanbuljs/load-nyc-config': 1.1.0
      '@istanbuljs/schema': 0.1.3
      caching-transform: 4.0.0
      convert-source-map: 1.9.0
      decamelize: 1.2.0
      find-cache-dir: 3.3.2
      find-up: 4.1.0
      foreground-child: 2.0.0
      get-package-type: 0.1.0
      glob: 7.2.3
      istanbul-lib-coverage: 3.2.2
      istanbul-lib-hook: 3.0.0
      istanbul-lib-instrument: 4.0.3
      istanbul-lib-processinfo: 2.0.3
      istanbul-lib-report: 3.0.1
      istanbul-lib-source-maps: 4.0.1
      istanbul-reports: 3.1.7
      make-dir: 3.1.0
      node-preload: 0.2.1
      p-map: 3.0.0
      process-on-spawn: 1.1.0
      resolve-from: 5.0.0
      rimraf: 3.0.2
      signal-exit: 3.0.7
      spawn-wrap: 2.0.0
      test-exclude: 6.0.0
      yargs: 15.4.1
    transitivePeerDependencies:
      - supports-color

  object-inspect@1.13.4: {}

  object-keys@1.1.1: {}

  object.assign@4.1.7:
    dependencies:
      call-bind: 1.0.8
      call-bound: 1.0.4
      define-properties: 1.2.1
      es-object-atoms: 1.1.1
      has-symbols: 1.1.0
      object-keys: 1.1.1

  object.fromentries@2.0.8:
    dependencies:
      call-bind: 1.0.8
      define-properties: 1.2.1
      es-abstract: 1.23.9
      es-object-atoms: 1.1.1

  object.groupby@1.0.3:
    dependencies:
      call-bind: 1.0.8
      define-properties: 1.2.1
      es-abstract: 1.23.9

  object.values@1.2.1:
    dependencies:
      call-bind: 1.0.8
      call-bound: 1.0.4
      define-properties: 1.2.1
      es-object-atoms: 1.1.1

  once@1.4.0:
    dependencies:
      wrappy: 1.0.2

  optionator@0.9.4:
    dependencies:
      deep-is: 0.1.4
      fast-levenshtein: 2.0.6
      levn: 0.4.1
      prelude-ls: 1.2.1
      type-check: 0.4.0
      word-wrap: 1.2.5

  os-tmpdir@1.0.2: {}

  outdent@0.5.0: {}

  own-keys@1.0.1:
    dependencies:
      get-intrinsic: 1.3.0
      object-keys: 1.1.1
      safe-push-apply: 1.0.0

  ox@0.6.9(typescript@5.8.3)(zod@3.24.1):
    dependencies:
      '@adraffy/ens-normalize': 1.11.0
      '@noble/curves': 1.8.2
      '@noble/hashes': 1.7.1
      '@scure/bip32': 1.6.2
      '@scure/bip39': 1.5.4
      abitype: 1.0.8(typescript@5.8.3)(zod@3.24.1)
      eventemitter3: 5.0.1
    optionalDependencies:
      typescript: 5.8.3
    transitivePeerDependencies:
      - zod

  p-filter@2.1.0:
    dependencies:
      p-map: 2.1.0

  p-limit@2.3.0:
    dependencies:
      p-try: 2.2.0

  p-limit@3.1.0:
    dependencies:
      yocto-queue: 0.1.0

  p-locate@4.1.0:
    dependencies:
      p-limit: 2.3.0

  p-locate@5.0.0:
    dependencies:
      p-limit: 3.1.0

  p-map@2.1.0: {}

  p-map@3.0.0:
    dependencies:
      aggregate-error: 3.1.0

  p-map@7.0.3: {}

  p-try@2.2.0: {}

  package-hash@4.0.0:
    dependencies:
      graceful-fs: 4.2.11
      hasha: 5.2.2
      lodash.flattendeep: 4.4.0
      release-zalgo: 1.0.0

  package-json-from-dist@1.0.1: {}

  package-manager-detector@0.2.8: {}

  parent-module@1.0.1:
    dependencies:
      callsites: 3.1.0

  path-exists@4.0.0: {}

  path-is-absolute@1.0.1: {}

  path-key@3.1.1: {}

  path-parse@1.0.7: {}

  path-scurry@1.11.1:
    dependencies:
      lru-cache: 10.4.3
      minipass: 7.1.2

  path-to-regexp@6.3.0: {}

  path-type@4.0.0: {}

  pathval@2.0.0: {}

  picocolors@1.1.1: {}

  picomatch@2.3.1: {}

  picomatch@4.0.2: {}

  pify@4.0.1: {}

  pkg-dir@4.2.0:
    dependencies:
      find-up: 4.1.0

  possible-typed-array-names@1.1.0: {}

  postcss-value-parser@4.2.0: {}

  postcss@8.5.1:
    dependencies:
      nanoid: 3.3.8
      picocolors: 1.1.1
      source-map-js: 1.2.1

  prelude-ls@1.2.1: {}

  prettier@2.8.8: {}

  prettier@3.2.5: {}

  pretty-format@29.7.0:
    dependencies:
      '@jest/schemas': 29.6.3
      ansi-styles: 5.2.0
      react-is: 18.3.1

  process-on-spawn@1.1.0:
    dependencies:
      fromentries: 1.3.2

  prompts@2.4.2:
    dependencies:
      kleur: 3.0.3
      sisteransi: 1.0.5

  punycode@2.3.1: {}

  queue-microtask@1.2.3: {}

  randombytes@2.1.0:
    dependencies:
      safe-buffer: 5.2.1

  react-dom@18.3.1(react@18.3.1):
    dependencies:
      loose-envify: 1.4.0
      react: 18.3.1
      scheduler: 0.23.2

  react-is@16.13.1: {}

  react-is@18.3.1: {}

  react-refresh@0.14.2: {}

  react-router-dom@6.11.0(react-dom@18.3.1(react@18.3.1))(react@18.3.1):
    dependencies:
      '@remix-run/router': 1.6.0
      react: 18.3.1
      react-dom: 18.3.1(react@18.3.1)
      react-router: 6.11.0(react@18.3.1)

  react-router@6.11.0(react@18.3.1):
    dependencies:
      '@remix-run/router': 1.6.0
      react: 18.3.1

  react-tooltip@5.28.0(react-dom@18.3.1(react@18.3.1))(react@18.3.1):
    dependencies:
      '@floating-ui/dom': 1.6.13
      classnames: 2.5.1
      react: 18.3.1
      react-dom: 18.3.1(react@18.3.1)

  react@18.3.1:
    dependencies:
      loose-envify: 1.4.0

  read-yaml-file@1.1.0:
    dependencies:
      graceful-fs: 4.2.11
      js-yaml: 3.14.1
      pify: 4.0.1
      strip-bom: 3.0.0

  readable-stream@3.6.2:
    dependencies:
      inherits: 2.0.4
      string_decoder: 1.3.0
      util-deprecate: 1.0.2

  readdirp@3.6.0:
    dependencies:
      picomatch: 2.3.1

  reduce-flatten@2.0.0: {}

  reflect.getprototypeof@1.0.10:
    dependencies:
      call-bind: 1.0.8
      define-properties: 1.2.1
      es-abstract: 1.23.9
      es-errors: 1.3.0
      es-object-atoms: 1.1.1
      get-intrinsic: 1.3.0
      get-proto: 1.0.1
      which-builtin-type: 1.2.1

  regenerator-runtime@0.14.1: {}

  regexp.prototype.flags@1.5.4:
    dependencies:
      call-bind: 1.0.8
      define-properties: 1.2.1
      es-errors: 1.3.0
      get-proto: 1.0.1
      gopd: 1.2.0
      set-function-name: 2.0.2

  release-zalgo@1.0.0:
    dependencies:
      es6-error: 4.1.1

  require-directory@2.1.1: {}

  require-from-string@2.0.2: {}

  require-main-filename@2.0.0: {}

  resolve-from@4.0.0: {}

  resolve-from@5.0.0: {}

  resolve-pkg-maps@1.0.0: {}

  resolve.exports@2.0.3: {}

  resolve@1.22.10:
    dependencies:
      is-core-module: 2.16.1
      path-parse: 1.0.7
      supports-preserve-symlinks-flag: 1.0.0

  reusify@1.0.4: {}

  rfdc@1.4.1: {}

  rimraf@3.0.2:
    dependencies:
      glob: 7.2.3

  rimraf@5.0.10:
    dependencies:
      glob: 10.4.5

  robust-predicates@3.0.2: {}

  rollup@4.34.1:
    dependencies:
      '@types/estree': 1.0.6
    optionalDependencies:
      '@rollup/rollup-android-arm-eabi': 4.34.1
      '@rollup/rollup-android-arm64': 4.34.1
      '@rollup/rollup-darwin-arm64': 4.34.1
      '@rollup/rollup-darwin-x64': 4.34.1
      '@rollup/rollup-freebsd-arm64': 4.34.1
      '@rollup/rollup-freebsd-x64': 4.34.1
      '@rollup/rollup-linux-arm-gnueabihf': 4.34.1
      '@rollup/rollup-linux-arm-musleabihf': 4.34.1
      '@rollup/rollup-linux-arm64-gnu': 4.34.1
      '@rollup/rollup-linux-arm64-musl': 4.34.1
      '@rollup/rollup-linux-loongarch64-gnu': 4.34.1
      '@rollup/rollup-linux-powerpc64le-gnu': 4.34.1
      '@rollup/rollup-linux-riscv64-gnu': 4.34.1
      '@rollup/rollup-linux-s390x-gnu': 4.34.1
      '@rollup/rollup-linux-x64-gnu': 4.34.1
      '@rollup/rollup-linux-x64-musl': 4.34.1
      '@rollup/rollup-win32-arm64-msvc': 4.34.1
      '@rollup/rollup-win32-ia32-msvc': 4.34.1
      '@rollup/rollup-win32-x64-msvc': 4.34.1
      fsevents: 2.3.3

  run-parallel@1.2.0:
    dependencies:
      queue-microtask: 1.2.3

  rw@1.3.3: {}

  sade@1.8.1:
    dependencies:
      mri: 1.2.0

  safe-array-concat@1.1.3:
    dependencies:
      call-bind: 1.0.8
      call-bound: 1.0.4
      get-intrinsic: 1.3.0
      has-symbols: 1.1.0
      isarray: 2.0.5

  safe-buffer@5.2.1: {}

  safe-push-apply@1.0.0:
    dependencies:
      es-errors: 1.3.0
      isarray: 2.0.5

  safe-regex-test@1.1.0:
    dependencies:
      call-bound: 1.0.4
      es-errors: 1.3.0
      is-regex: 1.2.1

  safer-buffer@2.1.2: {}

  scheduler@0.23.2:
    dependencies:
      loose-envify: 1.4.0

  semver@6.3.1: {}

  semver@7.5.4:
    dependencies:
      lru-cache: 6.0.0

  semver@7.6.3: {}

  semver@7.7.1: {}

  serialize-javascript@6.0.2:
    dependencies:
      randombytes: 2.1.0

  set-blocking@2.0.0: {}

  set-function-length@1.2.2:
    dependencies:
      define-data-property: 1.1.4
      es-errors: 1.3.0
      function-bind: 1.1.2
      get-intrinsic: 1.3.0
      gopd: 1.2.0
      has-property-descriptors: 1.0.2

  set-function-name@2.0.2:
    dependencies:
      define-data-property: 1.1.4
      es-errors: 1.3.0
      functions-have-names: 1.2.3
      has-property-descriptors: 1.0.2

  set-proto@1.0.0:
    dependencies:
      dunder-proto: 1.0.1
      es-errors: 1.3.0
      es-object-atoms: 1.1.1

  shallowequal@1.1.0: {}

  shebang-command@2.0.0:
    dependencies:
      shebang-regex: 3.0.0

  shebang-regex@3.0.0: {}

  side-channel-list@1.0.0:
    dependencies:
      es-errors: 1.3.0
      object-inspect: 1.13.4

  side-channel-map@1.0.1:
    dependencies:
      call-bound: 1.0.4
      es-errors: 1.3.0
      get-intrinsic: 1.3.0
      object-inspect: 1.13.4

  side-channel-weakmap@1.0.2:
    dependencies:
      call-bound: 1.0.4
      es-errors: 1.3.0
      get-intrinsic: 1.3.0
      object-inspect: 1.13.4
      side-channel-map: 1.0.1

  side-channel@1.1.0:
    dependencies:
      es-errors: 1.3.0
      object-inspect: 1.13.4
      side-channel-list: 1.0.0
      side-channel-map: 1.0.1
      side-channel-weakmap: 1.0.2

  signal-exit@3.0.7: {}

  signal-exit@4.1.0: {}

  sinon@14.0.2:
    dependencies:
      '@sinonjs/commons': 2.0.0
      '@sinonjs/fake-timers': 9.1.2
      '@sinonjs/samsam': 7.0.1
      diff: 5.2.0
      nise: 5.1.9
      supports-color: 7.2.0

  sisteransi@1.0.5: {}

  slash@3.0.0: {}

  source-map-js@1.2.1: {}

  source-map@0.6.1: {}

  spawn-wrap@2.0.0:
    dependencies:
      foreground-child: 2.0.0
      is-windows: 1.0.2
      make-dir: 3.1.0
      rimraf: 3.0.2
      signal-exit: 3.0.7
      which: 2.0.2

  spawndamnit@3.0.1:
    dependencies:
      cross-spawn: 7.0.6
      signal-exit: 4.1.0

  split2@3.2.2:
    dependencies:
      readable-stream: 3.6.2

  sprintf-js@1.0.3: {}

  stable-hash@0.0.5: {}

  string-argv@0.3.2: {}

  string-format@2.0.0: {}

  string-width@4.2.3:
    dependencies:
      emoji-regex: 8.0.0
      is-fullwidth-code-point: 3.0.0
      strip-ansi: 6.0.1

  string-width@5.1.2:
    dependencies:
      eastasianwidth: 0.2.0
      emoji-regex: 9.2.2
      strip-ansi: 7.1.0

  string.prototype.trim@1.2.10:
    dependencies:
      call-bind: 1.0.8
      call-bound: 1.0.4
      define-data-property: 1.1.4
      define-properties: 1.2.1
      es-abstract: 1.23.9
      es-object-atoms: 1.1.1
      has-property-descriptors: 1.0.2

  string.prototype.trimend@1.0.9:
    dependencies:
      call-bind: 1.0.8
      call-bound: 1.0.4
      define-properties: 1.2.1
      es-object-atoms: 1.1.1

  string.prototype.trimstart@1.0.8:
    dependencies:
      call-bind: 1.0.8
      define-properties: 1.2.1
      es-object-atoms: 1.1.1

  string_decoder@1.3.0:
    dependencies:
      safe-buffer: 5.2.1

  strip-ansi@6.0.1:
    dependencies:
      ansi-regex: 5.0.1

  strip-ansi@7.1.0:
    dependencies:
      ansi-regex: 6.1.0

  strip-bom@3.0.0: {}

  strip-bom@4.0.0: {}

  strip-json-comments@3.1.1: {}

  styled-components@5.3.10(@babel/core@7.26.7)(react-dom@18.3.1(react@18.3.1))(react-is@18.3.1)(react@18.3.1):
    dependencies:
      '@babel/helper-module-imports': 7.25.9(supports-color@5.5.0)
      '@babel/traverse': 7.26.7(supports-color@5.5.0)
      '@emotion/is-prop-valid': 1.3.1
      '@emotion/stylis': 0.8.5
      '@emotion/unitless': 0.7.5
      babel-plugin-styled-components: 2.1.4(@babel/core@7.26.7)(styled-components@5.3.10(@babel/core@7.26.7)(react-dom@18.3.1(react@18.3.1))(react-is@18.3.1)(react@18.3.1))(supports-color@5.5.0)
      css-to-react-native: 3.2.0
      hoist-non-react-statics: 3.3.2
      react: 18.3.1
      react-dom: 18.3.1(react@18.3.1)
      react-is: 18.3.1
      shallowequal: 1.1.0
      supports-color: 5.5.0
    transitivePeerDependencies:
      - '@babel/core'

  stylis@4.3.5: {}

  supports-color@5.5.0:
    dependencies:
      has-flag: 3.0.0

  supports-color@7.2.0:
    dependencies:
      has-flag: 4.0.0

  supports-color@8.1.1:
    dependencies:
      has-flag: 4.0.0

  supports-preserve-symlinks-flag@1.0.0: {}

  svg-pan-zoom@3.6.2: {}

  table-layout@1.0.2:
    dependencies:
      array-back: 4.0.2
      deep-extend: 0.6.0
      typical: 5.2.0
      wordwrapjs: 4.0.1

  term-size@2.2.1: {}

  test-exclude@6.0.0:
    dependencies:
      '@istanbuljs/schema': 0.1.3
      glob: 7.2.3
      minimatch: 3.1.2

  through2@4.0.2:
    dependencies:
      readable-stream: 3.6.2

  tinyglobby@0.2.13:
    dependencies:
      fdir: 6.4.4(picomatch@4.0.2)
      picomatch: 4.0.2

  tmp@0.0.33:
    dependencies:
      os-tmpdir: 1.0.2

  to-regex-range@5.0.1:
    dependencies:
      is-number: 7.0.0

  ts-api-utils@2.1.0(typescript@5.8.3):
    dependencies:
      typescript: 5.8.3

  ts-command-line-args@2.5.1:
    dependencies:
      chalk: 4.1.2
      command-line-args: 5.2.1
      command-line-usage: 6.1.3
      string-format: 2.0.0

  ts-dedent@2.2.0: {}

  ts-essentials@7.0.3(typescript@5.8.3):
    dependencies:
      typescript: 5.8.3

  ts-node@10.9.2(@types/node@20.17.16)(typescript@5.8.3):
    dependencies:
      '@cspotcode/source-map-support': 0.8.1
      '@tsconfig/node10': 1.0.11
      '@tsconfig/node12': 1.0.11
      '@tsconfig/node14': 1.0.3
      '@tsconfig/node16': 1.0.4
      '@types/node': 20.17.16
      acorn: 8.14.0
      acorn-walk: 8.3.4
      arg: 4.1.3
      create-require: 1.1.1
      diff: 4.0.2
      make-error: 1.3.6
      typescript: 5.8.3
      v8-compile-cache-lib: 3.0.1
      yn: 3.1.1

  ts-node@10.9.2(@types/node@22.10.10)(typescript@5.8.3):
    dependencies:
      '@cspotcode/source-map-support': 0.8.1
      '@tsconfig/node10': 1.0.11
      '@tsconfig/node12': 1.0.11
      '@tsconfig/node14': 1.0.3
      '@tsconfig/node16': 1.0.4
      '@types/node': 22.10.10
      acorn: 8.14.0
      acorn-walk: 8.3.4
      arg: 4.1.3
      create-require: 1.1.1
      diff: 4.0.2
      make-error: 1.3.6
      typescript: 5.8.3
      v8-compile-cache-lib: 3.0.1
      yn: 3.1.1

  tsconfig-paths@3.15.0:
    dependencies:
      '@types/json5': 0.0.29
      json5: 1.0.2
      minimist: 1.2.8
      strip-bom: 3.0.0

  tslib@2.7.0: {}

  tsx@4.19.3:
    dependencies:
      esbuild: 0.25.0
      get-tsconfig: 4.10.0
    optionalDependencies:
      fsevents: 2.3.3

  tunnel@0.0.6: {}

  type-check@0.4.0:
    dependencies:
      prelude-ls: 1.2.1

  type-detect@4.0.8: {}

  type-detect@4.1.0: {}

  type-fest@0.8.1: {}

  typechain@8.3.2(typescript@5.8.3):
    dependencies:
      '@types/prettier': 2.7.3
      debug: 4.4.0
      fs-extra: 7.0.1
      glob: 7.1.7
      js-sha3: 0.8.0
      lodash: 4.17.21
      mkdirp: 1.0.4
      prettier: 2.8.8
      ts-command-line-args: 2.5.1
      ts-essentials: 7.0.3(typescript@5.8.3)
      typescript: 5.8.3
    transitivePeerDependencies:
      - supports-color

  typed-array-buffer@1.0.3:
    dependencies:
      call-bound: 1.0.4
      es-errors: 1.3.0
      is-typed-array: 1.1.15

  typed-array-byte-length@1.0.3:
    dependencies:
      call-bind: 1.0.8
      for-each: 0.3.5
      gopd: 1.2.0
      has-proto: 1.2.0
      is-typed-array: 1.1.15

  typed-array-byte-offset@1.0.4:
    dependencies:
      available-typed-arrays: 1.0.7
      call-bind: 1.0.8
      for-each: 0.3.5
      gopd: 1.2.0
      has-proto: 1.2.0
      is-typed-array: 1.1.15
      reflect.getprototypeof: 1.0.10

  typed-array-length@1.0.7:
    dependencies:
      call-bind: 1.0.8
      for-each: 0.3.5
      gopd: 1.2.0
      is-typed-array: 1.1.15
      possible-typed-array-names: 1.1.0
      reflect.getprototypeof: 1.0.10

  typedarray-to-buffer@3.1.5:
    dependencies:
      is-typedarray: 1.0.0

  typescript-eslint@8.31.0(eslint@9.25.1)(typescript@5.8.3):
    dependencies:
      '@typescript-eslint/eslint-plugin': 8.31.0(@typescript-eslint/parser@8.31.0(eslint@9.25.1)(typescript@5.8.3))(eslint@9.25.1)(typescript@5.8.3)
      '@typescript-eslint/parser': 8.31.0(eslint@9.25.1)(typescript@5.8.3)
      '@typescript-eslint/utils': 8.31.0(eslint@9.25.1)(typescript@5.8.3)
      eslint: 9.25.1
      typescript: 5.8.3
    transitivePeerDependencies:
      - supports-color

  typescript@5.7.2: {}

  typescript@5.8.3: {}

  typical@4.0.0: {}

  typical@5.2.0: {}

  unbox-primitive@1.1.0:
    dependencies:
      call-bound: 1.0.4
      has-bigints: 1.1.0
      has-symbols: 1.1.0
      which-boxed-primitive: 1.1.1

  undici-types@6.19.8: {}

  undici-types@6.20.0: {}

  undici@5.28.5:
    dependencies:
      '@fastify/busboy': 2.1.1

  undici@6.21.1: {}

  unist-util-stringify-position@3.0.3:
    dependencies:
      '@types/unist': 2.0.11

  universalify@0.1.2: {}

  unrs-resolver@1.7.0:
    dependencies:
      napi-postinstall: 0.1.6
    optionalDependencies:
      '@unrs/resolver-binding-darwin-arm64': 1.7.0
      '@unrs/resolver-binding-darwin-x64': 1.7.0
      '@unrs/resolver-binding-freebsd-x64': 1.7.0
      '@unrs/resolver-binding-linux-arm-gnueabihf': 1.7.0
      '@unrs/resolver-binding-linux-arm-musleabihf': 1.7.0
      '@unrs/resolver-binding-linux-arm64-gnu': 1.7.0
      '@unrs/resolver-binding-linux-arm64-musl': 1.7.0
      '@unrs/resolver-binding-linux-ppc64-gnu': 1.7.0
      '@unrs/resolver-binding-linux-riscv64-gnu': 1.7.0
      '@unrs/resolver-binding-linux-riscv64-musl': 1.7.0
      '@unrs/resolver-binding-linux-s390x-gnu': 1.7.0
      '@unrs/resolver-binding-linux-x64-gnu': 1.7.0
      '@unrs/resolver-binding-linux-x64-musl': 1.7.0
      '@unrs/resolver-binding-wasm32-wasi': 1.7.0
      '@unrs/resolver-binding-win32-arm64-msvc': 1.7.0
      '@unrs/resolver-binding-win32-ia32-msvc': 1.7.0
      '@unrs/resolver-binding-win32-x64-msvc': 1.7.0

  update-browserslist-db@1.1.2(browserslist@4.24.4):
    dependencies:
      browserslist: 4.24.4
      escalade: 3.2.0
      picocolors: 1.1.1

  uri-js@4.4.1:
    dependencies:
      punycode: 2.3.1

  util-deprecate@1.0.2: {}

  uuid@8.3.2: {}

  uuid@9.0.1: {}

  uvu@0.5.6:
    dependencies:
      dequal: 2.0.3
      diff: 5.2.0
      kleur: 4.1.5
      sade: 1.8.1

  v8-compile-cache-lib@3.0.1: {}

  v8-to-istanbul@9.3.0:
    dependencies:
      '@jridgewell/trace-mapping': 0.3.25
      '@types/istanbul-lib-coverage': 2.0.6
      convert-source-map: 2.0.0

  viem@2.30.0(typescript@5.8.3)(zod@3.24.1):
    dependencies:
      '@noble/curves': 1.8.2
      '@noble/hashes': 1.7.2
      '@scure/bip32': 1.6.2
      '@scure/bip39': 1.5.4
      abitype: 1.0.8(typescript@5.8.3)(zod@3.24.1)
      isows: 1.0.7(ws@8.18.1)
      ox: 0.6.9(typescript@5.8.3)(zod@3.24.1)
      ws: 8.18.1
    optionalDependencies:
      typescript: 5.8.3
    transitivePeerDependencies:
      - bufferutil
      - utf-8-validate
      - zod

  vite-plugin-singlefile@2.1.0(rollup@4.34.1)(vite@5.4.14(@types/node@22.10.10)):
    dependencies:
      micromatch: 4.0.8
      rollup: 4.34.1
      vite: 5.4.14(@types/node@22.10.10)

  vite@5.4.14(@types/node@22.10.10):
    dependencies:
      esbuild: 0.21.5
      postcss: 8.5.1
      rollup: 4.34.1
    optionalDependencies:
      '@types/node': 22.10.10
      fsevents: 2.3.3

  web-worker@1.5.0: {}

  which-boxed-primitive@1.1.1:
    dependencies:
      is-bigint: 1.1.0
      is-boolean-object: 1.2.2
      is-number-object: 1.1.1
      is-string: 1.1.1
      is-symbol: 1.1.1

  which-builtin-type@1.2.1:
    dependencies:
      call-bound: 1.0.4
      function.prototype.name: 1.1.8
      has-tostringtag: 1.0.2
      is-async-function: 2.1.1
      is-date-object: 1.1.0
      is-finalizationregistry: 1.1.1
      is-generator-function: 1.1.0
      is-regex: 1.2.1
      is-weakref: 1.1.1
      isarray: 2.0.5
      which-boxed-primitive: 1.1.1
      which-collection: 1.0.2
      which-typed-array: 1.1.19

  which-collection@1.0.2:
    dependencies:
      is-map: 2.0.3
      is-set: 2.0.3
      is-weakmap: 2.0.2
      is-weakset: 2.0.4

  which-module@2.0.1: {}

  which-typed-array@1.1.19:
    dependencies:
      available-typed-arrays: 1.0.7
      call-bind: 1.0.8
      call-bound: 1.0.4
      for-each: 0.3.5
      get-proto: 1.0.1
      gopd: 1.2.0
      has-tostringtag: 1.0.2

  which@2.0.2:
    dependencies:
      isexe: 2.0.0

  word-wrap@1.2.5: {}

  wordwrapjs@4.0.1:
    dependencies:
      reduce-flatten: 2.0.0
      typical: 5.2.0

  workerpool@6.5.1: {}

  wrap-ansi@6.2.0:
    dependencies:
      ansi-styles: 4.3.0
      string-width: 4.2.3
      strip-ansi: 6.0.1

  wrap-ansi@7.0.0:
    dependencies:
      ansi-styles: 4.3.0
      string-width: 4.2.3
      strip-ansi: 6.0.1

  wrap-ansi@8.1.0:
    dependencies:
      ansi-styles: 6.2.1
      string-width: 5.1.2
      strip-ansi: 7.1.0

  wrappy@1.0.2: {}

  write-file-atomic@3.0.3:
    dependencies:
      imurmurhash: 0.1.4
      is-typedarray: 1.0.0
      signal-exit: 3.0.7
      typedarray-to-buffer: 3.1.5

  ws@8.17.1: {}

  ws@8.18.0: {}

  ws@8.18.1: {}

  y18n@4.0.3: {}

  y18n@5.0.8: {}

  yallist@3.1.1: {}

  yallist@4.0.0: {}

  yargs-parser@18.1.3:
    dependencies:
      camelcase: 5.3.1
      decamelize: 1.2.0

  yargs-parser@21.1.1: {}

  yargs-unparser@2.0.0:
    dependencies:
      camelcase: 6.3.0
      decamelize: 4.0.0
      flat: 5.0.2
      is-plain-obj: 2.1.0

  yargs@15.4.1:
    dependencies:
      cliui: 6.0.0
      decamelize: 1.2.0
      find-up: 4.1.0
      get-caller-file: 2.0.5
      require-directory: 2.1.1
      require-main-filename: 2.0.0
      set-blocking: 2.0.0
      string-width: 4.2.3
      which-module: 2.0.1
      y18n: 4.0.3
      yargs-parser: 18.1.3

  yargs@17.7.2:
    dependencies:
      cliui: 8.0.1
      escalade: 3.2.0
      get-caller-file: 2.0.5
      require-directory: 2.1.1
      string-width: 4.2.3
      y18n: 5.0.8
      yargs-parser: 21.1.1

  yn@3.1.1: {}

  yocto-queue@0.1.0: {}

  zod@3.24.1: {}<|MERGE_RESOLUTION|>--- conflicted
+++ resolved
@@ -414,16 +414,8 @@
       '@nomicfoundation/hardhat-utils':
         specifier: workspace:^3.0.0-next.23
         version: link:../hardhat-utils
-<<<<<<< HEAD
-      '@nomicfoundation/hardhat-verify':
-        specifier: workspace:^3.0.0-next.21
-        version: link:../hardhat-verify
       '@nomicfoundation/ignition-core':
-        specifier: workspace:^3.0.0-next.24
-=======
-      '@nomicfoundation/ignition-core':
-        specifier: workspace:^3.0.0-next.23
->>>>>>> 63c77230
+        specifier: workspace:^3.0.0-next.23
         version: link:../hardhat-ignition-core
       '@nomicfoundation/ignition-ui':
         specifier: workspace:^3.0.0-next.23
