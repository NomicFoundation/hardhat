--- conflicted
+++ resolved
@@ -3452,14 +3452,12 @@
     resolution: {integrity: sha512-7VT13fmjotKpGipCW9JEQAusEPE+Ei8nl6/g4FBAmIm0GOOLMua9NDDo/DWp0ZAxCr3cPq5ZpBqmPAQgDda2Pw==}
     engines: {node: '>= 8.10.0'}
 
-<<<<<<< HEAD
-  chownr@1.1.4:
-    resolution: {integrity: sha512-jJ0bqzaylmJtVnNgzTeSOs8DPavpbYgEr/b0YL8/2GO3xJEhInFmhKMUnEJQjZumK7KXGFhUy89PrsJWlakBVg==}
-=======
   chokidar@4.0.3:
     resolution: {integrity: sha512-Qgzu8kfBvo+cA4962jnP1KkS6Dop5NS6g7R5LFYJr4b8Ub94PPQXUksCw9PvXoeXPRRddRNC5C1JQUR2SMGtnA==}
     engines: {node: '>= 14.16.0'}
->>>>>>> 77cac482
+
+  chownr@1.1.4:
+    resolution: {integrity: sha512-jJ0bqzaylmJtVnNgzTeSOs8DPavpbYgEr/b0YL8/2GO3xJEhInFmhKMUnEJQjZumK7KXGFhUy89PrsJWlakBVg==}
 
   ci-info@3.9.0:
     resolution: {integrity: sha512-NIxF55hv4nSqQswkAeiOi1r83xy8JldOFDTWiug55KBu9Jnblncd2U6ViHmYgHf01TPZS77NJBhBMKdWj9HQMQ==}
@@ -7695,13 +7693,11 @@
     optionalDependencies:
       fsevents: 2.3.3
 
-<<<<<<< HEAD
+  chokidar@4.0.3:
+    dependencies:
+      readdirp: 4.1.2
+
   chownr@1.1.4: {}
-=======
-  chokidar@4.0.3:
-    dependencies:
-      readdirp: 4.1.2
->>>>>>> 77cac482
 
   ci-info@3.9.0: {}
 
