--- conflicted
+++ resolved
@@ -33,12 +33,9 @@
 } from "../helpers/config-loading.js";
 import { getHardhatRuntimeEnvironmentSingleton } from "../hre-singleton.js";
 
-<<<<<<< HEAD
-import { initHardhat } from "./init/init.js";
-=======
 import { getGlobalHelpString } from "./helpers/getGlobalHelpString.js";
 import { getHelpString } from "./helpers/getHelpString.js";
->>>>>>> 733fa6a1
+import { initHardhat } from "./init/init.js";
 import { printVersionMessage } from "./version.js";
 
 export async function main(cliArguments: string[], print = console.log) {
