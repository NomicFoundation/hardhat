--- conflicted
+++ resolved
@@ -271,7 +271,6 @@
   }
 
   return task;
-<<<<<<< HEAD
 }
 
 function parseTaskArguments(
@@ -492,6 +491,4 @@
   }
 
   return config;
-=======
->>>>>>> 0530527e
 }