import {
  buildGlobalParameterMap,
  resolvePluginList,
} from "@nomicfoundation/hardhat-core";
import { ParameterType } from "@nomicfoundation/hardhat-core/types/common";
import {
  GlobalArguments,
  GlobalParameter,
  GlobalParameterMap,
} from "@nomicfoundation/hardhat-core/types/global-parameters";
import { HardhatRuntimeEnvironment } from "@nomicfoundation/hardhat-core/types/hre";
import {
  NamedTaskParameter,
  PositionalTaskParameter,
  Task,
} from "@nomicfoundation/hardhat-core/types/tasks";
import "tsx"; // NOTE: This is important, it allows us to load .ts files form the CLI
import { HardhatError } from "@nomicfoundation/hardhat-errors";

import { builtinPlugins } from "../builtin-plugins/index.js";
import {
  importUserConfig,
  resolveConfigPath,
} from "../helpers/config-loading.js";
import { getHardhatRuntimeEnvironmentSingleton } from "../hre-singleton.js";

export async function main(cliArguments: string[]) {
  const hreInitStart = performance.now();

  const usedCliArguments: boolean[] = new Array(cliArguments.length).fill(
    false,
  );

  const hardhatSpecialArgs = await parseHardhatSpecialArguments(
    cliArguments,
    usedCliArguments,
  );

  if (hardhatSpecialArgs.version) {
    console.log("3.0.0");
    return;
  }

  if (hardhatSpecialArgs.configPath === undefined) {
    hardhatSpecialArgs.configPath = await resolveConfigPath();
  }

  try {
    const userConfig = await importUserConfig(hardhatSpecialArgs.configPath);

    const plugins = [...builtinPlugins, ...(userConfig.plugins ?? [])];
    const resolvedPlugins = await resolvePluginList(
      plugins,
      hardhatSpecialArgs.configPath,
    );

    const globalParameterMap = buildGlobalParameterMap(resolvedPlugins);
    const userProvidedGlobalArguments = parseGlobalArguments(
      globalParameterMap,
      cliArguments,
      usedCliArguments,
    );

    const hre = await getHardhatRuntimeEnvironmentSingleton(
      userConfig,
      userProvidedGlobalArguments,
      {
        resolvedPlugins,
        globalParameterMap,
      },
    );

    const hreInitEnd = performance.now();
    console.log("Time to initialize the HRE (ms):", hreInitEnd - hreInitStart);

    const taskParsingStart = performance.now();

    const result = parseTaskAndArguments(cliArguments, usedCliArguments, hre);

    if (Array.isArray(result)) {
      if (result.length === 0) {
        // TODO: Print the global help
        console.log("Global help");
        return;
      }

      throw new Error(`Unrecognized task ${result.join(" ")}`);
    }

    const { task, taskArguments } = result;

    if (hardhatSpecialArgs.help) {
      if (task.isEmpty) {
        // TODO: Print information about its subtasks
        console.log("Info about subtasks");
        return;
      }

      // TODO: Print the help message for this task
      console.log("Help message of the task");
      return;
    }

    const taskParsingEnd = performance.now();

    console.log(
      "Time to parse the task (ms):",
      taskParsingEnd - taskParsingStart,
    );

    const taskRunningStart = performance.now();

    await task.run(taskArguments);

    const taskRunningEnd = performance.now();

    console.log(
      "Time to run the task (ms):",
      taskRunningEnd - taskRunningStart,
    );
  } catch (error) {
    process.exitCode = 1;

    // TODO: Use ensureError
    if (!(error instanceof Error)) {
      throw error;
    }

    // TODO: Print the errors nicely, especially `HardhatError`s.

    console.log("Error running the task:", error.message);

    if (hardhatSpecialArgs.showStackTraces) {
      console.log("");
      console.error(error);
    }
  }
}

export async function parseHardhatSpecialArguments(
  cliArguments: string[],
  usedCliArguments: boolean[],
) {
  let configPath: string | undefined;
  let showStackTraces: boolean = false; // true if ci
  let help: boolean = false;
  let version: boolean = false;

  for (let i = 0; i < cliArguments.length; i++) {
    const arg = cliArguments[i];

    if (arg === "--config") {
      usedCliArguments[i] = true;

      if (configPath !== undefined) {
        throw new HardhatError(HardhatError.ERRORS.ARGUMENTS.DUPLICATED_NAME, {
          name: "--config",
        });
      }

      if (
        usedCliArguments[i + 1] === undefined ||
        usedCliArguments[i + 1] === true
      ) {
        throw new HardhatError(
          HardhatError.ERRORS.ARGUMENTS.MISSING_CONFIG_FILE,
        );
      }

      configPath = cliArguments[i + 1];
      i++;

      usedCliArguments[i] = true;
      continue;
    }

    if (arg === "--show-stack-traces") {
      usedCliArguments[i] = true;
      showStackTraces = true;
      continue;
    }

    if (arg === "--help") {
      usedCliArguments[i] = true;
      help = true;
      continue;
    }

    if (arg === "--version") {
      usedCliArguments[i] = true;
      version = true;
      continue;
    }
  }

  return { configPath, showStackTraces, help, version };
}

export async function parseGlobalArguments(
  globalParamsIndex: GlobalParameterMap,
  cliArguments: string[],
  usedCliArguments: boolean[],
): Promise<Partial<GlobalArguments>> {
  const globalArguments: Partial<GlobalArguments> = {};

  const parameters = new Map(
    [...globalParamsIndex].map(([key, value]) => [key, value.param]),
  );

  await parseDoubleDashArgs(
    cliArguments,
    usedCliArguments,
    parameters,
    globalArguments,
  );

  return globalArguments;
}

/**
 * Parses the task id and its arguments.
 *
 * @returns The task and its arguments, or an array with the unrecognized task
 *  id. If no task id is provided, an empty array is returned.
 */
export function parseTaskAndArguments(
  cliArguments: string[],
  usedCliArguments: boolean[],
  hre: HardhatRuntimeEnvironment,
):
  | {
      task: Task;
      taskArguments: Record<string, any>;
    }
  | string[] {
  const taskOrId = getTaskFromCliArguments(cliArguments, usedCliArguments, hre);
  if (Array.isArray(taskOrId)) {
    return taskOrId;
  }

  const task = taskOrId;

  const taskArguments = parseTaskArguments(
    cliArguments,
    usedCliArguments,
    task,
  );

  return { task, taskArguments };
}

function getTaskFromCliArguments(
  cliArguments: string[],
  usedCliArguments: boolean[],
  hre: HardhatRuntimeEnvironment,
): string[] | Task {
  const taskId = [];
  let task: Task | undefined;

  for (let i = 0; i < cliArguments.length; i++) {
    if (usedCliArguments[i]) {
      continue;
    }

    const arg = cliArguments[i];

    if (arg.startsWith("--")) {
      // A standalone '--' is ok because it is used to separate CLI tool arguments from task arguments, ensuring the tool passes
      // subsequent options directly to the task. Everything after "--" should be considered as a positional parameter
      if (arg.length === 2 || task !== undefined) {
        break;
      }

      // At this point in the code, the global parameters have already been parsed, so the remaining parameters starting with '--' are task named parameters.
      // Hence, if no task is defined, it means that the parameter is not assigned to any task, and it's an error.
      throw new HardhatError(
        HardhatError.ERRORS.ARGUMENTS.UNRECOGNIZED_NAMED_PARAM,
        {
          parameter: arg,
        },
      );
    }

    if (task === undefined) {
      task = hre.tasks.getTask(arg);
      if (task === undefined) {
        return [arg];
      }
    } else {
      const subtask = task.subtasks.get(arg);

      if (subtask === undefined) {
        break;
      }

      task = subtask;
    }

    usedCliArguments[i] = true;
    taskId.push(arg);
  }

  if (task === undefined) {
    return taskId;
  }

  return task;
}

function parseTaskArguments(
  cliArguments: string[],
  usedCliArguments: boolean[],
  task: Task,
): Record<string, any> {
  const taskArguments: Record<string, unknown> = {};

<<<<<<< HEAD
  // Parse named parameters
  await parseDoubleDashArgs(
    cliArguments,
    usedCliArguments,
    task.namedParameters,
    taskArguments,
  );
=======
  parseNamedParameters(cliArguments, usedCliArguments, task, taskArguments);
>>>>>>> d8001e01

  parsePositionalAndVariadicParameters(
    cliArguments,
    usedCliArguments,
    task,
    taskArguments,
  );

  const unusedIndex = usedCliArguments.indexOf(false);

  if (unusedIndex !== -1) {
    throw new HardhatError(HardhatError.ERRORS.ARGUMENTS.UNUSED_ARGUMENT, {
      value: cliArguments[unusedIndex],
    });
  }

  return taskArguments;
}

<<<<<<< HEAD
async function parseDoubleDashArgs(
=======
function parseNamedParameters(
>>>>>>> d8001e01
  cliArguments: string[],
  usedCliArguments: boolean[],
  parametersMap: Map<string, NamedTaskParameter | GlobalParameter>,
  argumentsMap: Record<string, any>,
) {
  for (let i = 0; i < cliArguments.length; i++) {
    if (usedCliArguments[i]) {
      continue;
    }

    if (cliArguments[i] === "--") {
      // A standalone '--' is ok because it is used to separate CLI tool arguments from task arguments, ensuring the tool passes
      // subsequent options directly to the task. Everything after "--" should be considered as a positional parameter
      break;
    }

    const arg = cliArguments[i];

    if (arg.startsWith("--") === false) {
      continue;
    }

    const paramName = kebabToCamelCase(arg.substring(2));
    const paramInfo = parametersMap.get(paramName);

    if (paramInfo === undefined) {
      throw new HardhatError(
        HardhatError.ERRORS.ARGUMENTS.UNRECOGNIZED_NAMED_PARAM,
        {
          parameter: arg,
        },
      );
    }

    usedCliArguments[i] = true;

    if (paramInfo.parameterType === ParameterType.BOOLEAN) {
      if (
        usedCliArguments[i + 1] !== undefined &&
        usedCliArguments[i + 1] === false &&
        (cliArguments[i + 1] === "true" || cliArguments[i + 1] === "false")
      ) {
        // The parameter could be followed by a boolean value if it does not behaves like a flag
<<<<<<< HEAD
        argumentsMap[paramName] = await parseParameterValue(
=======
        taskArguments[paramName] = parseParameterValue(
>>>>>>> d8001e01
          cliArguments[i + 1],
          ParameterType.BOOLEAN,
          paramName,
        );

        usedCliArguments[i + 1] = true;
        continue;
      }

      if (paramInfo.defaultValue === false) {
        // If the default value for the parameter is false, the parameter behaves like a flag, so there is no need to specify the value
        argumentsMap[paramName] = true;
        continue;
      }
    } else if (
      usedCliArguments[i + 1] !== undefined &&
      usedCliArguments[i + 1] === false
    ) {
      i++;

<<<<<<< HEAD
      argumentsMap[paramName] = await parseParameterValue(
=======
      taskArguments[paramName] = parseParameterValue(
>>>>>>> d8001e01
        cliArguments[i],
        paramInfo.parameterType,
        paramName,
      );

      usedCliArguments[i] = true;

      continue;
    }

    throw new HardhatError(
      HardhatError.ERRORS.ARGUMENTS.MISSING_VALUE_FOR_PARAMETER,
      {
        paramName: arg,
      },
    );
  }

  // Check if all the required parameters have been used
  validateRequiredParameters([...parametersMap.values()], argumentsMap);
}

function parsePositionalAndVariadicParameters(
  cliArguments: string[],
  usedCliArguments: boolean[],
  task: Task,
  taskArguments: Record<string, any>,
) {
  let paramI = 0;

  for (let i = 0; i < cliArguments.length; i++) {
    if (usedCliArguments[i] === true) {
      continue;
    }

    if (cliArguments[i] === "--") {
      // A standalone '--' is ok because it is used to separate CLI tool arguments from task arguments, ensuring the tool passes
      // subsequent options directly to the task. Everything after "--" should be considered as a positional parameter
      usedCliArguments[i] = true;
      continue;
    }

    const paramInfo = task.positionalParameters[paramI];

    if (paramInfo === undefined) {
      break;
    }

    usedCliArguments[i] = true;

    const formattedValue = parseParameterValue(
      cliArguments[i],
      paramInfo.parameterType,
      paramInfo.name,
    );

    if (paramInfo.isVariadic === false) {
      taskArguments[paramInfo.name] = formattedValue;
      paramI++;
      continue;
    }

    // Handle variadic parameters. No longer increment "paramI" becuase there can only be one variadic parameter and it
    // will consume all remaining arguments.
    taskArguments[paramInfo.name] = taskArguments[paramInfo.name] ?? [];
    taskArguments[paramInfo.name].push(formattedValue);
  }

  // Check if all the required parameters have been used
  validateRequiredParameters(task.positionalParameters, taskArguments);
}

function validateRequiredParameters(
  parameters: PositionalTaskParameter[] | NamedTaskParameter[],
  taskArguments: Record<string, any>,
) {
  const missingRequiredParam = parameters.find(
    (param) =>
      param.defaultValue === undefined &&
      taskArguments[param.name] === undefined,
  );

  if (missingRequiredParam === undefined) {
    return;
  }

  throw new HardhatError(
    HardhatError.ERRORS.ARGUMENTS.MISSING_VALUE_FOR_PARAMETER,
    { paramName: missingRequiredParam.name },
  );
}

function kebabToCamelCase(str: string) {
  return str.replace(/-./g, (match) => match.charAt(1).toUpperCase());
}

function parseParameterValue(
  strValue: string,
  type: ParameterType,
  argName: string,
): any {
  switch (type) {
    case ParameterType.STRING:
      return validateAndParseString(argName, strValue);
    case ParameterType.FILE:
      return validateAndParseFile(argName, strValue);
    case ParameterType.INT:
      return validateAndParseInt(argName, strValue);
    case ParameterType.FLOAT:
      return validateAndParseFloat(argName, strValue);
    case ParameterType.BIGINT:
      return validateAndParseBigInt(argName, strValue);
    case ParameterType.BOOLEAN:
      return validateAndParseBoolean(argName, strValue);
  }
}

function validateAndParseInt(argName: string, strValue: string): number {
  const decimalPattern = /^\d+(?:[eE]\d+)?$/;
  const hexPattern = /^0[xX][\dABCDEabcde]+$/;

  if (
    strValue.match(decimalPattern) === null &&
    strValue.match(hexPattern) === null
  ) {
    throw new HardhatError(
      HardhatError.ERRORS.ARGUMENTS.INVALID_VALUE_FOR_TYPE,
      {
        value: strValue,
        name: argName,
        type: "int",
      },
    );
  }

  return Number(strValue);
}

function validateAndParseString(_argName: string, strValue: string): string {
  return strValue;
}

function validateAndParseFile(_argName: string, strValue: string): string {
  return strValue;
}

function validateAndParseFloat(argName: string, strValue: string): number {
  const decimalPattern = /^(?:\d+(?:\.\d*)?|\.\d+)(?:[eE]\d+)?$/;
  const hexPattern = /^0[xX][\dABCDEabcde]+$/;

  if (
    strValue.match(decimalPattern) === null &&
    strValue.match(hexPattern) === null
  ) {
    throw new HardhatError(
      HardhatError.ERRORS.ARGUMENTS.INVALID_VALUE_FOR_TYPE,
      {
        value: strValue,
        name: argName,
        type: "float",
      },
    );
  }

  return Number(strValue);
}

function validateAndParseBigInt(argName: string, strValue: string): bigint {
  const decimalPattern = /^\d+(?:n)?$/;
  const hexPattern = /^0[xX][\dABCDEabcde]+$/;

  if (
    strValue.match(decimalPattern) === null &&
    strValue.match(hexPattern) === null
  ) {
    throw new HardhatError(
      HardhatError.ERRORS.ARGUMENTS.INVALID_VALUE_FOR_TYPE,
      {
        value: strValue,
        name: argName,
        type: "bigint",
      },
    );
  }

  return BigInt(strValue.replace("n", ""));
}

function validateAndParseBoolean(argName: string, strValue: string): boolean {
  if (strValue.toLowerCase() === "true") {
    return true;
  }
  if (strValue.toLowerCase() === "false") {
    return false;
  }

  throw new HardhatError(HardhatError.ERRORS.ARGUMENTS.INVALID_VALUE_FOR_TYPE, {
    value: strValue,
    name: argName,
    type: "boolean",
  });
}<|MERGE_RESOLUTION|>--- conflicted
+++ resolved
@@ -314,7 +314,6 @@
 ): Record<string, any> {
   const taskArguments: Record<string, unknown> = {};
 
-<<<<<<< HEAD
   // Parse named parameters
   await parseDoubleDashArgs(
     cliArguments,
@@ -322,9 +321,6 @@
     task.namedParameters,
     taskArguments,
   );
-=======
-  parseNamedParameters(cliArguments, usedCliArguments, task, taskArguments);
->>>>>>> d8001e01
 
   parsePositionalAndVariadicParameters(
     cliArguments,
@@ -344,11 +340,7 @@
   return taskArguments;
 }
 
-<<<<<<< HEAD
 async function parseDoubleDashArgs(
-=======
-function parseNamedParameters(
->>>>>>> d8001e01
   cliArguments: string[],
   usedCliArguments: boolean[],
   parametersMap: Map<string, NamedTaskParameter | GlobalParameter>,
@@ -392,11 +384,7 @@
         (cliArguments[i + 1] === "true" || cliArguments[i + 1] === "false")
       ) {
         // The parameter could be followed by a boolean value if it does not behaves like a flag
-<<<<<<< HEAD
         argumentsMap[paramName] = await parseParameterValue(
-=======
-        taskArguments[paramName] = parseParameterValue(
->>>>>>> d8001e01
           cliArguments[i + 1],
           ParameterType.BOOLEAN,
           paramName,
@@ -417,11 +405,7 @@
     ) {
       i++;
 
-<<<<<<< HEAD
       argumentsMap[paramName] = await parseParameterValue(
-=======
-      taskArguments[paramName] = parseParameterValue(
->>>>>>> d8001e01
         cliArguments[i],
         paramInfo.parameterType,
         paramName,
