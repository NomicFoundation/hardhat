import type { CompileCache } from "./cache.js";
import type { DependencyGraphImplementation } from "./dependency-graph.js";
import type { Artifact } from "../../../../types/artifacts.js";
import type {
  SolcConfig,
  SolidityBuildProfileConfig,
  SolidityConfig,
} from "../../../../types/config.js";
import type { HookManager } from "../../../../types/hooks.js";
import type {
  SolidityBuildSystem,
  BuildOptions,
  CompilationJobCreationError,
  FileBuildResult,
  GetCompilationJobsOptions,
  CompileBuildInfoOptions,
  RunCompilationJobOptions,
  GetCompilationJobsResult,
  EmitArtifactsResult,
} from "../../../../types/solidity/build-system.js";
import type { CompilationJob } from "../../../../types/solidity/compilation-job.js";
import type {
  CompilerOutput,
  CompilerOutputError,
} from "../../../../types/solidity/compiler-io.js";
import type { SolidityBuildInfo } from "../../../../types/solidity.js";

import os from "node:os";
import path from "node:path";

import {
  assertHardhatInvariant,
  HardhatError,
} from "@nomicfoundation/hardhat-errors";
import {
  exists,
  getAllDirectoriesMatching,
  getAllFilesMatching,
  readJsonFile,
  remove,
  writeJsonFile,
  writeJsonFileAsStream,
  writeUtf8File,
} from "@nomicfoundation/hardhat-utils/fs";
import { shortenPath } from "@nomicfoundation/hardhat-utils/path";
import { pluralize } from "@nomicfoundation/hardhat-utils/string";
import chalk from "chalk";
import debug from "debug";
import pMap from "p-map";

import { FileBuildResultType } from "../../../../types/solidity/build-system.js";
import { DEFAULT_BUILD_PROFILE } from "../build-profiles.js";

import {
  getArtifactsDeclarationFile,
  getBuildInfo,
  getBuildInfoOutput,
  getContractArtifact,
  getDuplicatedContractNamesDeclarationFile,
} from "./artifacts.js";
import { loadCache, saveCache } from "./cache.js";
import { CompilationJobImplementation } from "./compilation-job.js";
import { downloadConfiguredCompilers, getCompiler } from "./compiler/index.js";
import { buildDependencyGraph } from "./dependency-graph-building.js";
import { readSourceFileFactory } from "./read-source-file.js";
import {
  formatRootPath,
  isNpmParsedRootPath,
  npmModuleToNpmRootPath,
  parseRootPath,
} from "./root-paths-utils.js";
import { SolcConfigSelector } from "./solc-config-selection.js";

const log = debug("hardhat:core:solidity:build-system");

interface CompilationResult {
  compilationJob: CompilationJob;
  compilerOutput: CompilerOutput;
  cached: boolean;
}

export interface SolidityBuildSystemOptions {
  readonly solidityConfig: SolidityConfig;
  readonly projectRoot: string;
  readonly soliditySourcesPaths: string[];
  readonly artifactsPath: string;
  readonly cachePath: string;
  readonly solidityTestsPath: string;
}

export class SolidityBuildSystemImplementation implements SolidityBuildSystem {
  readonly #hooks: HookManager;
  readonly #options: SolidityBuildSystemOptions;
  #compileCache: CompileCache = {};
  readonly #defaultConcurrency = Math.max(os.cpus().length - 1, 1);
  #downloadedCompilers = false;

  constructor(hooks: HookManager, options: SolidityBuildSystemOptions) {
    this.#hooks = hooks;
    this.#options = options;
  }

  public async getRootFilePaths(): Promise<string[]> {
    const localFilesToCompile = (
      await Promise.all(
        this.#options.soliditySourcesPaths.map((dir) =>
          getAllFilesMatching(
            dir,
            (f) => f.endsWith(".sol") && !f.endsWith(".t.sol"),
          ),
        ),
      )
    ).flat(1);

    const npmFilesToBuild = this.#options.solidityConfig.npmFilesToBuild.map(
      npmModuleToNpmRootPath,
    );

    return [...localFilesToCompile, ...npmFilesToBuild];
  }

  public async build(
    rootFilePaths: string[],
    options?: BuildOptions,
  ): Promise<CompilationJobCreationError | Map<string, FileBuildResult>> {
    if (options?.quiet !== true) {
      console.log("Compiling your Solidity contracts...");
    }

    await this.#downloadConfiguredCompilers(options?.quiet);

    const buildProfileName = options?.buildProfile ?? DEFAULT_BUILD_PROFILE;
    const buildProfile = this.#getBuildProfile(buildProfileName);

    const isolated = this.#isIsolated(buildProfile.isolated, options?.isolated);

    const compilationJobsResult = await this.getCompilationJobs(
      rootFilePaths,
      options,
    );

    if ("reason" in compilationJobsResult) {
      return compilationJobsResult;
    }

    const { compilationJobsPerFile, indexedIndividualJobs } =
      compilationJobsResult;

    const runnableCompilationJobs = [
      ...new Set(compilationJobsPerFile.values()),
    ];

    // NOTE: We precompute the build ids in parallel here, which are cached
    // internally in each compilation job
    await Promise.all(
      runnableCompilationJobs.map(async (runnableCompilationJob) =>
        runnableCompilationJob.getBuildId(),
      ),
    );

    const runCompilationJobOptions: RunCompilationJobOptions = {
      quiet: options?.quiet,
    };
    const results: CompilationResult[] = await pMap(
      runnableCompilationJobs,
      async (runnableCompilationJob) => {
        const compilerOutput = await this.runCompilationJob(
          runnableCompilationJob,
          runCompilationJobOptions,
        );

        return {
          compilationJob: runnableCompilationJob,
          compilerOutput,
          cached: false,
        };
      },
      {
        concurrency: options?.concurrency ?? this.#defaultConcurrency,
        // An error when running the compiler is not a compilation failure, but
        // a fatal failure trying to run it, so we just throw on the first error
        stopOnError: true,
      },
    );

    const uncachedResults = results.filter((result) => !result.cached);
    const uncachedSuccessfulResults = uncachedResults.filter(
      (result) => !this.#hasCompilationErrors(result.compilerOutput),
    );

    const isSuccessfulBuild =
      uncachedResults.length === uncachedSuccessfulResults.length;

    const contractArtifactsGeneratedByCompilationJob: Map<
      CompilationJob,
      ReadonlyMap<string, string[]>
    > = new Map();

    if (isSuccessfulBuild) {
      log("Emitting artifacts of successful build");
      await Promise.all(
        results.map(async (compilationResult) => {
          const emitArtifactsResult = await this.emitArtifacts(
            compilationResult.compilationJob,
            compilationResult.compilerOutput,
          );

          const { artifactsPerFile } = emitArtifactsResult;

          contractArtifactsGeneratedByCompilationJob.set(
            compilationResult.compilationJob,
            artifactsPerFile,
          );

          // Cache the results
          await this.#cacheCompilationResult(
            indexedIndividualJobs,
            compilationResult,
            emitArtifactsResult,
            isolated,
          );
        }),
      );

      await saveCache(this.#options.cachePath, this.#compileCache);
    }

    const resultsMap: Map<string, FileBuildResult> = new Map();

    for (const result of results) {
      const contractArtifactsGenerated = isSuccessfulBuild
        ? contractArtifactsGeneratedByCompilationJob.get(result.compilationJob)
        : new Map();

      assertHardhatInvariant(
        contractArtifactsGenerated !== undefined,
        "We emitted contract artifacts for all the jobs if the build was successful",
      );

      const errors = await Promise.all(
        (result.compilerOutput.errors ?? []).map((error) =>
          this.remapCompilerError(result.compilationJob, error, true),
        ),
      );

      this.#printSolcErrorsAndWarnings(errors);

      const successfulResult = !this.#hasCompilationErrors(
        result.compilerOutput,
      );

      for (const [userSourceName, root] of result.compilationJob.dependencyGraph
        .getRoots()
        .entries()) {
        if (!successfulResult) {
          resultsMap.set(formatRootPath(userSourceName, root), {
            type: FileBuildResultType.BUILD_FAILURE,
            compilationJob: result.compilationJob,
            errors,
          });

          continue;
        }

        if (result.cached) {
          resultsMap.set(formatRootPath(userSourceName, root), {
            type: FileBuildResultType.CACHE_HIT,
            compilationJob: result.compilationJob,
            contractArtifactsGenerated:
              contractArtifactsGenerated.get(userSourceName) ?? [],
            warnings: errors,
          });

          continue;
        }

        resultsMap.set(formatRootPath(userSourceName, root), {
          type: FileBuildResultType.BUILD_SUCCESS,
          compilationJob: result.compilationJob,
          contractArtifactsGenerated:
            contractArtifactsGenerated.get(userSourceName) ?? [],
          warnings: errors,
        });
      }
    }

    if (options?.quiet !== true) {
      if (isSuccessfulBuild) {
        await this.#printCompilationResult(runnableCompilationJobs);
      }
    }

    return resultsMap;
  }

  public async getCompilationJobs(
    rootFilePaths: string[],
    options?: GetCompilationJobsOptions,
  ): Promise<CompilationJobCreationError | GetCompilationJobsResult> {
    const isolated = options?.isolated ?? false;

    await this.#downloadConfiguredCompilers(options?.quiet);

    const dependencyGraph = await buildDependencyGraph(
      rootFilePaths.toSorted(), // We sort them to have a deterministic order
      this.#options.projectRoot,
      readSourceFileFactory(this.#hooks),
    );

    const buildProfileName = options?.buildProfile ?? DEFAULT_BUILD_PROFILE;
    const buildProfile = this.#getBuildProfile(buildProfileName);

    log(`Using build profile ${buildProfileName}`);

    const solcConfigSelector = new SolcConfigSelector(
      buildProfileName,
      buildProfile,
      dependencyGraph,
    );

    let subgraphsWithConfig: Array<
      [SolcConfig, DependencyGraphImplementation]
    > = [];
    for (const [rootFile, resolvedFile] of dependencyGraph.getRoots()) {
      log(
        `Building compilation job for root file ${rootFile} with input source name ${resolvedFile.inputSourceName} and user source name ${rootFile}`,
      );

      const subgraph = dependencyGraph.getSubgraph(rootFile);

      const configOrError =
        solcConfigSelector.selectBestSolcConfigForSingleRootGraph(subgraph);

      if ("reason" in configOrError) {
        return configOrError;
      }

      subgraphsWithConfig.push([configOrError, subgraph]);
    }

    // build version => longVersion map
    const solcVersionToLongVersion = new Map<string, string>();
    for (const [solcConfig] of subgraphsWithConfig) {
      let solcLongVersion = solcVersionToLongVersion.get(solcConfig.version);

      if (solcLongVersion === undefined) {
        const compiler = await getCompiler(solcConfig.version);
        solcLongVersion = compiler.longVersion;
        solcVersionToLongVersion.set(solcConfig.version, solcLongVersion);
      }
    }

    // build job for each root file. At this point subgraphsWithConfig are 1 root file each
    const indexedIndividualJobs: Map<string, CompilationJob> = new Map();
    const sharedContentHashes = new Map<string, string>();
    await Promise.all(
      subgraphsWithConfig.map(async ([config, subgraph]) => {
        const solcLongVersion = solcVersionToLongVersion.get(config.version);

        assertHardhatInvariant(
          solcLongVersion !== undefined,
          "solcLongVersion should not be undefined",
        );

        const individualJob = new CompilationJobImplementation(
          subgraph,
          config,
          solcLongVersion,
          this.#hooks,
          sharedContentHashes,
        );

        await individualJob.getBuildId(); // precompute

        assertHardhatInvariant(
          subgraph.getRoots().size === 1,
          "individual subgraph doesn't have exactly 1 root file",
        );

        const rootFilePath = Array.from(subgraph.getRoots().keys())[0];

        indexedIndividualJobs.set(rootFilePath, individualJob);
      }),
    );

    // Load the cache
    this.#compileCache = await loadCache(this.#options.cachePath);

    // Select which files to compile
    const rootFilesToCompile: Set<string> = new Set();

    const isolated = this.#isIsolated(buildProfile.isolated, options?.isolated);

    for (const [rootFile, compilationJob] of indexedIndividualJobs.entries()) {
      const jobHash = await compilationJob.getBuildId();
      const cacheResult = this.#compileCache[rootFile];

      // If there's no cache for the root file, or the compilation job changed, or using force flag, or isolated mode changed, compile it
      if (
        options?.force === true ||
        cacheResult === undefined ||
        cacheResult.jobHash !== jobHash ||
        cacheResult.isolated !== isolated
      ) {
        rootFilesToCompile.add(rootFile);
        continue;
      }

      // If any of the emitted files are not present anymore, compile it
      const {
        artifactPaths,
        buildInfoPath,
        buildInfoOutputPath,
        typeFilePath,
      } = cacheResult;

      for (const outputFilePath of [
        ...artifactPaths,
        buildInfoPath,
        buildInfoOutputPath,
        typeFilePath,
      ]) {
        if (!(await exists(outputFilePath))) {
          rootFilesToCompile.add(rootFile);
          break;
        }
      }
    }

<<<<<<< HEAD
    if (!isolated) {
=======
    if (!isolated && shouldMergeCompilationJobs(buildProfileName)) {
>>>>>>> 5f926b64
      // non-isolated mode
      log(`Merging compilation jobs`);

      const mergedSubgraphsByConfig: Map<
        SolcConfig,
        DependencyGraphImplementation
      > = new Map();

      // Note: This groups the subgraphs by solc config. It compares the configs
      // based on reference, and not by deep equality. It misses some merging
      // opportunities, but this is Hardhat v2's behavior and works well enough.
      for (const [config, subgraph] of subgraphsWithConfig) {
        assertHardhatInvariant(
          subgraph.getRoots().size === 1,
          "there should be only 1 root file on subgraph",
        );

        const rootFile = Array.from(subgraph.getRoots().keys())[0];

        // Skip root files with cache hit (should not recompile)
        if (!rootFilesToCompile.has(rootFile)) {
          continue;
        }

        const mergedSubgraph = mergedSubgraphsByConfig.get(config);

        if (mergedSubgraph === undefined) {
          mergedSubgraphsByConfig.set(config, subgraph);
        } else {
          mergedSubgraphsByConfig.set(config, mergedSubgraph.merge(subgraph));
        }
      }

      subgraphsWithConfig = [...mergedSubgraphsByConfig.entries()];
    } else {
      // isolated mode
      subgraphsWithConfig = subgraphsWithConfig.filter(
        ([_config, subgraph]) => {
          assertHardhatInvariant(
            subgraph.getRoots().size === 1,
            "there should be only 1 root file on subgraph",
          );

          const rootFile = Array.from(subgraph.getRoots().keys())[0];

          return rootFilesToCompile.has(rootFile);
        },
      );
    }

    const compilationJobsPerFile = new Map<string, CompilationJob>();
    for (const [solcConfig, subgraph] of subgraphsWithConfig) {
      const solcLongVersion = solcVersionToLongVersion.get(solcConfig.version);

      assertHardhatInvariant(
        solcLongVersion !== undefined,
        "solcLongVersion should not be undefined",
      );

      const runnableCompilationJob = new CompilationJobImplementation(
        subgraph,
        solcConfig,
        solcLongVersion,
        this.#hooks,
        sharedContentHashes,
      );

      for (const [userSourceName, root] of subgraph.getRoots().entries()) {
        compilationJobsPerFile.set(
          formatRootPath(userSourceName, root),
          runnableCompilationJob,
        );
      }
    }

    return { compilationJobsPerFile, indexedIndividualJobs };
  }

  public async runCompilationJob(
    runnableCompilationJob: CompilationJob,
    options?: RunCompilationJobOptions,
  ): Promise<CompilerOutput> {
    await this.#downloadConfiguredCompilers(options?.quiet);

    let numberOfFiles = 0;
    for (const _ of runnableCompilationJob.dependencyGraph.getAllFiles()) {
      numberOfFiles++;
    }

    const numberOfRootFiles =
      runnableCompilationJob.dependencyGraph.getRoots().size;

    const compiler = await getCompiler(
      runnableCompilationJob.solcConfig.version,
    );

    log(
      `Compiling ${numberOfRootFiles} root files and ${numberOfFiles - numberOfRootFiles} dependency files with solc ${runnableCompilationJob.solcConfig.version} using ${compiler.compilerPath}`,
    );

    assertHardhatInvariant(
      runnableCompilationJob.solcLongVersion === compiler.longVersion,
      "The long version of the compiler should match the long version of the compilation job",
    );

    return compiler.compile(await runnableCompilationJob.getSolcInput());
  }

  public async remapCompilerError(
    runnableCompilationJob: CompilationJob,
    error: CompilerOutputError,
    shouldShortenPaths: boolean = false,
  ): Promise<CompilerOutputError> {
    return {
      type: error.type,
      component: error.component,
      message: error.message,
      severity: error.severity,
      errorCode: error.errorCode,
      formattedMessage: error.formattedMessage?.replace(
        /(-->\s+)([^\s:\n]+)/g,
        (_match, prefix, inputSourceName) => {
          const file =
            runnableCompilationJob.dependencyGraph.getFileByInputSourceName(
              inputSourceName,
            );

          if (file === undefined) {
            return `${prefix}${inputSourceName}`;
          }

          const replacement = shouldShortenPaths
            ? shortenPath(file.fsPath)
            : file.fsPath;

          return `${prefix}${replacement}`;
        },
      ),
    };
  }

  public async emitArtifacts(
    runnableCompilationJob: CompilationJob,
    compilerOutput: CompilerOutput,
  ): Promise<EmitArtifactsResult> {
    const artifactsPerFile = new Map<string, string[]>();
    const typeFilePaths = new Map<string, string>();
    const buildId = await runnableCompilationJob.getBuildId();

    // We emit the artifacts for each root file, first emitting one artifact
    // for each contract, and then one declaration file for the entire file,
    // which defines their types and augments the ArtifactMap type.
    for (const [userSourceName, root] of runnableCompilationJob.dependencyGraph
      .getRoots()
      .entries()) {
      const fileFolder = path.join(this.#options.artifactsPath, userSourceName);

      // If the folder exists, we remove it first, as we don't want to leave
      // any old artifacts there.
      await remove(fileFolder);

      const contracts = compilerOutput.contracts?.[root.inputSourceName];
      const paths: string[] = [];
      const artifacts: Artifact[] = [];

      // This can be undefined if no contract is present in the source file
      if (contracts !== undefined) {
        for (const [contractName, contract] of Object.entries(contracts)) {
          const contractArtifactPath = path.join(
            fileFolder,
            `${contractName}.json`,
          );

          const artifact = getContractArtifact(
            buildId,
            userSourceName,
            root.inputSourceName,
            contractName,
            contract,
          );

          await writeUtf8File(
            contractArtifactPath,
            JSON.stringify(artifact, undefined, 2),
          );

          paths.push(contractArtifactPath);
          artifacts.push(artifact);
        }
      }

      artifactsPerFile.set(userSourceName, paths);

      const artifactsDeclarationFilePath = path.join(
        fileFolder,
        "artifacts.d.ts",
      );
      typeFilePaths.set(userSourceName, artifactsDeclarationFilePath);

      const artifactsDeclarationFile = getArtifactsDeclarationFile(artifacts);

      await writeUtf8File(
        artifactsDeclarationFilePath,
        artifactsDeclarationFile,
      );
    }

    // Once we have emitted all the contract artifacts and its declaration
    // file, we emit the build info file and its output file.
    const buildInfoId = buildId;

    const buildInfoPath = path.join(
      this.#options.artifactsPath,
      `build-info`,
      `${buildInfoId}.json`,
    );

    const buildInfoOutputPath = path.join(
      this.#options.artifactsPath,
      `build-info`,
      `${buildInfoId}.output.json`,
    );

    // BuildInfo and BuildInfoOutput files are large, so we write them
    // concurrently, and keep their lifetimes separated and small.
    await Promise.all([
      (async () => {
        const buildInfo = await getBuildInfo(runnableCompilationJob);

        // TODO: Maybe formatting the build info is slow, but it's mostly
        // strings, so it probably shouldn't be a problem.
        await writeJsonFile(buildInfoPath, buildInfo);
      })(),
      (async () => {
        const buildInfoOutput = await getBuildInfoOutput(
          runnableCompilationJob,
          compilerOutput,
        );

        // NOTE: We use writeJsonFileAsStream here because the build info output might exceed
        // the maximum string length.
        // TODO: Earlier in the build process, very similar files are created on disk by the
        // Compiler.  Instead of creating them again, we should consider copying/moving them.
        // This would require changing the format of the build info output file.
        await writeJsonFileAsStream(buildInfoOutputPath, buildInfoOutput);
      })(),
    ]);

    return {
      artifactsPerFile,
      buildInfoPath,
      buildInfoOutputPath,
      typeFilePaths,
    };
  }

  public async cleanupArtifacts(rootFilePaths: string[]): Promise<void> {
    log(`Cleaning up artifacts`);

    const userSourceNames = rootFilePaths.map((rootFilePath) => {
      const parsed = parseRootPath(rootFilePath);
      return isNpmParsedRootPath(parsed)
        ? parsed.npmPath
        : path.relative(this.#options.projectRoot, parsed.fsPath);
    });

    const userSourceNamesSet = new Set(userSourceNames);

    for (const file of await getAllDirectoriesMatching(
      this.#options.artifactsPath,
      (d) => d.endsWith(".sol"),
    )) {
      const relativePath = path.relative(this.#options.artifactsPath, file);

      const testDirectorySubpath = path.relative(
        this.#options.projectRoot,
        this.#options.solidityTestsPath,
      );
      const hasTestFileExtension = file.endsWith(".t.sol");
      const isInsideTestFolder = relativePath.startsWith(
        testDirectorySubpath + path.sep,
      );

      // Skip test artifacts, since our full compilation doesn't include them, they would incorrectly be marked for deletion
      if (hasTestFileExtension || isInsideTestFolder) {
        continue;
      }

      if (!userSourceNamesSet.has(relativePath)) {
        await remove(file);
      }
    }

    const buildInfosDir = path.join(this.#options.artifactsPath, `build-info`);

    // TODO: This logic is duplicated with respect to the artifacts manager
    const artifactPaths = await getAllFilesMatching(
      this.#options.artifactsPath,
      (p) =>
        p.endsWith(".json") && // Only consider json files
        // Ignore top level json files
        p.indexOf(
          path.sep,
          this.#options.artifactsPath.length + path.sep.length,
        ) !== -1,
      (dir) => dir !== buildInfosDir,
    );

    const reachableBuildInfoIds = await Promise.all(
      artifactPaths.map(async (artifactPath) => {
        const artifact: Artifact = await readJsonFile(artifactPath);
        return artifact.buildInfoId;
      }),
    );

    const reachableBuildInfoIdsSet = new Set(
      reachableBuildInfoIds.filter((id) => id !== undefined),
    );

    // Get all the reachable build info files
    const buildInfoFiles = await getAllFilesMatching(buildInfosDir, (f) =>
      f.startsWith(buildInfosDir),
    );

    for (const buildInfoFile of buildInfoFiles) {
      const basename = path.basename(buildInfoFile);

      const id = basename.substring(0, basename.indexOf("."));

      if (!reachableBuildInfoIdsSet.has(id)) {
        await remove(buildInfoFile);
      }
    }

    // Get duplicated contract names
    const artifactNameCounts = new Map<string, number>();
    for (const artifactPath of artifactPaths) {
      const basename = path.basename(artifactPath);
      const name = basename.substring(0, basename.indexOf("."));

      let count = artifactNameCounts.get(name);
      if (count === undefined) {
        count = 0;
      }

      artifactNameCounts.set(name, count + 1);
    }

    const duplicatedNames = [...artifactNameCounts.entries()]
      .filter(([_, count]) => count > 1)
      .map(([name, _]) => name);

    const duplicatedContractNamesDeclarationFilePath = path.join(
      this.#options.artifactsPath,
      "artifacts.d.ts",
    );

    await writeUtf8File(
      duplicatedContractNamesDeclarationFilePath,
      getDuplicatedContractNamesDeclarationFile(duplicatedNames),
    );

    await this.#hooks.runHandlerChain(
      "solidity",
      "onCleanUpArtifacts",
      [artifactPaths],
      async () => {},
    );
  }

  public async compileBuildInfo(
    _buildInfo: SolidityBuildInfo,
    _options?: CompileBuildInfoOptions,
  ): Promise<CompilerOutput> {
    // TODO: Download the buildinfo compiler version
    assertHardhatInvariant(false, "Method not implemented.");
  }

  async #downloadConfiguredCompilers(quiet = false): Promise<void> {
    // TODO: For the alpha release, we always print this message
    quiet = false;
    if (this.#downloadedCompilers) {
      return;
    }

    await downloadConfiguredCompilers(this.#getAllCompilerVersions(), quiet);
    this.#downloadedCompilers = true;
  }

  #getBuildProfile(
    buildProfileNameOption?: string,
  ): SolidityBuildProfileConfig {
    const buildProfileName = buildProfileNameOption ?? DEFAULT_BUILD_PROFILE;
    const buildProfile =
      this.#options.solidityConfig.profiles[buildProfileName];

    if (buildProfile === undefined) {
      throw new HardhatError(
        HardhatError.ERRORS.CORE.SOLIDITY.BUILD_PROFILE_NOT_FOUND,
        {
          buildProfileName,
        },
      );
    }

    return buildProfile;
  }

  #isIsolated(
    isolatedBuildProfile: boolean,
    isolatedOption?: boolean,
  ): boolean {
    // NOTE: Run in isolated mode if it has been explicitly requested or the build profile demands it
    // TODO: Consider allowing overriding the build profile's isolated mode via options
    return isolatedBuildProfile || isolatedOption === true;
  }

  #getAllCompilerVersions(): Set<string> {
    return new Set(
      Object.values(this.#options.solidityConfig.profiles)
        .map((profile) => [
          ...profile.compilers.map((compiler) => compiler.version),
          ...Object.values(profile.overrides).map(
            (override) => override.version,
          ),
        ])
        .flat(1),
    );
  }

  #isConsoleLogError(error: CompilerOutputError): boolean {
    const message = error.message;

    return (
      error.type === "TypeError" &&
      typeof message === "string" &&
      message.includes("log") &&
      message.includes("type(library console)")
    );
  }

  #hasCompilationErrors(output: CompilerOutput): boolean {
    return output.errors?.some((x: any) => x.severity === "error") ?? false;
  }

  /**
   * This function returns a properly formatted Internal Compiler Error message.
   *
   * This is present due to a bug in Solidity. See: https://github.com/ethereum/solidity/issues/9926
   *
   * If the error is not an ICE, or if it's properly formatted, this function returns undefined.
   */
  #getFormattedInternalCompilerErrorMessage(
    error: CompilerOutputError,
  ): string | undefined {
    if (error.formattedMessage?.trim() !== "InternalCompilerError:") {
      return;
    }

    // We trim any final `:`, as we found some at the end of the error messages,
    // and then trim just in case a blank space was left
    return `${error.type}: ${error.message}`.replace(/[:\s]*$/g, "").trim();
  }

  async #cacheCompilationResult(
    indexedIndividualJobs: Map<string, CompilationJob>,
    result: CompilationResult,
    emitArtifactsResult: EmitArtifactsResult,
    isolated: boolean,
  ): Promise<void> {
    const rootFilePaths = result.compilationJob.dependencyGraph
      .getRoots()
      .keys();

    for (const rootFilePath of rootFilePaths) {
      const individualJob = indexedIndividualJobs.get(rootFilePath);

      assertHardhatInvariant(
        individualJob !== undefined,
        "Failed to get individual job from compiled job",
      );

      const artifactPaths =
        emitArtifactsResult.artifactsPerFile.get(rootFilePath);

      assertHardhatInvariant(
        artifactPaths !== undefined,
        `No artifacts found on map for ${rootFilePath}`,
      );

      const typeFilePath = emitArtifactsResult.typeFilePaths.get(rootFilePath);

      assertHardhatInvariant(
        typeFilePath !== undefined,
        `No type file found on map for ${rootFilePath}`,
      );

      const jobHash = await individualJob.getBuildId();

      this.#compileCache[rootFilePath] = {
        jobHash,
        isolated,
        artifactPaths,
        buildInfoPath: emitArtifactsResult.buildInfoPath,
        buildInfoOutputPath: emitArtifactsResult.buildInfoOutputPath,
        typeFilePath,
      };
    }
  }

  #printSolcErrorsAndWarnings(errors?: CompilerOutputError[]): void {
    if (errors === undefined) {
      return;
    }

    for (const error of errors) {
      if (error.severity === "error") {
        const errorMessage: string =
          this.#getFormattedInternalCompilerErrorMessage(error) ??
          error.formattedMessage ??
          error.message;

        console.error(errorMessage.replace(/^\w+:/, (t) => chalk.red.bold(t)));
      } else {
        console.warn(
          (error.formattedMessage ?? error.message).replace(/^\w+:/, (t) =>
            chalk.yellow.bold(t),
          ),
        );
      }
    }

    const hasConsoleErrors: boolean = errors.some((e) =>
      this.#isConsoleLogError(e),
    );

    if (hasConsoleErrors) {
      console.error(
        chalk.red(
          `The console.log call you made isn't supported. See https://hardhat.org/console-log for the list of supported methods.`,
        ),
      );
      console.log();
    }
  }

  async #printCompilationResult(runnableCompilationJobs: CompilationJob[]) {
    const jobsPerVersionAndEvmVersion = new Map<
      string,
      Map<string, CompilationJob[]>
    >();

    if (runnableCompilationJobs.length === 0) {
      console.log("\nNothing to compile");
    }

    for (const job of runnableCompilationJobs) {
      const solcVersion = job.solcConfig.version;
      const solcInput = await job.getSolcInput();
      const evmVersion =
        solcInput.settings.evmVersion ??
        `Check solc ${solcVersion}'s doc for its default evm version`;

      let jobsPerVersion = jobsPerVersionAndEvmVersion.get(solcVersion);
      if (jobsPerVersion === undefined) {
        jobsPerVersion = new Map();
        jobsPerVersionAndEvmVersion.set(solcVersion, jobsPerVersion);
      }

      let jobsPerEvmVersion = jobsPerVersion.get(evmVersion);
      if (jobsPerEvmVersion === undefined) {
        jobsPerEvmVersion = [];
        jobsPerVersion.set(evmVersion, jobsPerEvmVersion);
      }

      jobsPerEvmVersion.push(job);
    }

    for (const solcVersion of [...jobsPerVersionAndEvmVersion.keys()].sort()) {
      /* eslint-disable-next-line @typescript-eslint/no-non-null-assertion --
      This is a valid key, just sorted */
      const jobsPerEvmVersion = jobsPerVersionAndEvmVersion.get(solcVersion)!;

      for (const evmVersion of [...jobsPerEvmVersion.keys()].sort()) {
        /* eslint-disable-next-line @typescript-eslint/no-non-null-assertion --
        This is a valid key, just sorted */
        const jobs = jobsPerEvmVersion.get(evmVersion)!;

        const rootFiles = jobs.reduce(
          (count, job) => count + job.dependencyGraph.getRoots().size,
          0,
        );

        console.log(
          `Compiled ${rootFiles} Solidity ${pluralize(
            "file",
            rootFiles,
          )} with solc ${solcVersion} (evm target: ${evmVersion})`,
        );
      }
    }
  }
}<|MERGE_RESOLUTION|>--- conflicted
+++ resolved
@@ -427,11 +427,7 @@
       }
     }
 
-<<<<<<< HEAD
     if (!isolated) {
-=======
-    if (!isolated && shouldMergeCompilationJobs(buildProfileName)) {
->>>>>>> 5f926b64
       // non-isolated mode
       log(`Merging compilation jobs`);
 
