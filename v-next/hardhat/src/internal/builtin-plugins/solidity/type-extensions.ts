import type { SolidityBuildSystem } from "../../../types/solidity/build-system.js";

import "../../../types/config.js";
declare module "../../../types/config.js" {
  export type SolidityUserConfig =
    | string
    | string[]
    | SingleVersionSolidityUserConfig
    | MultiVersionSolidityUserConfig
    | BuildProfilesSolidityUserConfig;

  export interface SolcUserConfig {
    version: string;
    settings?: any;
  }

  // eslint-disable-next-line @typescript-eslint/no-empty-interface -- This could be an extension point
  export interface SingleVersionSolcUserConfig extends SolcUserConfig {}

  export interface MultiVersionSolcUserConfig {
    compilers: SolcUserConfig[];
    overrides?: Record<string, SolcUserConfig>;
  }

  export interface CommonSolidityUserConfig {
    dependenciesToCompile?: string[];
    remappings?: string[];
  }

  export interface SingleVersionSolidityUserConfig
    extends SingleVersionSolcUserConfig,
      CommonSolidityUserConfig {}

  export interface MultiVersionSolidityUserConfig
    extends MultiVersionSolcUserConfig,
      CommonSolidityUserConfig {}

  export interface BuildProfilesSolidityUserConfig
    extends CommonSolidityUserConfig {
    profiles: Record<
      string,
      SingleVersionSolcUserConfig | MultiVersionSolcUserConfig
    >;
  }

  export interface HardhatUserConfig {
    solidity?: SolidityUserConfig;
  }

  export interface SolcConfig {
    version: string;
    settings: any;
  }

  export interface SolidityBuildProfileConfig {
    compilers: SolcConfig[];
    overrides: Record<string, SolcConfig>;
  }

  export interface SolidityConfig {
    profiles: Record<string, SolidityBuildProfileConfig>;
    dependenciesToCompile: string[];
    remappings: string[];
  }

  export interface HardhatConfig {
    solidity: SolidityConfig;
  }

  export interface SourcePathsUserConfig {
    solidity?: string | string[];
  }

  export interface SourcePathsConfig {
    solidity: string[];
  }
}

import "../../../types/hre.js";
declare module "../../../types/hre.js" {
  export interface HardhatRuntimeEnvironment {
    solidity: SolidityBuildSystem;
  }
}

import "../../../types/global-options.js";
declare module "../../../types/global-options.js" {
  export interface GlobalOptions {
    buildProfile: string;
  }
}

import "../../../types/hooks.js";
declare module "../../../types/hooks.js" {
  export interface HardhatHooks {
    solidity: SolidityHooks;
  }

  export interface SolidityHooks {
    /**
     * Hook triggered during the cleanup process of Solidity compilation artifacts.
     * This hook runs after unused artifacts and build-info files have been removed.
     *
     * @param context The hook context.
     * @param artifactPaths The file paths of artifacts that remain after cleanup.
     * @param next A function to call the next handler for this hook, or the
     * default implementation if no more handlers exist.
     */
    onCleanUpArtifacts: (
      context: HookContext,
      artifactPaths: string[],
      next: (
        nextContext: HookContext,
        artifactPaths: string[],
      ) => Promise<void>,
    ) => Promise<void>;

<<<<<<< HEAD
    preprocessRootProjectFileBeforeBuilding(
      context: HookContext,
      sourceName: string,
      fileContent: string,
      solcVersion: string,
      next: (
        nextContext: HookContext,
        nextSourceName: string,
        nextFileContent: string,
        nextSolcVersion: string,
      ) => Promise<string>,
    ): Promise<string>;

    preprocessSolcInputSourcesBeforeBuilding(
      context: HookContext,
      sources: Record<string, { content: string }>,
      next: (
        nextContext: HookContext,
        nextSources: Record<string, { content: string }>,
      ) => Promise<Record<string, { content: string }>>,
    ): Promise<Record<string, { content: string }>>;
=======
    readSourceFile: (
      context: HookContext,
      absolutePath: string,
      next: (
        nextContext: HookContext,
        nextAbsolutePath: string,
      ) => Promise<string>,
    ) => Promise<string>;
>>>>>>> 288b8024
  }
}<|MERGE_RESOLUTION|>--- conflicted
+++ resolved
@@ -115,7 +115,6 @@
       ) => Promise<void>,
     ) => Promise<void>;
 
-<<<<<<< HEAD
     preprocessRootProjectFileBeforeBuilding(
       context: HookContext,
       sourceName: string,
@@ -137,7 +136,7 @@
         nextSources: Record<string, { content: string }>,
       ) => Promise<Record<string, { content: string }>>,
     ): Promise<Record<string, { content: string }>>;
-=======
+
     readSourceFile: (
       context: HookContext,
       absolutePath: string,
@@ -146,6 +145,5 @@
         nextAbsolutePath: string,
       ) => Promise<string>,
     ) => Promise<string>;
->>>>>>> 288b8024
   }
 }