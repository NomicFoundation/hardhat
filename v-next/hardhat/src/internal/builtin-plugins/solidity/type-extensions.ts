--- conflicted
+++ resolved
@@ -15,24 +15,14 @@
     settings?: any;
   }
 
-<<<<<<< HEAD
-  export interface CommonSolcUserConfig {
+  export interface SingleVersionSolcUserConfig extends SolcUserConfig {
     isolated?: boolean;
-  }
-
-  export interface SingleVersionSolcUserConfig
-    extends CommonSolcUserConfig,
-      SolcUserConfig {}
-
-  export interface MultiVersionSolcUserConfig extends CommonSolcUserConfig {
-=======
-  export interface SingleVersionSolcUserConfig extends SolcUserConfig {
     preferWasm?: boolean;
   }
 
   export interface MultiVersionSolcUserConfig {
+    isolated?: boolean;
     preferWasm?: boolean;
->>>>>>> 51249922
     compilers: SolcUserConfig[];
     overrides?: Record<string, SolcUserConfig>;
   }
@@ -67,10 +57,10 @@
   }
 
   export interface SolidityBuildProfileConfig {
+    isolated: boolean;
     preferWasm: boolean;
     compilers: SolcConfig[];
     overrides: Record<string, SolcConfig>;
-    isolated: boolean;
   }
 
   export interface SolidityConfig {
