--- conflicted
+++ resolved
@@ -1,9 +1,5 @@
-<<<<<<< HEAD
-import type { CoverageManager, CoverageHits } from "../../../types/coverage.js";
-=======
 import type { CoverageHits } from "./internal/types.js";
 import type { CoverageManager } from "../../../types/coverage.js";
->>>>>>> f12e72b6
 
 import { randomUUID } from "node:crypto";
 import path from "node:path";
@@ -35,27 +31,9 @@
     return this.#hitsPath;
   }
 
-<<<<<<< HEAD
-  public async saveProviderHits(): Promise<void> {
-    const internal = getOrCreateInternalCoverageManager();
-    const hits = await internal.getProviderHits();
-    const hitsPath = path.join(
-      await this.#getHitsPath(),
-      `${randomUUID()}.json`,
-    );
-    await writeJsonFile(hitsPath, hits);
-
-    // NOTE: After we dump the provider hits to disk, we remove them from the internal
-    // coverage manager; this allows collecting coverage from succesive tasks
-    await internal.clearProviderHits();
-  }
-
-  public async loadProviderHits(): Promise<CoverageHits> {
-=======
   // NOTE: This function will remain unused until we attempt to create
   // a coverage report from hits and accompanying metadata
   async #getHits(): Promise<CoverageHits> {
->>>>>>> f12e72b6
     const hitsPaths = await getAllFilesMatching(
       await this.#getHitsPath(),
       (filePath) => path.extname(filePath) === ".json",
@@ -78,7 +56,7 @@
   }
 
   public async save(): Promise<void> {
-    const internal = await getOrCreateInternalCoverageManager();
+    const internal = getOrCreateInternalCoverageManager();
     const hits = await internal.getProviderHits();
     const hitsPath = path.join(
       await this.#getHitsPath(),
