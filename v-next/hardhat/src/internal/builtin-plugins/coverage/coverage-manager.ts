--- conflicted
+++ resolved
@@ -19,11 +19,8 @@
 export class CoverageManagerImplementation implements CoverageManager {
   readonly #providers: Record<string, EdrProvider> = {};
   readonly #hits: CoverageHits = {};
-<<<<<<< HEAD
   readonly #metadata: CoverageMetadata = {};
-=======
   readonly #coveragePath: string;
->>>>>>> 281769fa
 
   #hitsPath?: string;
 
@@ -104,7 +101,7 @@
     delete this.#providers[id];
   }
 
-  public updateMetadata(metadata: CoverageMetadata): void {
+  public async updateMetadata(metadata: CoverageMetadata): Promise<void> {
     for (const markerId of Object.keys(metadata)) {
       this.#metadata[markerId] = metadata[markerId];
     }
