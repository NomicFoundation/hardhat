--- conflicted
+++ resolved
@@ -129,14 +129,7 @@
   console.log("Running Solidity tests");
   console.log();
 
-<<<<<<< HEAD
-  const solidityTestConfig = hre.config.solidityTest;
-=======
-  let includesFailures = false;
-  let includesErrors = false;
-
   const solidityTestConfig = hre.config.test.solidity;
->>>>>>> f8541052
   let observabilityConfig: ObservabilityConfig | undefined;
   if (hre.globalOptions.coverage) {
     assertHardhatInvariant(
