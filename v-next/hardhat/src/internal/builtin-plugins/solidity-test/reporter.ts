--- conflicted
+++ resolved
@@ -318,23 +318,20 @@
             break;
           case "UnsafeToReplay":
             if (stackTrace.globalForkLatest === true) {
-<<<<<<< HEAD
               yield* output(
                 indenter.t`Stack Trace Warning: ${colorizer.grey("The test is not safe to replay because a fork url without a fork block number was provided.")}\n`,
               );
+              yield* output(
+                indenter.t`Try rerunning your tests with -vvv or above.\n`,
+              );
             }
             if (stackTrace.impureCheatcodes.length > 0) {
               yield* output(
                 indenter.t`Stack Trace Warning: ${colorizer.grey(`The test is not safe to replay because it uses impure cheatcodes: ${stackTrace.impureCheatcodes.join(", ")}`)}\n`,
               );
-=======
-              yield indenter.t`Stack Trace Warning: ${colorizer.grey("The test is not safe to replay because a fork url without a fork block number was provided.")}\n`;
-              yield indenter.t`Try rerunning your tests with -vvv or above.\n`;
-            }
-            if (stackTrace.impureCheatcodes.length > 0) {
-              yield indenter.t`Stack Trace Warning: ${colorizer.grey(`The test is not safe to replay because it uses impure cheatcodes: ${stackTrace.impureCheatcodes.join(", ")}`)}\n`;
-              yield indenter.t`Try rerunning your tests with -vvv or above.\n`;
->>>>>>> 99d6ed06
+              yield* output(
+                indenter.t`Try rerunning your tests with -vvv or above.\n`,
+              );
             }
             break;
           case "HeuristicFailed":
