--- conflicted
+++ resolved
@@ -88,10 +88,6 @@
 
         let suiteSuccessCount = 0;
         let suiteSkippedCount = 0;
-<<<<<<< HEAD
-=======
-        const suiteDuration = suiteResult.durationNs;
->>>>>>> ad0df26e
 
         const formattedArtifactId = formatArtifactId(
           suiteResult.id,
@@ -116,7 +112,6 @@
           .entries()) {
           const name = testResult.name;
           const status: TestStatus = testResult.status;
-<<<<<<< HEAD
           let details = "";
           const detailsItems = [];
           for (const [key, value] of Object.entries(testResult.kind)) {
@@ -131,19 +126,6 @@
           const printDecodedLogs =
             (status === "Success" && verbosity >= 2) ||
             (status === "Failure" && verbosity >= 1);
-=======
-          const details = [
-            ["duration", `${testResult.durationNs} ns`],
-            ...Object.entries(testResult.kind),
-          ]
-            .map(
-              ([key, value]) =>
-                `${key}: ${Buffer.isBuffer(value) ? bytesToHexString(value) : value}`,
-            )
-            .join(", ");
-
-          let printDecodedLogs = false;
->>>>>>> ad0df26e
           let printSetUpTraces = false;
           let printExecutionTraces = false;
 
@@ -226,20 +208,6 @@
         }
         indenter.dec();
 
-<<<<<<< HEAD
-=======
-        const suiteSummary = `${suiteTestCount} tests, ${suiteSuccessCount} passed, ${suiteFailureCount} failed, ${suiteSkippedCount} skipped`;
-        const suiteDetails = `duration: ${suiteDuration} ns`;
-
-        if (suiteFailureCount === 0) {
-          yield `${chalk.bold(chalk.green("✔ Suite Passed"))}: ${suiteSummary} ${chalk.grey(`(${suiteDetails})`)}\n`;
-        } else {
-          yield `${chalk.bold(chalk.red("✘ Suite Failed"))}: ${suiteSummary} ${chalk.grey(`(${suiteDetails})`)}\n`;
-        }
-        yield "\n";
-
-        runTestCount += suiteTestCount;
->>>>>>> ad0df26e
         runSuccessCount += suiteSuccessCount;
         runSkippedCount += suiteSkippedCount;
 
@@ -248,7 +216,6 @@
     }
   }
 
-<<<<<<< HEAD
   yield "\n";
   yield "\n";
   yield indenter.t`${colorizer.green(`${runSuccessCount} passing`)}\n`;
@@ -257,14 +224,6 @@
   }
   if (runSkippedCount > 0) {
     yield indenter.t`${colorizer.cyan(`${runSkippedCount} skipped`)}\n`;
-=======
-  const runSummary = `${runTestCount} tests, ${runSuccessCount} passed, ${runFailureCount} failed, ${runSkippedCount} skipped`;
-  const runDetails = `duration: ${runDuration} ns`;
-  if (runFailureCount !== 0) {
-    yield `${chalk.bold(chalk.red("✘ Run Failed"))}: ${runSummary} ${chalk.grey(`(${runDetails})`)}\n`;
-  } else {
-    yield `${chalk.bold(chalk.green("✔ Run Passed"))}: ${runSummary} ${chalk.grey(`(${runDetails})`)}\n`;
->>>>>>> ad0df26e
   }
 
   const failuresByArtifactId = new Map<string, TestResult[]>();
