import type {
  TestEventSource,
  TestReporterResult,
  TestStatus,
} from "./types.js";
import type { TestResult } from "@ignored/edr-optimism";

import { bytesToHexString } from "@nomicfoundation/hardhat-utils/hex";
import chalk from "chalk";

import { sendErrorTelemetry } from "../../cli/telemetry/sentry/reporter.js";
import { SolidityTestStackTraceGenerationError } from "../network-manager/edr/stack-traces/stack-trace-generation-errors.js";
import { encodeStackTraceEntry } from "../network-manager/edr/stack-traces/stack-trace-solidity-errors.js";

import {
  type Colorizer,
  formatArtifactId,
  formatTraces,
} from "./formatters.js";
import { getMessageFromLastStackTraceEntry } from "./stack-trace-solidity-errors.js";

class Indenter {
  #indentation: number;

  constructor() {
    this.#indentation = 2;
  }

  public inc(): void {
    this.#indentation += 2;
  }

  public dec(): void {
    this.#indentation = Math.max(0, this.#indentation - 2);
  }

  public prefix(): string {
    return " ".repeat(this.#indentation);
  }

  public t(strings: TemplateStringsArray, ...values: any[]): string {
    const line = strings.reduce(
      (acc, str, i) => acc + str + (values[i] ?? ""),
      "",
    );
    return this.prefix() + line;
  }
}

/**
 * This is a solidity test reporter. It is intended to be composed with the
 * solidity test runner's test stream. It was based on the hardhat node test
 * reporter's design.
 */
export async function* testReporter(
  source: TestEventSource,
  sourceNameToUserSourceName: Map<string, string>,
  verbosity: number,
  colorizer: Colorizer = chalk,
): TestReporterResult {
  let runSuccessCount = 0;
  let runFailureCount = 0;
  let runSkippedCount = 0;

  const failures: Array<{
    testResult: TestResult;
    formattedArtifactId: string;
  }> = [];

  const indenter = new Indenter();

  let firstSuite = true;
  for await (const event of source) {
    switch (event.type) {
      case "suite:result": {
        const { data: suiteResult } = event;
        const suiteTestCount = suiteResult.testResults.length;

        if (suiteTestCount === 0) {
          continue;
        }

        if (firstSuite) {
          firstSuite = false;
        } else {
          yield "\n";
        }

        let suiteSuccessCount = 0;
        let suiteSkippedCount = 0;

        const formattedArtifactId = formatArtifactId(
          suiteResult.id,
          sourceNameToUserSourceName,
        );
        yield indenter.t`${formattedArtifactId}\n`;

        if (suiteResult.warnings.length > 0) {
          indenter.inc();
          for (const warning of suiteResult.warnings) {
            yield indenter.t`${colorizer.yellow("Warning")}${colorizer.grey(`: ${warning}`)}\n`;
          }
          indenter.dec();
          yield "\n";
        }

        indenter.inc();
        // NOTE: The test results are in reverse run order, so we reverse them
        // again to display them in the correct order.
        for (const [testIndex, testResult] of suiteResult.testResults
          .reverse()
          .entries()) {
          const name = testResult.name;
          const status: TestStatus = testResult.status;
          let details = "";
          const detailsItems = [];
          for (const [key, value] of Object.entries(testResult.kind)) {
            if (key === "runs") {
              detailsItems.push(`runs: ${value}`);
            }
          }
          if (detailsItems.length > 0) {
            details = ` (${detailsItems.join(", ")})`;
          }

          const printDecodedLogs =
            (status === "Success" && verbosity >= 2) ||
            (status === "Failure" && verbosity >= 1);
          let printSetUpTraces = false;
          let printExecutionTraces = false;

          if (printDecodedLogs) {
            const decodedLogs = testResult.decodedLogs ?? [];
            for (const log of decodedLogs) {
              yield `${log}\n`;
            }
          }

          switch (status) {
            case "Success": {
              let successOutput = colorizer.green(`✔ ${name}`);
              if (details !== "") {
                successOutput += colorizer.dim(details);
              }
              yield indenter.t`${successOutput}\n`;
              suiteSuccessCount++;
              if (verbosity >= 5) {
                printSetUpTraces = true;
                printExecutionTraces = true;
              }
              break;
            }
            case "Failure": {
              failures.push({ testResult, formattedArtifactId });
              runFailureCount++;
              yield indenter.t`${colorizer.red(`${runFailureCount}) ${name}`)}\n`;
              if (verbosity >= 3) {
                printExecutionTraces = true;
              }
              if (verbosity >= 4) {
                printSetUpTraces = true;
              }
              break;
            }
            case "Skipped": {
              yield indenter.t`${colorizer.cyan(`- ${name}`)}\n`;
              suiteSkippedCount++;
              break;
            }
          }

          let printExtraSpace = false;

          if (printSetUpTraces || printExecutionTraces) {
            const callTraces = testResult.callTraces().filter(({ inputs }) => {
              if (printSetUpTraces && printExecutionTraces) {
                return true;
              }
              let functionName: string | undefined;
              if (!(inputs instanceof Uint8Array)) {
                functionName = inputs.name;
              }
              if (printSetUpTraces && functionName === "setUp") {
                return true;
              }
              if (printExecutionTraces && functionName !== "setUp()") {
                return true;
              }
              return false;
            });

            if (callTraces.length > 0) {
              indenter.inc();
              yield indenter.t`Call Traces:\n`;
              indenter.inc();
              yield `${formatTraces(callTraces, indenter.prefix(), colorizer)}\n`;
              indenter.dec();
              indenter.dec();
              if (testIndex < suiteResult.testResults.length - 1) {
                printExtraSpace = true;
              }
            }
          }

          if (printExtraSpace) {
            yield "\n";
          }
        }
        indenter.dec();

        runSuccessCount += suiteSuccessCount;
        runSkippedCount += suiteSkippedCount;

        break;
      }
    }
  }

  yield "\n";
  yield "\n";
  yield indenter.t`${colorizer.green(`${runSuccessCount} passing`)}\n`;
  if (runFailureCount > 0) {
    yield indenter.t`${colorizer.red(`${runFailureCount} failing`)}\n`;
  }
  if (runSkippedCount > 0) {
    yield indenter.t`${colorizer.cyan(`${runSkippedCount} skipped`)}\n`;
  }

  const failuresByArtifactId = new Map<string, TestResult[]>();
  for (const { testResult, formattedArtifactId } of failures) {
    const artifactFailures =
      failuresByArtifactId.get(formattedArtifactId) ?? [];
    artifactFailures.push(testResult);
    failuresByArtifactId.set(formattedArtifactId, artifactFailures);
  }

  let failureIndex = 1;
  if (failures.length > 0) {
    yield "\n";
    let firstSuiteWithFailures = true;
    for (const [artifactId, artifactFailures] of failuresByArtifactId) {
      if (!firstSuiteWithFailures) {
        yield "\n";
      }
      firstSuiteWithFailures = false;

      yield indenter.t`${artifactId}\n`;
      indenter.inc();
      let firstFailure = true;
      for (const failure of artifactFailures) {
        if (!firstFailure) {
          yield "\n";
        }
        firstFailure = false;

<<<<<<< HEAD
        yield indenter.t`${failureIndex}) ${failure.name}\n`;
        failureIndex++;
=======
          if (stackTraceStack.length > 0) {
            yield `${chalk.grey(stackTraceStack.join("\n"))}\n`;
          }
          break;
        case "UnexpectedError":
          await sendErrorTelemetry(
            new SolidityTestStackTraceGenerationError(stackTrace.errorMessage),
          );
          yield `Stack Trace Warning: ${chalk.grey(stackTrace.errorMessage)}\n`;
          break;
        case "UnsafeToReplay":
          if (stackTrace.globalForkLatest === true) {
            yield `Stack Trace Warning: ${chalk.grey("The test is not safe to replay because a fork url without a fork block number was provided.")}\n`;
          }
          if (stackTrace.impureCheatcodes.length > 0) {
            yield `Stack Trace Warning: ${chalk.grey(`The test is not safe to replay because it uses impure cheatcodes: ${stackTrace.impureCheatcodes.join(", ")}`)}\n`;
          }
          break;
        case "HeuristicFailed":
        default:
          break;
      }
>>>>>>> a6766e71

        indenter.inc();
        const stackTrace = failure.stackTrace();
        let reason: string | undefined;
        if (stackTrace?.kind === "StackTrace") {
          reason = getMessageFromLastStackTraceEntry(
            stackTrace.entries[stackTrace.entries.length - 1],
          );
        }
        if (reason === undefined || reason === "") {
          reason = failure.reason ?? "Unknown error";
        }
        yield indenter.t`${colorizer.red(`Error: ${reason}`)}\n`;
        // eslint-disable-next-line @typescript-eslint/switch-exhaustiveness-check -- Ignore Cases not matched: undefined
        switch (stackTrace?.kind) {
          case "StackTrace":
            const stackTraceStack: string[] = [];
            for (const entry of stackTrace.entries.reverse()) {
              const callsite = encodeStackTraceEntry(entry);
              if (callsite !== undefined) {
                indenter.inc();
                stackTraceStack.push(indenter.t`at ${callsite.toString()}`);
                indenter.dec();
              }
            }
            if (stackTraceStack.length > 0) {
              yield `${colorizer.grey(stackTraceStack.join("\n"))}\n`;
            }
            yield "\n";
            break;
          case "UnexpectedError":
            yield indenter.t`Stack Trace Warning: ${colorizer.grey(stackTrace.errorMessage)}\n`;
            break;
          case "UnsafeToReplay":
            if (stackTrace.globalForkLatest === true) {
              yield indenter.t`Stack Trace Warning: ${colorizer.grey("The test is not safe to replay because a fork url without a fork block number was provided.")}\n`;
            }
            if (stackTrace.impureCheatcodes.length > 0) {
              yield indenter.t`Stack Trace Warning: ${colorizer.grey(`The test is not safe to replay because it uses impure cheatcodes: ${stackTrace.impureCheatcodes.join(", ")}`)}\n`;
            }
            break;
          case "HeuristicFailed":
          default:
            break;
        }
        if (
          failure.counterexample !== undefined &&
          failure.counterexample !== null
        ) {
          const counterexamples =
            "sequence" in failure.counterexample
              ? failure.counterexample.sequence
              : [failure.counterexample];
          for (const counterexample of counterexamples) {
            yield indenter.t`Counterexample:\n`;
            indenter.inc();
            for (const [key, value] of Object.entries(counterexample)) {
              const counterExampleDetails = `${key}: ${Buffer.isBuffer(value) ? bytesToHexString(value) : value}`;
              yield indenter.t`${colorizer.grey(counterExampleDetails)}\n`;
            }
            indenter.dec();
          }
        }
        indenter.dec();
      }
      indenter.dec();
    }
  }
}<|MERGE_RESOLUTION|>--- conflicted
+++ resolved
@@ -253,33 +253,8 @@
         }
         firstFailure = false;
 
-<<<<<<< HEAD
         yield indenter.t`${failureIndex}) ${failure.name}\n`;
         failureIndex++;
-=======
-          if (stackTraceStack.length > 0) {
-            yield `${chalk.grey(stackTraceStack.join("\n"))}\n`;
-          }
-          break;
-        case "UnexpectedError":
-          await sendErrorTelemetry(
-            new SolidityTestStackTraceGenerationError(stackTrace.errorMessage),
-          );
-          yield `Stack Trace Warning: ${chalk.grey(stackTrace.errorMessage)}\n`;
-          break;
-        case "UnsafeToReplay":
-          if (stackTrace.globalForkLatest === true) {
-            yield `Stack Trace Warning: ${chalk.grey("The test is not safe to replay because a fork url without a fork block number was provided.")}\n`;
-          }
-          if (stackTrace.impureCheatcodes.length > 0) {
-            yield `Stack Trace Warning: ${chalk.grey(`The test is not safe to replay because it uses impure cheatcodes: ${stackTrace.impureCheatcodes.join(", ")}`)}\n`;
-          }
-          break;
-        case "HeuristicFailed":
-        default:
-          break;
-      }
->>>>>>> a6766e71
 
         indenter.inc();
         const stackTrace = failure.stackTrace();
@@ -311,6 +286,11 @@
             yield "\n";
             break;
           case "UnexpectedError":
+            await sendErrorTelemetry(
+              new SolidityTestStackTraceGenerationError(
+                stackTrace.errorMessage,
+              ),
+            );
             yield indenter.t`Stack Trace Warning: ${colorizer.grey(stackTrace.errorMessage)}\n`;
             break;
           case "UnsafeToReplay":
