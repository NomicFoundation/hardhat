--- conflicted
+++ resolved
@@ -85,11 +85,7 @@
     sender,
     txOrigin,
     blockCoinbase,
-<<<<<<< HEAD
-    rpcStorageCaching,
     observability,
-=======
->>>>>>> 7c290c72
     testPattern,
     includeTraces,
     blockGasLimit,
