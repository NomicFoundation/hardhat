{
  "name": "@nomicfoundation/hardhat",
  "version": "3.0.0",
  "description": "Hardhat is an extensible developer tool that helps smart contract developers increase productivity by reliably bringing together the tools they want.",
  "homepage": "https://github.com/nomicfoundation/hardhat/tree/v-next/v-next/hardhat",
  "repository": "github:nomicfoundation/hardhat",
  "author": "Nomic Foundation",
  "license": "MIT",
  "type": "module",
  "types": "dist/src/index.d.ts",
  "bin": {
    "hardhat": "./dist/src/cli.js"
  },
  "exports": {
    ".": "./dist/src/index.js",
    "./config": "./dist/src/config.js",
    "./hre": "./dist/src/hre.js",
    "./types/common": "./dist/src/types/common.js",
    "./types/config": "./dist/src/types/config.js",
    "./types/global-options": "./dist/src/types/global-options.js",
    "./types/hooks": "./dist/src/types/hooks.js",
    "./types/hre": "./dist/src/types/hre.js",
    "./types/plugins": "./dist/src/types/plugins.js",
    "./types/tasks": "./dist/src/types/tasks.js",
    "./types/user-interruptions": "./dist/src/types/user-interruptions.js",
    "./types/utils": "./dist/src/types/utils.js"
  },
  "keywords": [
    "ethereum",
    "smart-contracts",
    "hardhat"
  ],
  "scripts": {
    "lint": "pnpm prettier --check && pnpm eslint",
    "lint:fix": "pnpm prettier --write && pnpm eslint --fix",
    "eslint": "eslint \"src/**/*.ts\" \"test/**/*.ts\"",
    "prettier": "prettier \"**/*.{ts,js,md,json}\"",
    "test": "node --import tsx/esm --test --test-reporter=@nomicfoundation/hardhat-node-test-reporter \"test/**/*.ts\"",
    "test:only": "node --import tsx/esm --test --test-only --test-reporter=@nomicfoundation/hardhat-node-test-reporter \"test/**/*.ts\"",
    "pretest": "pnpm build",
    "build": "tsc --build .",
    "prepublishOnly": "pnpm build",
    "clean": "rimraf dist"
  },
  "files": [
    "dist/src/",
    "src/",
    "CHANGELOG.md",
    "LICENSE",
    "README.md"
  ],
  "devDependencies": {
    "@eslint-community/eslint-plugin-eslint-comments": "^4.3.0",
    "@nomicfoundation/eslint-plugin-hardhat-internal-rules": "workspace:^",
    "@nomicfoundation/eslint-plugin-slow-imports": "workspace:^",
    "@nomicfoundation/hardhat-node-test-reporter": "workspace:^3.0.0",
    "@types/node": "^20.0.0",
    "@typescript-eslint/eslint-plugin": "^7.7.1",
    "@typescript-eslint/parser": "^7.7.1",
    "eslint": "8.57.0",
    "eslint-config-prettier": "9.1.0",
    "eslint-import-resolver-typescript": "^3.6.1",
    "eslint-plugin-import": "2.29.1",
    "eslint-plugin-no-only-tests": "3.1.0",
    "expect-type": "^0.19.0",
    "prettier": "3.2.5",
    "rimraf": "^5.0.5",
    "typescript": "~5.4.0",
    "typescript-eslint": "7.7.1"
  },
  "dependencies": {
    "@nomicfoundation/hardhat-core": "workspace:^3.0.0",
    "@nomicfoundation/hardhat-errors": "workspace:^3.0.0",
    "@nomicfoundation/hardhat-utils": "workspace:^3.0.0",
    "@nomicfoundation/hardhat-zod-utils": "workspace:^3.0.0",
    "chalk": "^5.3.0",
<<<<<<< HEAD
    "enquirer": "^2.3.0",
=======
>>>>>>> 733fa6a1
    "tsx": "^4.11.0",
    "zod": "^3.23.8"
  }
}<|MERGE_RESOLUTION|>--- conflicted
+++ resolved
@@ -74,10 +74,7 @@
     "@nomicfoundation/hardhat-utils": "workspace:^3.0.0",
     "@nomicfoundation/hardhat-zod-utils": "workspace:^3.0.0",
     "chalk": "^5.3.0",
-<<<<<<< HEAD
     "enquirer": "^2.3.0",
-=======
->>>>>>> 733fa6a1
     "tsx": "^4.11.0",
     "zod": "^3.23.8"
   }
