import type { Return } from "../../../../../src/types/utils.js";

import assert from "node:assert/strict";
import path from "node:path";
import { beforeEach, describe, it } from "node:test";

import { HardhatError } from "@nomicfoundation/hardhat-errors";
import { assertThrowsHardhatError } from "@nomicfoundation/hardhat-test-utils";

import { DependencyGraphImplementation } from "../../../../../src/internal/builtin-plugins/solidity/build-system/dependency-graph.js";
import {
  ResolvedFileType,
  type ProjectResolvedFile,
  type ResolvedNpmPackage,
} from "../../../../../src/types/solidity.js";

const testHardhatProjectNpmPackage: ResolvedNpmPackage = {
  name: "hardhat-project",
  version: "1.2.3",
  rootFsPath: "/Users/root/",
  inputSourceNameRoot: "project",
};

function createProjectResolvedFile(
  inputSourceName: string,
): ProjectResolvedFile {
  return {
    type: ResolvedFileType.PROJECT_FILE,
    inputSourceName,
    fsPath: path.join(process.cwd(), inputSourceName),
    content: {
      text: "",
      importPaths: [],
      versionPragmas: [],
    },
    package: testHardhatProjectNpmPackage,
  };
}

describe("DependencyGraphImplementation", () => {
  let dependencyGraph: DependencyGraphImplementation;

  beforeEach(() => {
    dependencyGraph = new DependencyGraphImplementation();
  });

  describe("addRootFile", () => {
    it("should add the file to the list of files", () => {
      const files = [];

      for (let i = 0; i < 10; i++) {
        const file = createProjectResolvedFile(`file${i}.sol`);
        dependencyGraph.addRootFile(file.inputSourceName, file);
        files.push(file);
      }

      for (const file of files) {
        assert.ok(
          dependencyGraph.hasFile(file),
          `hasFile should return true for file ${file.inputSourceName}`,
        );
        assert.equal(
          dependencyGraph.getFileByInputSourceName(file.inputSourceName),
          file,
        );
      }
    });

    it("should add a mapping between the user source name and the root", () => {
      const files = [];

      for (let i = 0; i < 10; i++) {
        const file = createProjectResolvedFile(`file${i}.sol`);
        dependencyGraph.addRootFile(file.inputSourceName, file);
        files.push(file);
      }

      const roots = dependencyGraph.getRoots();

      assert.equal(roots.size, files.length);
      for (const file of files) {
        assert.ok(
          roots.has(file.inputSourceName),
          `getRoots should return a map with ${file.inputSourceName} key`,
        );
        assert.equal(roots.get(file.inputSourceName), file);
      }
    });

    it("should throw if the file was already added", () => {
      const file = createProjectResolvedFile("file.sol");
      dependencyGraph.addRootFile(file.inputSourceName, file);

      assertThrowsHardhatError(
        () => {
          dependencyGraph.addRootFile(file.inputSourceName, file);
        },
        HardhatError.ERRORS.CORE.INTERNAL.ASSERTION_ERROR,
        {
          message: `File ${file.inputSourceName} already present`,
        },
      );
    });
  });

  describe("addDependency", () => {
    it("throw if the upstream dependency is not present in the graph", () => {
      const upstreamDependency = createProjectResolvedFile("upstream.sol");
      const downstreamDependency = createProjectResolvedFile("downstream.sol");

      assertThrowsHardhatError(
        () => {
          dependencyGraph.addDependency(
            upstreamDependency,
            downstreamDependency,
          );
        },
        HardhatError.ERRORS.CORE.INTERNAL.ASSERTION_ERROR,
        {
          message: "File `from` from not present",
        },
      );
    });

    it("should add the downstream dependency to the list of files if it doesn't exist yet", () => {
      const upstreamDependency = createProjectResolvedFile("upstream.sol");
      const downstreamDependency = createProjectResolvedFile("downstream.sol");

      dependencyGraph.addRootFile(
        upstreamDependency.inputSourceName,
        upstreamDependency,
      );

      assert.ok(
        !dependencyGraph.hasFile(downstreamDependency),
        `hasFile should return false for file ${downstreamDependency.inputSourceName}`,
      );

      dependencyGraph.addDependency(upstreamDependency, downstreamDependency);

      assert.ok(
        dependencyGraph.hasFile(downstreamDependency),
        `hasFile should return true for file ${downstreamDependency.inputSourceName}`,
      );
    });

    it("should add the downstream dependency to the list of dependencies of the upstream dependency", () => {
      const upstreamDependency = createProjectResolvedFile("upstream.sol");
      const downstreamDependency = createProjectResolvedFile("downstream.sol");
      dependencyGraph.addRootFile(
        upstreamDependency.inputSourceName,
        upstreamDependency,
      );
      dependencyGraph.addRootFile(
        downstreamDependency.inputSourceName,
        downstreamDependency,
      );
      assert.ok(
        !dependencyGraph
          .getDependencies(upstreamDependency)
          .values()
          .some((dep) => dep.file === downstreamDependency),
        `getDependencies should return false for file ${downstreamDependency.inputSourceName}`,
      );
      dependencyGraph.addDependency(upstreamDependency, downstreamDependency);
      assert.ok(
        dependencyGraph
          .getDependencies(upstreamDependency)
          .values()
          .some((dep) => dep.file === downstreamDependency),
        `getDependencies should return true for file ${downstreamDependency.inputSourceName}`,
      );
    });

    it("Should accumulate all the remappings added for an edge", () => {
      const a = createProjectResolvedFile("a.sol");
      const b = createProjectResolvedFile("b.sol");

      dependencyGraph.addRootFile(a.inputSourceName, a);
      dependencyGraph.addRootFile(b.inputSourceName, b);
      dependencyGraph.addDependency(a, b);
      dependencyGraph.addDependency(a, b, "ab1");
      dependencyGraph.addDependency(a, b, "ab2");
      dependencyGraph.addDependency(a, b);
      dependencyGraph.addDependency(a, b, "ab3");

      dependencyGraph.addDependency(b, a);
      dependencyGraph.addDependency(b, a, "ba1");
      dependencyGraph.addDependency(b, a);
      dependencyGraph.addDependency(b, a, "ba2");

      assert.ok(
        dependencyGraph
          .getDependencies(a)
          .values()
          .some(
            (dep) =>
              dep.file === b &&
              dep.remappings.size === 3 &&
              dep.remappings.has("ab1") &&
              dep.remappings.has("ab2") &&
              dep.remappings.has("ab3"),
          ),
        "Should have the right edge",
      );

      assert.ok(
        dependencyGraph
          .getDependencies(b)
          .values()
          .some(
            (dep) =>
              dep.file === a &&
              dep.remappings.size === 2 &&
              dep.remappings.has("ba1") &&
              dep.remappings.has("ba2"),
          ),
        "Should have the right edge",
      );
    });
  });

  describe("getRoots", () => {
    it("should return a mapping from user source names to roots", () => {
      const root1 = createProjectResolvedFile("root1.sol");
      const root2 = createProjectResolvedFile("root2.sol");
      const dependency1 = createProjectResolvedFile("dependency1.sol");
      const dependency2 = createProjectResolvedFile("dependency2.sol");

      dependencyGraph.addRootFile(root1.inputSourceName, root1);
      dependencyGraph.addRootFile(root2.inputSourceName, root2);
      dependencyGraph.addDependency(root1, dependency1);
      dependencyGraph.addDependency(root2, dependency2);

      const roots = dependencyGraph.getRoots();

      assert.equal(roots.size, 2);
      assert.ok(
        roots.has(root1.inputSourceName),
        `getRoots should return a map with ${root1.inputSourceName} key`,
      );
      assert.equal(roots.get(root1.inputSourceName), root1);
      assert.ok(
        roots.has(root2.inputSourceName),
        `getRoots should return a map with ${root2.inputSourceName} key`,
      );
      assert.equal(roots.get(root2.inputSourceName), root2);
      assert.ok(
        !roots.has(dependency1.inputSourceName),
        `getRoots should return a map without ${dependency1.inputSourceName} key`,
      );
      assert.ok(
        !roots.has(dependency2.inputSourceName),
        `getRoots should return a map without ${dependency2.inputSourceName} key`,
      );
    });
  });

  describe("getAllFiles", () => {
    it("should return the list of all added files", () => {
      const root1 = createProjectResolvedFile("root1.sol");
      const root2 = createProjectResolvedFile("root2.sol");
      const dependency1 = createProjectResolvedFile("dependency1.sol");
      const dependency2 = createProjectResolvedFile("dependency2.sol");

      dependencyGraph.addRootFile(root1.inputSourceName, root1);
      dependencyGraph.addRootFile(root2.inputSourceName, root2);
      dependencyGraph.addDependency(root1, dependency1);
      dependencyGraph.addDependency(root2, dependency2);

      const files = Array.from(dependencyGraph.getAllFiles());

      assert.equal(files.length, 4);
      assert.ok(
        files.includes(root1),
        `getAllFiles should return ${root1.inputSourceName}`,
      );
      assert.ok(
        files.includes(root2),
        `getAllFiles should return ${root2.inputSourceName}`,
      );
      assert.ok(
        files.includes(dependency1),
        `getAllFiles should return ${dependency1.inputSourceName}`,
      );
      assert.ok(
        files.includes(dependency2),
        `getAllFiles should return ${dependency2.inputSourceName}`,
      );
    });
  });

  describe("hasFile", () => {
    it("should return true for files that were previously added", () => {
      const root = createProjectResolvedFile("root.sol");
      const dependency = createProjectResolvedFile("dependency.sol");

      dependencyGraph.addRootFile(root.inputSourceName, root);
      dependencyGraph.addDependency(root, dependency);

      assert.ok(
        dependencyGraph.hasFile(root),
        `hasFile should return true for file ${root.inputSourceName}`,
      );
      assert.ok(
        dependencyGraph.hasFile(dependency),
        `hasFile should return true for file ${dependency.inputSourceName}`,
      );
    });

    it("should return false for files that were not added before", () => {
      const root = createProjectResolvedFile("root.sol");
      const dependency = createProjectResolvedFile("dependency.sol");

      assert.ok(
        !dependencyGraph.hasFile(root),
        `hasFile should return false for file ${root.inputSourceName}`,
      );
      assert.ok(
        !dependencyGraph.hasFile(dependency),
        `hasFile should return false for file ${dependency.inputSourceName}`,
      );
    });
  });

  describe("getDependencies", () => {
    it("should return a set of dependencies for a given file if it exists", () => {
      const root = createProjectResolvedFile("root.sol");
      dependencyGraph.addRootFile(root.inputSourceName, root);
      const dependencies = [];
      for (let i = 0; i < 10; i++) {
        const dependency = createProjectResolvedFile(`dependency${i}.sol`);
        dependencyGraph.addDependency(root, dependency, `dependency${i}.sol`);
        dependencies.push(dependency);
      }
      const actualDependencies = dependencyGraph.getDependencies(root);
      assert.equal(actualDependencies.size, 10);
      for (const dependency of dependencies) {
        assert.ok(
          actualDependencies
            .values()
            .some(
              (dep) =>
                dep.file === dependency &&
                dep.remappings.size === 1 &&
                dep.remappings.has(dependency.inputSourceName),
            ),
          `getDependencies should return a set with ${dependency.inputSourceName} element and the remapping used`,
        );
      }
    });

    it("should return an empty set for files that were not added before", () => {
      const root = createProjectResolvedFile("root.sol");
      const dependencies = dependencyGraph.getDependencies(root);

      assert.equal(dependencies.size, 0);
    });
  });

  describe("getFileBySourceName", () => {
<<<<<<< HEAD
    it("should return the file by its source name if the file was previously added", () => {
=======
    it("should return the file by its' input source name if the file was previously added", () => {
>>>>>>> f5a835d3
      const root = createProjectResolvedFile("root.sol");
      const dependency = createProjectResolvedFile("dependency.sol");

      dependencyGraph.addRootFile(root.inputSourceName, root);
      dependencyGraph.addDependency(root, dependency);

      const rootFile = dependencyGraph.getFileByInputSourceName(
        root.inputSourceName,
      );
      const dependencyFile = dependencyGraph.getFileByInputSourceName(
        dependency.inputSourceName,
      );

      assert.equal(rootFile, root);
      assert.equal(dependencyFile, dependency);
    });

    it("should return undefined if a file was not added before", () => {
      const file = dependencyGraph.getFileByInputSourceName("root.sol");

      assert.equal(file, undefined);
    });
  });

  describe("getSubgraph", () => {
    it("should return a subgraph of the graph that contains only the given file as a root", () => {
      const root1 = createProjectResolvedFile("root1.sol");
      const root2 = createProjectResolvedFile("root2.sol");
      const dependency1 = createProjectResolvedFile("dependency1.sol");
      const dependency2 = createProjectResolvedFile("dependency2.sol");
      const transitiveDependency1 = createProjectResolvedFile(
        "transitiveDependency1.sol",
      );
      const transitiveDependency2 = createProjectResolvedFile(
        "transitiveDependency2.sol",
      );
      const transitiveDependency3 = createProjectResolvedFile(
        "transitiveDependency3.sol",
      );
      const nestedTransitiveDependency1 = createProjectResolvedFile(
        "nestedTransitiveDependency1.sol",
      );
      const nestedTransitiveDependency2 = createProjectResolvedFile(
        "nestedTransitiveDependency2.sol",
      );

      dependencyGraph.addRootFile(root1.inputSourceName, root1);
      dependencyGraph.addRootFile(root2.inputSourceName, root2);
      dependencyGraph.addDependency(root1, dependency1);
      dependencyGraph.addDependency(root2, dependency2);
      dependencyGraph.addDependency(dependency1, transitiveDependency1);
      dependencyGraph.addDependency(dependency1, transitiveDependency2);
      dependencyGraph.addDependency(dependency2, transitiveDependency2);
      dependencyGraph.addDependency(dependency2, transitiveDependency3);
      dependencyGraph.addDependency(
        transitiveDependency1,
        nestedTransitiveDependency1,
      );
      dependencyGraph.addDependency(
        transitiveDependency2,
        nestedTransitiveDependency1,
      );
      dependencyGraph.addDependency(
        transitiveDependency2,
        nestedTransitiveDependency2,
      );
      dependencyGraph.addDependency(
        transitiveDependency3,
        nestedTransitiveDependency2,
      );

      dependencyGraph.addDependency(
        dependency1,
        transitiveDependency1,
        "remapping1",
      );
      dependencyGraph.addDependency(
        dependency1,
        transitiveDependency1,
        "remapping2",
      );

      const subgraph = dependencyGraph.getSubgraph(root1.inputSourceName);

      const roots = subgraph.getRoots();
      assert.equal(roots.size, 1);
      assert.ok(
        roots.has(root1.inputSourceName),
        `getRoots should return a map with ${root1.inputSourceName} key`,
      );
      assert.ok(
        !roots.has(root2.inputSourceName),
        `getRoots should return a map without ${root2.inputSourceName} key`,
      );

      const files = Array.from(subgraph.getAllFiles());
      assert.equal(files.length, 6);
      assert.ok(
        files.includes(root1),
        `getAllFiles should include ${root1.inputSourceName}`,
      );
      assert.ok(
        !files.includes(root2),
        `getAllFiles should not include ${root2.inputSourceName}`,
      );
      assert.ok(
        files.includes(dependency1),
        `getAllFiles should include ${dependency1.inputSourceName}`,
      );
      assert.ok(
        !files.includes(dependency2),
        `getAllFiles should not include ${dependency2.inputSourceName}`,
      );
      assert.ok(
        files.includes(transitiveDependency1),
        `getAllFiles should include ${transitiveDependency1.inputSourceName}`,
      );
      assert.ok(
        files.includes(transitiveDependency2),
        `getAllFiles should include ${transitiveDependency2.inputSourceName}`,
      );
      assert.ok(
        !files.includes(transitiveDependency3),
        `getAllFiles should not include ${transitiveDependency3.inputSourceName}`,
      );
      assert.ok(
        files.includes(nestedTransitiveDependency1),
        `getAllFiles should include ${nestedTransitiveDependency1.inputSourceName}`,
      );
      assert.ok(
        files.includes(nestedTransitiveDependency2),
        `getAllFiles should include ${nestedTransitiveDependency2.inputSourceName}`,
      );

      // it should keep the remappings of the edges
      assert.ok(
        subgraph
          .getDependencies(dependency1)
          .values()
          .some(
            (dep) =>
              dep.file === transitiveDependency1 &&
              dep.remappings.size === 2 &&
              dep.remappings.has("remapping1") &&
              dep.remappings.has("remapping2"),
          ),
        `subgraphs should preserve the remappings of the edges`,
      );
    });

    it("should throw if a file was not added before", () => {
      assertThrowsHardhatError(
        () => {
          dependencyGraph.getSubgraph("root.sol");
        },
        HardhatError.ERRORS.CORE.INTERNAL.ASSERTION_ERROR,
        {
          message: "We should have a root for every root user source name",
        },
      );
    });
  });

  describe("merge", () => {
    it("should return an empty graph if input graphs are empty", () => {
      const otherDependencyGraph = new DependencyGraphImplementation();
      const mergedGraph = dependencyGraph.merge(otherDependencyGraph);

      assert.equal(mergedGraph.getRoots().size, 0);
      assert.equal(Array.from(mergedGraph.getAllFiles()).length, 0);
    });

    it("should return a copy of the first graph if the second graph is empty", () => {
      const root = createProjectResolvedFile("root.sol");
      const dependency = createProjectResolvedFile("dependency.sol");

      const otherDependencyGraph = new DependencyGraphImplementation();

      dependencyGraph.addRootFile(root.inputSourceName, root);
      dependencyGraph.addDependency(root, dependency);

      const mergedGraph = dependencyGraph.merge(otherDependencyGraph);

      const roots = mergedGraph.getRoots();
      assert.equal(roots.size, 1);
      assert.ok(
        roots.has(root.inputSourceName),
        `getRoots should return a map with ${root.inputSourceName} key`,
      );
      assert.equal(roots.get(root.inputSourceName), root);

      const files = Array.from(mergedGraph.getAllFiles());
      assert.equal(files.length, 2);
      assert.ok(
        files.includes(root),
        `getAllFiles should include ${root.inputSourceName}`,
      );
      assert.ok(
        files.includes(dependency),
        `getAllFiles should include ${dependency.inputSourceName}`,
      );
    });

    it("should return a copy of the second graph if the first graph is empty", () => {
      const root = createProjectResolvedFile("root.sol");
      const dependency = createProjectResolvedFile("dependency.sol");

      const otherDependencyGraph = new DependencyGraphImplementation();

      otherDependencyGraph.addRootFile(root.inputSourceName, root);
      otherDependencyGraph.addDependency(root, dependency);

      const mergedGraph = dependencyGraph.merge(otherDependencyGraph);

      const roots = mergedGraph.getRoots();
      assert.equal(roots.size, 1);
      assert.ok(
        roots.has(root.inputSourceName),
        `getRoots should return a map with ${root.inputSourceName} key`,
      );
      assert.equal(roots.get(root.inputSourceName), root);

      const files = Array.from(mergedGraph.getAllFiles());
      assert.equal(files.length, 2);
      assert.ok(
        files.includes(root),
        `getAllFiles should include ${root.inputSourceName}`,
      );
      assert.ok(
        files.includes(dependency),
        `getAllFiles should include ${dependency.inputSourceName}`,
      );
    });

    it("should merge two graphs", () => {
      const root1 = createProjectResolvedFile("root1.sol");
      const root2 = createProjectResolvedFile("root2.sol");

      const otherDependencyGraph = new DependencyGraphImplementation();

      dependencyGraph.addRootFile(root1.inputSourceName, root1);
      otherDependencyGraph.addRootFile(root2.inputSourceName, root2);

      const mergedGraph = dependencyGraph.merge(otherDependencyGraph);

      const roots = mergedGraph.getRoots();
      assert.equal(roots.size, 2);
      assert.ok(
        roots.has(root1.inputSourceName),
        `getRoots should return a map with ${root1.inputSourceName} key`,
      );
      assert.equal(roots.get(root1.inputSourceName), root1);
      assert.ok(
        roots.has(root2.inputSourceName),
        `getRoots should return a map with ${root2.inputSourceName} key`,
      );
      assert.equal(roots.get(root2.inputSourceName), root2);

      const files = Array.from(mergedGraph.getAllFiles());
      assert.equal(files.length, 2);
      assert.ok(
        files.includes(root1),
        `getAllFiles should include ${root1.inputSourceName}`,
      );
      assert.ok(
        files.includes(root2),
        `getAllFiles should include ${root2.inputSourceName}`,
      );
    });

    it("Should merge the remappings of the edges", () => {
      const a = createProjectResolvedFile("a.sol");
      const b = createProjectResolvedFile("b.sol");
      const c = createProjectResolvedFile("c.sol");
      const d = createProjectResolvedFile("d.sol");
      const e = createProjectResolvedFile("e.sol");

      dependencyGraph.addRootFile(a.inputSourceName, a);
      dependencyGraph.addRootFile(b.inputSourceName, b);
      dependencyGraph.addRootFile(c.inputSourceName, c);

      dependencyGraph.addDependency(a, b);
      dependencyGraph.addDependency(a, c, "ac1");
      dependencyGraph.addDependency(a, c, "ac2");
      dependencyGraph.addDependency(b, c, "bc1");

      const otherDependencyGraph = new DependencyGraphImplementation();
      otherDependencyGraph.addRootFile(b.inputSourceName, b);
      otherDependencyGraph.addRootFile(c.inputSourceName, c);
      otherDependencyGraph.addRootFile(d.inputSourceName, d);
      otherDependencyGraph.addRootFile(e.inputSourceName, e);

      otherDependencyGraph.addDependency(b, c, "bc1");
      otherDependencyGraph.addDependency(b, c, "bc2");
      otherDependencyGraph.addDependency(b, d, "bd1");
      otherDependencyGraph.addDependency(c, d, "cd1");

      const mergedGraph = dependencyGraph.merge(otherDependencyGraph);

      const expectedJson: Return<typeof mergedGraph.toJSON> = {
        fileByInputSourceName: {
          [a.inputSourceName]: a,
          [b.inputSourceName]: b,
          [c.inputSourceName]: c,
          [d.inputSourceName]: d,
          [e.inputSourceName]: e,
        },
        rootByUserSourceName: {
          [a.inputSourceName]: a.inputSourceName,
          [b.inputSourceName]: b.inputSourceName,
          [c.inputSourceName]: c.inputSourceName,
          [d.inputSourceName]: d.inputSourceName,
          [e.inputSourceName]: e.inputSourceName,
        },
        dependencies: {
          [a.inputSourceName]: {
            [b.inputSourceName]: [],
            [c.inputSourceName]: ["ac1", "ac2"],
          },
          [b.inputSourceName]: {
            [c.inputSourceName]: ["bc1", "bc2"],
            [d.inputSourceName]: ["bd1"],
          },
          [c.inputSourceName]: {
            [d.inputSourceName]: ["cd1"],
          },
          [d.inputSourceName]: {},
          [e.inputSourceName]: {},
        },
      };

      assert.deepEqual(mergedGraph.toJSON(), expectedJson);
    });
  });
});<|MERGE_RESOLUTION|>--- conflicted
+++ resolved
@@ -359,11 +359,7 @@
   });
 
   describe("getFileBySourceName", () => {
-<<<<<<< HEAD
-    it("should return the file by its source name if the file was previously added", () => {
-=======
-    it("should return the file by its' input source name if the file was previously added", () => {
->>>>>>> f5a835d3
+    it("should return the file by its input source name if the file was previously added", () => {
       const root = createProjectResolvedFile("root.sol");
       const dependency = createProjectResolvedFile("dependency.sol");
 
