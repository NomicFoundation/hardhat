--- conflicted
+++ resolved
@@ -67,14 +67,8 @@
     "zod": "^3.23.8"
   },
   "peerDependencies": {
-<<<<<<< HEAD
-    "hardhat": "workspace:^3.0.0-next.11",
-    "@nomicfoundation/hardhat-ethers": "workspace:^4.0.0-next.11",
-    "ethers": "^6.14.0"
-=======
     "hardhat": "workspace:^3.0.0-next.13",
     "@nomicfoundation/hardhat-ethers": "workspace:^4.0.0-next.13",
-    "ethers": "^6.13.4"
->>>>>>> c5991688
+    "ethers": "^6.14.0"
   }
 }