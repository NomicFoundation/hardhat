// Logic explanation: the fs.writeFile function, when used with the wx+ flag, performs an atomic operation to create a file.
// If multiple processes try to create the same file simultaneously, only one will succeed.
// This logic can be utilized to implement a mutex.
// ATTENTION: in the current implementation, there's still a risk of two processes running simultaneously.
// For example, if processA has locked the mutex and is running, processB will wait.
// During this wait, processB continuously checks the elapsed time since the mutex lock file was created.
// If an excessive amount of time has passed, processB will assume ownership of the mutex to prevent stale locks, even if processA is still running.
// As a result, two processes will be running simultaneously in what is theoretically a mutex-locked section.

import fs from "node:fs";
import os from "node:os";
import path from "node:path";

import debug from "debug";

import { ensureNodeErrnoExceptionError } from "./error.js";
import { FileSystemAccessError } from "./errors/fs.js";
import { readUtf8File } from "./fs.js";
import { sleep } from "./lang.js";

const log = debug("hardhat:util:multi-process-mutex");
const DEFAULT_MAX_MUTEX_LIFESPAN_IN_MS = 60000;
const MUTEX_LOOP_WAITING_TIME_IN_MS = 100;

export class MultiProcessMutex {
  readonly #mutexFilePath: string;
  readonly #mutexLifespanInMs: number;

  constructor(mutexName: string, maxMutexLifespanInMs?: number) {
    log(`Creating mutex with name '${mutexName}'`);

    this.#mutexFilePath = path.join(os.tmpdir(), `${mutexName}.txt`);
    this.#mutexLifespanInMs =
      maxMutexLifespanInMs ?? DEFAULT_MAX_MUTEX_LIFESPAN_IN_MS;
  }

  public async use<T>(f: () => Promise<T>): Promise<T> {
    log(`Starting mutex process with mutex file '${this.#mutexFilePath}'`);

    while (true) {
      if (await this.#tryToAcquireMutex()) {
        // Mutex has been acquired
        return this.#executeFunctionAndReleaseMutex(f);
      }

      // Mutex not acquired
      if (this.#isMutexFileTooOld()) {
        // If the mutex file is too old, it likely indicates a stale lock, so the file should be removed
        log(
          `Current mutex file is too old, removing it at path '${this.#mutexFilePath}'`,
        );

        this.#deleteMutexFile();
      } else if (await this.#isMutexProcessOwnerDead()) {
        log(
          `The process owning the mutex file no longer exists. Removing mutex file at '${this.#mutexFilePath}'.`,
        );

        this.#deleteMutexFile();
      } else {
        // wait
        await sleep(MUTEX_LOOP_WAITING_TIME_IN_MS / 1000);
      }
    }
  }

  async #tryToAcquireMutex() {
    try {
      // Create a file only if it does not exist
      fs.writeFileSync(this.#mutexFilePath, process.pid.toString(), {
        flag: "wx+",
      });

      return true;
    } catch (e) {
      ensureNodeErrnoExceptionError(e);

      if (e.code === "EEXIST") {
        // File already exists, so the mutex is already acquired
        return false;
      }

      throw new FileSystemAccessError(e.message, e);
    }
  }

  async #executeFunctionAndReleaseMutex<T>(f: () => Promise<T>): Promise<T> {
    log(`Mutex acquired at path '${this.#mutexFilePath}'`);

    try {
      return await f();
    } finally {
      // Release the mutex
      // Note: if a process dies, its `finally` block never executes, and the process hangs indefinitely since no response is received.
      // To handle this, we use the function `isMutexProcessOwnerDead`.
      log(`Mutex released at path '${this.#mutexFilePath}'`);
      this.#deleteMutexFile();
      log(`Mutex released at path '${this.#mutexFilePath}'`);
    }
  }

  #isMutexFileTooOld(): boolean {
    let fileStat;
    try {
      fileStat = fs.statSync(this.#mutexFilePath);
    } catch (e) {
      ensureNodeErrnoExceptionError(e);

      if (e.code === "ENOENT") {
        // The file might have been deleted by another process while this function was trying to access it.
        return false;
      }

      throw new FileSystemAccessError(e.message, e);
    }

    const now = new Date();
    const fileDate = new Date(fileStat.ctime);
    const diff = now.getTime() - fileDate.getTime();

    return diff > this.#mutexLifespanInMs;
  }

  #deleteMutexFile() {
    try {
      log(`Deleting mutex file at path '${this.#mutexFilePath}'`);
      fs.unlinkSync(this.#mutexFilePath);
    } catch (e) {
      ensureNodeErrnoExceptionError(e);

      if (e.code === "ENOENT") {
        // The file might have been deleted by another process while this function was trying to access it.
        return;
      }

      throw new FileSystemAccessError(e.message, e);
    }
  }
<<<<<<< HEAD

  async #isMutexProcessOwnerDead(): Promise<boolean> {
    let mutexPid: string;

    try {
      // If the file doesn't exist, it means the owning process deleted it
      mutexPid = await readUtf8File(this.#mutexFilePath);
    } catch (_e) {
      return false;
    }

    try {
      process.kill(parseInt(mutexPid, 10), 0);
    } catch (e) {
      ensureNodeErrnoExceptionError(e);

      if (e.code === "ESRCH") {
        // The process owning the mutex no longer exists
        return true;
      }
    }

    return false;
=======
}

/**
 * A class that implements an asynchronous mutex (mutual exclusion) lock.
 *
 * The mutex ensures that only one asynchronous operation can be executed at a time,
 * providing exclusive access to a shared resource.
 */
export class AsyncMutex {
  #acquired = false;
  readonly #queue: Array<() => void> = [];

  /**
   * Acquires the mutex, running the provided function exclusively,
   * and releasing it afterwards.
   *
   * @param f The function to run.
   * @returns The result of the function.
   */
  public async exclusiveRun<ReturnT>(
    f: () => ReturnT,
  ): Promise<Awaited<ReturnT>> {
    const release = await this.#acquire();

    try {
      return await f();
    } finally {
      await release();
    }
  }

  /**
   * Acquires the mutex, returning a function that releases it.
   */
  async #acquire(): Promise<() => Promise<void>> {
    if (!this.#acquired) {
      this.#acquired = true;
      return async () => {
        this.#acquired = false;
        const next = this.#queue.shift();
        if (next !== undefined) {
          next();
        }
      };
    }

    return new Promise<() => Promise<void>>((resolve) => {
      this.#queue.push(() => {
        resolve(this.#acquire());
      });
    });
>>>>>>> 9d37b8be
  }
}<|MERGE_RESOLUTION|>--- conflicted
+++ resolved
@@ -136,7 +136,6 @@
       throw new FileSystemAccessError(e.message, e);
     }
   }
-<<<<<<< HEAD
 
   async #isMutexProcessOwnerDead(): Promise<boolean> {
     let mutexPid: string;
@@ -160,7 +159,7 @@
     }
 
     return false;
-=======
+  }
 }
 
 /**
@@ -212,6 +211,5 @@
         resolve(this.#acquire());
       });
     });
->>>>>>> 9d37b8be
   }
 }