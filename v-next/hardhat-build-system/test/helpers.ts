import assert, { AssertionError } from "node:assert";
import { rmSync } from "node:fs";
import os from "node:os";
import path from "node:path";
import { beforeEach } from "node:test";
import { fileURLToPath, pathToFileURL } from "node:url";

<<<<<<< HEAD
import { ErrorDescriptor, HardhatError } from "@nomicfoundation/hardhat-errors";
=======
import { getRealPath, mkdir, remove } from "@nomicfoundation/hardhat-utils/fs";
>>>>>>> 81a1bcfa
import semver from "semver";

import { ResolvedFile } from "../src/internal/solidity/resolver.js";
import { BuildConfig, SolidityConfig } from "../src/internal/types/config.js";
import { SolcConfig } from "../src/internal/types/index.js";

const _filename = fileURLToPath(import.meta.url);
const _dirname = path.dirname(_filename);

const DEFAULT_SOLC_VERSION = "0.7.3";

interface SolcUserConfig {
  version: string;
  settings?: any;
}

interface MultiSolcUserConfig {
  compilers: SolcUserConfig[];
  overrides?: Record<string, SolcUserConfig>;
}

// Note that the user config SolidityUserConfig is more complex than the resolved config SolidityConfig
type SolidityUserConfig = string | SolcUserConfig | MultiSolcUserConfig;

const defaultSolcOutputSelection = {
  "*": {
    "*": [
      "abi",
      "evm.bytecode",
      "evm.deployedBytecode",
      "evm.methodIdentifiers",
      "metadata",
    ],
    "": ["ast"],
  },
};
export function cleanFixtureProjectDir(fixtureProjectName: string) {
  const folderPath = path.join(
    _dirname,
    "fixture-projects",
    fixtureProjectName,
  );

  rmSync(path.join(folderPath, "artifacts"), { recursive: true, force: true });
  rmSync(path.join(folderPath, "cache"), { recursive: true, force: true });
}

export function useFixtureProject(fixtureProjectName: string) {
  beforeEach(async () => {
    process.chdir(path.join(_dirname, "fixture-projects", fixtureProjectName));

    // be sure that the fixture folder is clean
    cleanFixtureProjectDir(fixtureProjectName);
  });
}

/**
 * This functions resolves the hardhat config, setting its defaults and
 * normalizing its types if necessary.
 *
 * @param hardhatConfigFileName the name of the hardhat configuration file
 *
 * @returns the resolved config
 */
export async function resolveConfig(
  hardhatConfigFileName: string = "hardhat.config.js",
): Promise<BuildConfig> {
  const rootDir = process.cwd();
  const userConfig = await importCsjOrEsModule(
    `${rootDir}/${hardhatConfigFileName}`,
  );

  return {
    ...userConfig,
    paths: {
      root: rootDir,
      sources: `${rootDir}/contracts`,
      cache: `${rootDir}/cache`,
      artifacts: `${rootDir}/artifacts`,
    },
    solidity: resolveSolidityConfig(userConfig),
  };
}

export async function importCsjOrEsModule(filePath: string): Promise<any> {
  try {
    const imported = await import(pathToFileURL(filePath).toString());
    return imported.default !== undefined ? imported.default : imported;
  } catch (e: any) {
    if (e.code === "ERR_REQUIRE_ESM") {
      throw new Error("Cannot find configuration file");
    }

    throw e;
  }
}

export function resolveSolidityConfig(userConfig: BuildConfig): SolidityConfig {
  const userSolidityConfig = userConfig.solidity ?? DEFAULT_SOLC_VERSION;

  const multiSolcConfig: MultiSolcUserConfig =
    normalizeSolidityConfig(userSolidityConfig);

  const overrides = multiSolcConfig.overrides ?? {};

  return {
    compilers: multiSolcConfig.compilers.map(resolveCompiler),
    overrides: fromEntries(
      Object.entries(overrides).map(([name, config]) => [
        name,
        resolveCompiler(config),
      ]),
    ),
  };
}

function resolveCompiler(compiler: SolcUserConfig): SolcConfig {
  const resolved: SolcConfig = {
    version: compiler.version,
    settings: compiler.settings ?? {},
  };

  if (semver.gte(resolved.version, "0.8.20")) {
    resolved.settings.evmVersion = compiler.settings?.evmVersion ?? "paris";
  }

  resolved.settings.optimizer = {
    enabled: false,
    runs: 200,
    ...resolved.settings.optimizer,
  };

  if (resolved.settings.outputSelection === undefined) {
    resolved.settings.outputSelection = {};
  }

  for (const [file, contractSelection] of Object.entries(
    defaultSolcOutputSelection,
  )) {
    if (resolved.settings.outputSelection[file] === undefined) {
      resolved.settings.outputSelection[file] = {};
    }

    for (const [contract, outputs] of Object.entries(contractSelection)) {
      if (resolved.settings.outputSelection[file][contract] === undefined) {
        resolved.settings.outputSelection[file][contract] = [];
      }

      for (const output of outputs) {
        const includesOutput: boolean =
          resolved.settings.outputSelection[file][contract].includes(output);

        if (!includesOutput) {
          resolved.settings.outputSelection[file][contract].push(output);
        }
      }
    }
  }

  return resolved;
}

function fromEntries<T = any>(entries: Array<[string, any]>): T {
  return Object.assign(
    {},
    ...entries.map(([name, value]) => ({
      [name]: value,
    })),
  );
}

function normalizeSolidityConfig(
  solidityConfig: SolidityUserConfig,
): MultiSolcUserConfig {
  if (typeof solidityConfig === "string") {
    return {
      compilers: [
        {
          version: solidityConfig,
        },
      ],
    };
  }

  if ("version" in solidityConfig) {
    return { compilers: [solidityConfig] };
  }

  return solidityConfig;
}

export async function expectHardhatErrorAsync(
  f: () => Promise<any>,
  errorDescriptor: ErrorDescriptor,
  errorMessage?: string | RegExp,
) {
  // We create the error here to capture the stack trace before the await.
  // This makes things easier, at least as long as we don't have async stack
  // traces. This may change in the near-ish future.
  const error = new AssertionError({
    message: `HardhatError number ${errorDescriptor.number} expected, but no Error was thrown`,
  });

  try {
    await f();
  } catch (err: unknown) {
    if (!HardhatError.isHardhatError(err)) {
      assert.fail();
    }
    assert.equal(err.number, errorDescriptor.number);

    assert.equal(
      err.message.includes("%s"),
      false,
      "HardhatError has old-style format tag",
    );

    assert.equal(
      err.message.match(/%[a-zA-Z][a-zA-Z0-9]*%/),
      null,
      "HardhatError has an unreplaced variable tag",
    );

    if (errorMessage !== undefined) {
      if (typeof errorMessage === "string") {
        if (!err.message.includes(errorMessage)) {
          const notExactMatch = new AssertionError({
            message: `HardhatError was correct, but should have include "${errorMessage}" but got "`,
          });

          notExactMatch.message += `${err.message}`;
          throw notExactMatch;
        }
      } else {
        if (errorMessage.exec(err.message) === null) {
          const notRegexpMatch = new AssertionError({
            message: `HardhatError was correct, but should have matched regex ${errorMessage.toString()} but got "`,
          });

          notRegexpMatch.message += `${err.message}`;
          throw notRegexpMatch;
        }
      }
    }

    return;
  }

  throw error;
}

export function mockFile({
  sourceName,
  pragma,
}: {
  sourceName: string;
  pragma: string;
}): ResolvedFile {
  const absolutePath = path.join(process.cwd(), sourceName);

  const content = {
    rawContent: "",
    imports: [],
    versionPragmas: [pragma],
  };

  const lastModificationDate = new Date();

  return new ResolvedFile(
    sourceName,
    absolutePath,
    content,
    "<fake-content-hash>",
    lastModificationDate,
  );
}

async function getEmptyTmpDir(nameHint: string) {
  const tmpDirContainer = await getRealPath(os.tmpdir());

  const tmpDir = path.join(tmpDirContainer, `hardhat-utils-tests-${nameHint}`);
  await remove(tmpDir);
  await mkdir(tmpDir);

  return tmpDir;
}

export function useTmpDir(nameHint: string) {
  nameHint = nameHint.replace(/\s+/, "-");
  let tmpDir: string;

  beforeEach(async function () {
    tmpDir = await getEmptyTmpDir(nameHint);
  });

  return () => tmpDir;
}<|MERGE_RESOLUTION|>--- conflicted
+++ resolved
@@ -5,11 +5,8 @@
 import { beforeEach } from "node:test";
 import { fileURLToPath, pathToFileURL } from "node:url";
 
-<<<<<<< HEAD
 import { ErrorDescriptor, HardhatError } from "@nomicfoundation/hardhat-errors";
-=======
 import { getRealPath, mkdir, remove } from "@nomicfoundation/hardhat-utils/fs";
->>>>>>> 81a1bcfa
 import semver from "semver";
 
 import { ResolvedFile } from "../src/internal/solidity/resolver.js";
