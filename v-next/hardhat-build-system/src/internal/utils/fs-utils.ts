--- conflicted
+++ resolved
@@ -2,14 +2,8 @@
 import fsPromises from "node:fs/promises";
 import path from "node:path";
 
-<<<<<<< HEAD
 import { assertHardhatInvariant } from "@nomicfoundation/hardhat-errors";
-import { CustomError } from "@nomicfoundation/hardhat-utils/error";
-=======
-import { ensureError } from "@nomicfoundation/hardhat-utils/error";
-
-import { CustomError, assertHardhatInvariant } from "../errors/errors.js";
->>>>>>> 49eca6eb
+import { ensureError, CustomError } from "@nomicfoundation/hardhat-utils/error";
 
 /**
  * Returns an array of files (not dirs) that match a condition.
