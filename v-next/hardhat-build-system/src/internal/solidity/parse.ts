--- conflicted
+++ resolved
@@ -1,10 +1,7 @@
 import type SolidityAnalyzerT from "@nomicfoundation/solidity-analyzer";
 
-<<<<<<< HEAD
 import { HardhatError } from "@nomicfoundation/hardhat-errors";
-=======
 import { ensureError } from "@nomicfoundation/hardhat-utils/error";
->>>>>>> 49eca6eb
 
 import { SolidityFilesCache } from "../builtin-tasks/utils/solidity-files-cache.js";
 
@@ -42,11 +39,6 @@
       this.#cache.set(contentHash, result);
 
       return result;
-<<<<<<< HEAD
-    } catch (e: any) {
-      if (e.code === "MODULE_NOT_FOUND") {
-        throw new HardhatError(HardhatError.ERRORS.GENERAL.CORRUPTED_LOCKFILE);
-=======
     } catch (e) {
       ensureError(e);
 
@@ -55,8 +47,7 @@
         typeof e.code === "string" &&
         e.code === "MODULE_NOT_FOUND"
       ) {
-        throw new HardhatError(ERRORS.GENERAL.CORRUPTED_LOCKFILE);
->>>>>>> 49eca6eb
+        throw new HardhatError(HardhatError.ERRORS.GENERAL.CORRUPTED_LOCKFILE);
       }
 
       // eslint-disable-next-line @nomicfoundation/hardhat-internal-rules/only-hardhat-error
