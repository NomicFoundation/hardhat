--- conflicted
+++ resolved
@@ -3,14 +3,11 @@
 import os from "node:os";
 import path from "node:path";
 
-<<<<<<< HEAD
 import {
   HardhatError,
   assertHardhatInvariant,
 } from "@nomicfoundation/hardhat-errors";
-=======
 import { ensureError } from "@nomicfoundation/hardhat-utils/error";
->>>>>>> 49eca6eb
 import * as semver from "semver";
 
 import { CompilerInput, CompilerOutput } from "../../types/index.js";
@@ -128,19 +125,14 @@
 
         process.stdin.write(JSON.stringify(input));
         process.stdin.end();
-<<<<<<< HEAD
-      } catch (e: any) {
+      } catch (e) {
+        ensureError(e);
+
         throw new HardhatError(
           HardhatError.ERRORS.SOLC.CANT_RUN_NATIVE_COMPILER,
           {},
           e,
         );
-=======
-      } catch (e) {
-        ensureError(e);
-
-        throw new HardhatError(ERRORS.SOLC.CANT_RUN_NATIVE_COMPILER, {}, e);
->>>>>>> 49eca6eb
       }
     });
 
