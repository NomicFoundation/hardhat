/**
 * A description of a kind of error that Hardhat can throw.
 */
export interface ErrorDescriptor {
  /**
   * The error number, which should be unique.
   */
  number: number;

  /**
   * The id of the plugin that throws this error.
   */
  pluginId?: string;

  /**
   * A tempalte of the message of the error.
   *
   * This should be a short description. If possible, it should tell the user
   * how to solve their problem.
   *
   * @see The `applyErrorMessageTemplate` function.
   */
  messageTemplate: string;

  /**
   * `true` if this error should be reported
   */
  shouldBeReported?: true;

  /**
   * The title to use on the website section explaining this error, which can
   * use markdown.
   */
  websiteTitle: string;

  /**
   * The description to use on the website section explaining this error, which
   * can use markdown.
   */
  websiteDescription: string;
}

export const ERROR_CATEGORIES: {
  [categoryName: string]: {
    min: number;
    max: number;
    websiteTitle: string;
  };
} = {
  GENERAL: { min: 1, max: 99, websiteTitle: "General errors" },
  INTERNAL: { min: 100, max: 199, websiteTitle: "Internal Hardhat errors" },
  PLUGINS: {
    min: 200,
    max: 299,
    websiteTitle: "Plugin errors",
  },
  HOOKS: {
    min: 300,
    max: 399,
    websiteTitle: "Hooks errors",
  },
  TASK_DEFINITIONS: {
    min: 400,
    max: 499,
    websiteTitle: "Task definition errors",
  },
  ARGUMENTS: { min: 500, max: 599, websiteTitle: "Arguments related errors" },
  BUILTIN_TASKS: { min: 600, max: 699, websiteTitle: "Built-in tasks errors" },
  NETWORK: { min: 700, max: 799, websiteTitle: "Network errors" },
  KEYSTORE: { min: 800, max: 899, websiteTitle: "Keystore errors" },
  NETWORK_HELPERS: {
    min: 900,
    max: 999,
    websiteTitle: "Network-helpers errors",
  },
  SOLIDITY_TESTS: {
    min: 1000,
    max: 1099,
    websiteTitle: "Solidity tests errors",
  },
  ETHERS: {
    min: 1100,
    max: 1199,
    websiteTitle: "Ethers errors",
  },
  SOLIDITY: { min: 1200, max: 1299, websiteTitle: "Solidity errors" },
  VIEM: { min: 1300, max: 1399, websiteTitle: "Hardhat-viem errors" },
<<<<<<< HEAD
  CHAI_MATCHERS: {
    min: 1400,
    max: 1499,
    websiteTitle: "Hardhat-chai-matchers errors",
  },
=======
  NODE: { min: 1400, max: 1499, websiteTitle: "Hardhat node errors" },
>>>>>>> 26abb7e3
};

export const ERRORS = {
  GENERAL: {
    NOT_INSIDE_PROJECT: {
      number: 1,
      messageTemplate: "You are not inside a Hardhat project.",
      websiteTitle: "You are not inside a Hardhat project",
      websiteDescription: `You are trying to run Hardhat outside of a Hardhat project.

You can learn how to use Hardhat by reading the [Getting Started guide](/hardhat-runner/docs/getting-started).`,
    },
    DUPLICATED_PLUGIN_ID: {
      number: 2,
      messageTemplate:
        'Duplicated plugin id "{id}" found. Did you install multiple versions of the same plugin?',
      websiteTitle: "Duplicated plugin id",
      websiteDescription: `While loading the plugins, two different plugins where found with the same id.

Please double check whether you have multiple versions of the same plugin installed.`,
    },
    NO_CONFIG_FILE_FOUND: {
      number: 3,
      messageTemplate:
        "No Hardhat config file found.\n\nYou can initialize a new project by running Hardhat with --init",
      websiteTitle: "No Hardhat config file found",
      websiteDescription:
        "Hardhat couldn't find a config file in the current directory or any of its parents.",
    },
    INVALID_CONFIG_PATH: {
      number: 4,
      messageTemplate: "Config file {configPath} not found",
      websiteTitle: "Invalid config path",
      websiteDescription: "The config file doesn't exist at the provided path.",
    },
    NO_CONFIG_EXPORTED: {
      number: 5,
      messageTemplate: "No config exported in {configPath}",
      websiteTitle: "No config exported",
      websiteDescription: "There is nothing exported from the config file.",
    },
    INVALID_CONFIG_OBJECT: {
      number: 6,
      messageTemplate: "Invalid config exported in {configPath}",
      websiteTitle: "Invalid config object",
      websiteDescription:
        "The config file doesn't export a valid configuration object.",
    },
    ENV_VAR_NOT_FOUND: {
      number: 7,
      messageTemplate: `Configuration Variable '{name}' not found.

You can define it using a plugin like hardhat-keystore, or set it as an environment variable.`,
      websiteTitle: "Configuration variable not found",
      websiteDescription: `A configuration variable was expected to be set as an environment variable, but it wasn't.`,
    },
    INVALID_URL: {
      number: 8,
      messageTemplate: "Invalid URL: {url}",
      websiteTitle: "Invalid URL",
      websiteDescription: `Given value was not a valid URL.`,
    },
    INVALID_BIGINT: {
      number: 9,
      messageTemplate: "Invalid BigInt: {value}",
      websiteTitle: "Invalid BigInt",
      websiteDescription: `Given value was not a valid BigInt.`,
    },
    HARDHAT_PROJECT_ALREADY_CREATED: {
      number: 10,
      messageTemplate:
        "You are trying to initialize a project inside an existing Hardhat project. The path to the project's configuration file is: {hardhatProjectRootPath}.",
      websiteTitle: "Hardhat project already created",
      websiteDescription: `Cannot create a new Hardhat project, the current folder is already associated with a project.`,
    },
    NOT_IN_INTERACTIVE_SHELL: {
      number: 11,
      messageTemplate:
        "You are trying to initialize a project but you are not in an interactive shell.",
      websiteTitle: "Not inside an interactive shell",
      websiteDescription: `You are trying to initialize a project but you are not in an interactive shell.

Please re-run the command inside an interactive shell.`,
    },
    UNSUPPORTED_OPERATION: {
      number: 12,
      messageTemplate: "{operation} is not supported in Hardhat.",
      websiteTitle: "Unsupported operation",
      websiteDescription: `You are trying to perform an unsupported operation.

Unless you are creating a task or plugin, this is probably a bug.

Please [report it](https://github.com/nomiclabs/hardhat/issues/new) to help us improve Hardhat.`,
    },
    ONLY_ESM_SUPPORTED: {
      number: 13,
      messageTemplate: `Hardhat only supports ESM projects. Please be sure to specify "'type': 'module'" in your package.json`,
      websiteTitle: "Only ESM projects are supported",
      websiteDescription: `You are trying to initialize a new Hardhat project, but your package.json does not have the property "type" set to "module".

Currently, Hardhat only supports ESM projects.

Please add the property "type" with the value "module" in your package.json to ensure that your project is recognized as an ESM project.`,
    },
    GLOBAL_OPTION_ALREADY_DEFINED: {
      number: 14,
      messageTemplate:
        "Plugin {plugin} is trying to define the global option {globalOption} but it is already defined by plugin {definedByPlugin}",
      websiteTitle: "Global option already defined",
      websiteDescription:
        "The global option is already defined by another plugin. Please ensure that global options are uniquely named to avoid conflicts.",
    },
    INVALID_CONFIG: {
      number: 15,
      messageTemplate: `Invalid config:
{errors}`,
      websiteTitle: "Invalid config",
      websiteDescription: `The configuration you provided is invalid. Please check the documentation to learn how to configure Hardhat correctly.`,
    },
    TEMPLATE_NOT_FOUND: {
      number: 16,
      messageTemplate: `Template {template} not found`,
      websiteTitle: "Template not found",
      websiteDescription: `The template you provided is not found. Please check the documentation to learn which templates are available.`,
    },
    WORKSPACE_NOT_FOUND: {
      number: 17,
      messageTemplate: `Workspace {workspace} not found`,
      websiteTitle: "Workspace not found",
      websiteDescription: `The workspace you provided does not exist. Please ensure that the workspace exists and try again.`,
    },
    INVALID_HEX_STRING: {
      number: 18,
      messageTemplate: `Invalid hex string "{value}"`,
      websiteTitle: "Invalid hex string",
      websiteDescription: `Given value was not a valid hex string.`,
    },
  },
  INTERNAL: {
    ASSERTION_ERROR: {
      number: 100,
      messageTemplate: "An internal invariant was violated: {message}",
      websiteTitle: "Invariant violation",
      websiteDescription: `An internal invariant was violated. This is probably caused by a programming error in Hardhat or in one of the used plugins.

Please [report it](https://github.com/nomiclabs/hardhat/issues/new) to help us improve Hardhat.`,
      shouldBeReported: true,
    },
    NOT_IMPLEMENTED_ERROR: {
      number: 101,
      messageTemplate: "Not implemented: {message}",
      websiteTitle: "Not implemented",
      websiteDescription: `A code path that has not been implemented was unexpectedly triggered.

Please [report it](https://github.com/nomiclabs/hardhat/issues/new) to help us improve Hardhat.`,
      shouldBeReported: true,
    },
  },
  PLUGINS: {
    PLUGIN_NOT_INSTALLED: {
      number: 200,
      messageTemplate: 'Plugin "{pluginId}" is not installed.',
      websiteTitle: "Plugin not installed",
      websiteDescription: `A plugin was included in the Hardhat config but has not been installed into "node_modules".`,
    },
    PLUGIN_MISSING_DEPENDENCY: {
      number: 201,
      messageTemplate:
        'Plugin "{pluginId}" is missing a peer dependency "{peerDependencyName}".',
      websiteTitle: "Plugin missing peer dependency",
      websiteDescription: `A plugin's peer dependency has not been installed.`,
    },
    DEPENDENCY_VERSION_MISMATCH: {
      number: 202,
      messageTemplate:
        'Plugin "{pluginId}" has a peer dependency "{peerDependencyName}" with expected version "{expectedVersion}" but the installed version is "{installedVersion}".',
      websiteTitle: "Dependency version mismatch",
      websiteDescription: `A plugin's peer dependency expected version does not match the version of the installed package.

Please install a version of the peer dependency that meets the plugin's requirements.`,
    },
    PLUGIN_DEPENDENCY_FAILED_LOAD: {
      number: 203,
      messageTemplate: 'Plugin "{pluginId}" dependency could not be loaded.',
      websiteTitle: "Plugin dependency could not be loaded",
      websiteDescription: `The loading of a plugin's dependent plugin failed.`,
    },
  },
  HOOKS: {
    INVALID_HOOK_FACTORY_PATH: {
      number: 300,
      messageTemplate:
        'Plugin "{pluginId}" hook factory for "{hookCategoryName}" is not a valid file:// URL: {path}.',
      websiteTitle: "Plugin hook factory is not a valid file URL",
      websiteDescription: `The loading of a plugin's hook factory failed as the import path is not a valid file:// URL.`,
    },
  },
  TASK_DEFINITIONS: {
    INVALID_FILE_ACTION: {
      number: 400,
      messageTemplate: "Invalid file action: {action} is not a valid file URL",
      websiteTitle: "Invalid file action",
      websiteDescription: `The setAction function was called with a string parameter that is not a valid file URL. A valid file URL must start with 'file://'.

Please ensure that you are providing a correct file URL.`,
    },
    NO_ACTION: {
      number: 401,
      messageTemplate: "The task {task} doesn't have an action",
      websiteTitle: "Task missing action",
      websiteDescription: `A task was defined without an action.

Please ensure that an action is defined for each task.`,
    },
    POSITIONAL_ARG_AFTER_VARIADIC: {
      number: 402,
      messageTemplate:
        "Cannot add the positional argument {name} after a variadic one",
      websiteTitle: "Invalid task definition",
      websiteDescription:
        "A variadic argument must always be the last positional argument in a task definition.",
    },
    REQUIRED_ARG_AFTER_OPTIONAL: {
      number: 403,
      messageTemplate:
        "Cannot add required positional argument {name} after an optional one",
      websiteTitle: "Invalid task definition",
      websiteDescription:
        "Required positional arguments must be defined before optional ones in a task definition.",
    },
    TASK_NOT_FOUND: {
      number: 404,
      messageTemplate: "Task {task} not found",
      websiteTitle: "Task not found",
      websiteDescription: "The provided task name does not match any task.",
    },
    SUBTASK_WITHOUT_PARENT: {
      number: 405,
      messageTemplate:
        "Task {task} not found when attempting to define subtask {subtask}. If you intend to only define subtasks, please first define {task} as an empty task",
      websiteTitle: "Subtask without parent",
      websiteDescription:
        "The parent task of the subtask being defined was not found. If you intend to only define subtasks, please first define the parent task as an empty task.",
    },
    TASK_ALREADY_DEFINED: {
      number: 406,
      messageTemplate:
        "{actorFragment} trying to define the task {task} but it is already defined{definedByFragment}",
      websiteTitle: "Task already defined",
      websiteDescription:
        "The task is already defined. Please ensure that tasks are uniquely named to avoid conflicts.",
    },
    EMPTY_TASK_ID: {
      number: 407,
      messageTemplate: "Task id cannot be an empty string or an empty array",
      websiteTitle: "Empty task id",
      websiteDescription:
        "The task id cannot be an empty string or an empty array. Please ensure that the array of task names is not empty.",
    },
    TASK_OPTION_ALREADY_DEFINED: {
      number: 408,
      messageTemplate:
        "{actorFragment} trying to define task {task} with the option {option} but it is already defined as a global option by plugin {globalOptionPluginId}",
      websiteTitle: "Task option already defined",
      websiteDescription:
        "The task option is already defined as a global option by another plugin. Please ensure that task options are uniquely named to avoid conflicts.",
    },
    TASK_OVERRIDE_OPTION_ALREADY_DEFINED: {
      number: 409,
      messageTemplate:
        "{actorFragment} trying to override the option {option} of the task {task} but it is already defined",
      websiteTitle: "Task override option already defined",
      websiteDescription:
        "An attempt is being made to override an option that has already been defined. Please ensure that the option is not defined before trying to override it.",
    },
    EMPTY_TASK: {
      number: 410,
      messageTemplate: "Can't run the empty task {task}",
      websiteTitle: "Empty task",
      websiteDescription:
        "The task is empty. Please ensure that tasks have at least one action.",
    },
    INVALID_ACTION_URL: {
      number: 411,
      messageTemplate:
        "Unable to import the module specified by the action {action} of task {task}",
      websiteTitle: "Invalid action URL",
      websiteDescription:
        "The action URL is invalid. Please ensure that the URL is correct.",
    },
    INVALID_ACTION: {
      number: 412,
      messageTemplate:
        "The action resolved from {action} in task {task} is not a function",
      websiteTitle: "Invalid action",
      websiteDescription:
        "The action of the task is not a function. Make sure that the file pointed to by the action URL exports a function as the default export.",
    },
    MISSING_VALUE_FOR_TASK_ARGUMENT: {
      number: 413,
      messageTemplate:
        'Missing value for the argument named "{argument}" in the task "{task}"',
      websiteTitle: "Missing value for the task argument",
      websiteDescription: `You tried to run a task, but one of the values of its arguments was missing.

Please double check how you invoked Hardhat or ran your task.`,
    },
    INVALID_VALUE_FOR_TYPE: {
      number: 414,
      messageTemplate:
        "Invalid value {value} for argument {name} of type {type} in the task {task}",
      websiteTitle: "Invalid argument type",
      websiteDescription: `One of your task arguments has an invalid type.

Please double check your task arguments.`,
    },
    UNRECOGNIZED_TASK_OPTION: {
      number: 415,
      messageTemplate: "Invalid option {option} for the task {task}",
      websiteTitle: "Invalid option value",
      websiteDescription: `One of the options for your task is invalid.

Please double check your arguments.`,
    },
  },
  ARGUMENTS: {
    INVALID_VALUE_FOR_TYPE: {
      number: 500,
      messageTemplate:
        "Invalid value {value} for argument {name} of type {type}",
      websiteTitle: "Invalid argument type",
      websiteDescription: `One of your Hardhat or task arguments has an invalid type.

Please double check your arguments.`,
    },
    RESERVED_NAME: {
      number: 501,
      messageTemplate: "Argument name {name} is reserved",
      websiteTitle: "Reserved argument name",
      websiteDescription: `One of your Hardhat or task arguments has a reserved name.

Please double check your arguments.`,
    },
    DUPLICATED_NAME: {
      number: 502,
      messageTemplate: "Argument name {name} is already in use",
      websiteTitle: "Argument name already in use",
      websiteDescription: `One of your Hardhat or task argument names is already in use.

Please double check your arguments.`,
    },
    INVALID_NAME: {
      number: 503,
      messageTemplate: `Argument name "{name}" is invalid. It must consist only of alphanumeric characters and cannot start with a number.`,
      websiteTitle: "Invalid argument name",
      websiteDescription: `One of your Hardhat or task argument names is invalid.

Please double check your arguments.`,
    },
    UNRECOGNIZED_OPTION: {
      number: 504,
      messageTemplate:
        "Invalid option {option}. It is neither a valid global option nor associated with any task. Did you forget to add the task first, or did you misspell it?",
      websiteTitle: "Invalid option value",
      websiteDescription: `One of your Hardhat options is invalid.

Please double check your arguments.`,
    },
    MISSING_VALUE_FOR_ARGUMENT: {
      number: 505,
      messageTemplate: 'Missing value for the task argument named "{argument}"',
      websiteTitle: "Missing value for the task argument",
      websiteDescription: `You tried to run a task, but one of the values of its arguments was missing.

Please double check how you invoked Hardhat or ran your task.`,
    },
    UNUSED_ARGUMENT: {
      number: 506,
      messageTemplate:
        "The argument with value {value} was not consumed because it is not associated with any task.",
      websiteTitle: "Argument was not consumed",
      websiteDescription: `You tried to run a task, but one of your arguments was not consumed.

Please double check how you invoked Hardhat or ran your task.`,
    },
    MISSING_CONFIG_FILE: {
      number: 507,
      messageTemplate:
        'The global option "--config" was passed, but no file path was provided.',
      websiteTitle: "Missing configuration file path",
      websiteDescription: `A path to the configuration file is expected after the global option "--config", but none was provided.

Please double check your arguments.`,
    },
    CANNOT_COMBINE_INIT_AND_CONFIG_PATH: {
      number: 508,
      messageTemplate:
        'The global option "--config" cannot be used with the "init" command',
      websiteTitle:
        'The global option "--config" cannot be used with the "init" command',
      websiteDescription: `The global option "--config" cannot be used with the "init" command.

Please double check your arguments.`,
    },
  },
  BUILTIN_TASKS: {
    RUN_FILE_NOT_FOUND: {
      number: 600,
      messageTemplate: `Script {script} doesn't exist`,
      websiteTitle: "Script doesn't exist",
      websiteDescription: `Tried to use \`hardhat run\` to execute a nonexistent script.

Please double check your script's path.`,
    },
    TEST_TASK_ESM_TESTS_RUN_TWICE: {
      number: 601,
      messageTemplate: `Your project uses ESM and you've programmatically run your tests twice. This is not supported yet.`,
      websiteTitle: "Running tests twice in an ESM project",
      websiteDescription:
        'You have run your tests twice programmatically and your project is an ESM project (you have `"type": "module"` in your `package.json`, or some of your files have the `.mjs` extension). This is not supported by Mocha yet (https://github.com/mochajs/mocha/issues/2706).',
    },
  },
  NETWORK: {
    INVALID_URL: {
      number: 700,
      messageTemplate: "Invalid URL {value} for network or forking.",
      websiteTitle: "Invalid URL for network or forking",
      websiteDescription: `You are trying to connect to a network with an invalid network or forking URL.

Please check that you are sending a valid URL string for the network or forking \`URL\` parameter.`,
    },
    INVALID_REQUEST_PARAMS: {
      number: 701,
      messageTemplate:
        "Invalid request arguments: only array parameters are supported.",
      websiteTitle: "Invalid method parameters",
      websiteDescription:
        "The JSON-RPC request parameters are invalid. You are trying to make an EIP-1193 request with object parameters, but only array parameters are supported. Ensure that the 'params' parameter is correctly specified as an array in your JSON-RPC request.",
    },
    INVALID_JSON_RESPONSE: {
      number: 702,
      messageTemplate: "Invalid JSON-RPC response received: {response}",
      websiteTitle: "Invalid JSON-RPC response",
      websiteDescription: `One of your JSON-RPC requests received an invalid response.

Please make sure your node is running, and check your internet connection and networks config.`,
    },
    CONNECTION_REFUSED: {
      number: 703,
      messageTemplate: `Cannot connect to the network {network}.
Please make sure your node is running, and check your internet connection and networks config`,
      websiteTitle: "Cannot connect to the network",
      websiteDescription: `Cannot connect to the network.

Please make sure your node is running, and check your internet connection and networks config.`,
    },
    NETWORK_TIMEOUT: {
      number: 704,
      messageTemplate: `Network connection timed out.
Please check your internet connection and networks config`,
      websiteTitle: "Network timeout",
      websiteDescription: `One of your JSON-RPC requests timed out.

Please make sure your node is running, and check your internet connection and networks config.`,
    },
    NETWORK_NOT_FOUND: {
      number: 705,
      messageTemplate: `The network {networkName} is not defined in your networks config.`,
      websiteTitle: "Network not found",
      websiteDescription: `The network you are trying to connect to is not found.

Please double check that the network is correctly defined in your networks config.`,
    },
    INVALID_CHAIN_TYPE: {
      number: 706,
      messageTemplate:
        "The provided chain type {chainType} does not match the network's chain type {networkChainType} for network {networkName}.",
      websiteTitle: "Invalid chain type",
      websiteDescription: `The chain type does not match the network's chain type.

If you want to use a different chain type, please update your networks config.`,
    },

    INVALID_CONFIG_OVERRIDE: {
      number: 707,
      messageTemplate: `Invalid config override:
{errors}`,
      websiteTitle: "Invalid config override",
      websiteDescription: `The configuration override you provided is invalid.`,
    },
    INVALID_GLOBAL_CHAIN_ID: {
      number: 708,
      messageTemplate:
        "Hardhat was set to use chain id {configChainId}, but connected to a chain with id {connectionChainId}.",
      websiteTitle: "Invalid global chain id",
      websiteDescription: `Hardhat was set to use a chain id but connected to a chain with a different id`,
    },
    NO_REMOTE_ACCOUNT_AVAILABLE: {
      number: 709,
      messageTemplate:
        "No local account was set and there are accounts in the remote node.",
      websiteTitle: "No remote account available",
      websiteDescription:
        "No local account was set and there are accounts in the remote node",
    },
    ETHSIGN_MISSING_DATA_PARAM: {
      number: 710,
      messageTemplate: `Missing "data" param when calling eth_sign.`,
      websiteTitle: `Missing "data" param when calling eth_sign`,
      websiteDescription: `You called "eth_sign" with incorrect parameters.

Please check that you are sending a "data" parameter.`,
    },
    PERSONALSIGN_MISSING_ADDRESS_PARAM: {
      number: 711,
      messageTemplate: `Missing "address" param when calling personal_sign.`,
      websiteTitle: `Missing "address" param when calling personal_sign`,
      websiteDescription: `You called "personal_sign" with incorrect parameters.

Please check that you are sending an "address" parameter.`,
    },
    ETHSIGN_TYPED_DATA_V4_INVALID_DATA_PARAM: {
      number: 712,
      messageTemplate: `Invalid "data" param when calling eth_signTypedData_v4.`,
      websiteTitle: `Invalid "data" param when calling eth_signTypedData_v4`,
      websiteDescription: `You called "eth_signTypedData_v4" with incorrect parameters.

Please check that you are sending a "data" parameter with a JSON string or object conforming to EIP712 TypedData schema.`,
    },
    MISSING_TX_PARAM_TO_SIGN_LOCALLY: {
      number: 713,
      messageTemplate: `Missing param "{param}" from a tx being signed locally.`,
      websiteTitle: "Missing transaction parameter",
      websiteDescription: `You are trying to send a transaction with a locally managed account, and some parameters are missing.

Please double check your transactions' parameters.`,
    },
    MISSING_FEE_PRICE_FIELDS: {
      number: 714,
      messageTemplate:
        "Tried to sign a transaction locally, but gasPrice, maxFeePerGas, and maxPriorityFeePerGas were missing.",
      websiteTitle: "Missing fee price parameters",
      websiteDescription: `You are trying to send a transaction with a locally managed account, and no fee price parameters were provided. You need to send gasPrice, or maxFeePerGas and maxPriorityFeePerGas.

Please double check your transactions' parameters.`,
    },
    INCOMPATIBLE_FEE_PRICE_FIELDS: {
      number: 715,
      messageTemplate:
        "An incompatible transaction with gasPrice and EIP-1559 fee price fields.",
      websiteTitle: "Incompatible fee price parameters",
      websiteDescription: `You are trying to send a transaction with a locally managed account, and its parameters are incompatible. You sent both gasPrice, and maxFeePerGas or maxPriorityFeePerGas.

Please double check your transactions' parameters.`,
    },
    NOT_LOCAL_ACCOUNT: {
      number: 716,
      messageTemplate: `Account "{account}" is not managed by the node you are connected to.`,
      websiteTitle: "Unrecognized account",
      websiteDescription: `You are trying to send a transaction or sign some data with an account not managed by your Ethereum node nor Hardhat.

Please double check your accounts and the "from" parameter in your RPC calls.`,
    },
    INVALID_HD_PATH: {
      number: 717,
      messageTemplate: `HD path "{path}" is invalid. Read about BIP32 to know about the valid forms.`,
      websiteTitle: "Invalid HD path",
      websiteDescription: `An invalid HD/BIP32 derivation path was provided in your config.

Read the [documentation](https://hardhat.org/hardhat-runner/docs/config#hd-wallet-config) to learn how to define HD accounts correctly.`,
    },
    CANT_DERIVE_KEY: {
      number: 718,
      messageTemplate: `Cannot derive key "{path}" from mnemonic "{mnemonic}". Try using another mnemonic or deriving fewer keys.`,
      websiteTitle: "Could not derive an HD key",
      websiteDescription: `One of your HD keys could not be derived.

Try using another mnemonic or deriving less keys.`,
    },
    WRONG_VALIDATION_PARAMS: {
      number: 719,
      messageTemplate:
        "Validation of parameters against the schemas failed for the following reason: {reason}",
      websiteTitle: "Invalid validation parameters",
      websiteDescription:
        "The validation of parameters against the schemas failed.",
    },
    INVALID_NETWORK_TYPE: {
      number: 720,
      messageTemplate:
        "The provided network type {networkType} for network {networkName} is not recognized, only `http` and `edr` are supported.",
      websiteTitle: "Invalid network type",
      websiteDescription: `The network manager only supports the network types 'http' and 'edr'.`,
    },
    DATA_FIELD_CANNOT_BE_NULL_WITH_NULL_ADDRESS: {
      number: 721,
      messageTemplate: `The "to" field is undefined, and the "data" field is also undefined; however, a transaction to the null address cannot have an undefined "data" field.`,
      websiteTitle: "Transaction to null address cannot have undefined data",
      websiteDescription:
        "The transaction to the null address cannot have undefined data",
    },
  },
  KEYSTORE: {
    INVALID_KEYSTORE_FILE_FORMAT: {
      number: 800,
      messageTemplate: "Invalid keystore format",
      websiteTitle: "Invalid keystore format",
      websiteDescription: "The provided JSON is not a valid keystore file",
    },
    INVALID_READLINE_OUTPUT: {
      number: 801,
      messageTemplate: "Expected readline output to be defined",
      websiteTitle: "Expected readline output to be defined",
      websiteDescription: "Expected readline output to be defined",
    },
    USERINTERRUPTION_NOT_IMPLEMENTED: {
      number: 802,
      messageTemplate: "User interruption method not implemented",
      websiteTitle: "User interruption method not implemented",
      websiteDescription:
        "Within the Keystore plugin, some direct user interruptions are not implemented. They are not expected to be invoked.",
    },
  },
  NETWORK_HELPERS: {
    ONLY_ALLOW_0X_PREFIXED_STRINGS: {
      number: 900,
      messageTemplate: `Only hex-encoded strings prefixed with "0x" are accepted`,
      websiteTitle: `Only hex-encoded strings prefixed with "0x" are accepted`,
      websiteDescription: `Only hex-encoded strings prefixed with "0x" are accepted`,
    },
    CANNOT_CONVERT_TO_RPC_QUANTITY: {
      number: 901,
      messageTemplate: `The value "{value}" cannot be converted into an RPC quantity`,
      websiteTitle: "Cannot converted into an RPC quantity",
      websiteDescription: "The value cannot be converted into an RPC quantity",
    },
    INVALID_HEX_STRING: {
      number: 902,
      messageTemplate: `"{value}" is not a valid hex string`,
      websiteTitle: "Invalid hex string",
      websiteDescription: "The value is not a valid hex string",
    },
    INVALID_TX_HASH: {
      number: 903,
      messageTemplate: `"{value}" is not a valid transaction hash`,
      websiteTitle: "Invalid transaction hash",
      websiteDescription: "The value is not a valid transaction hash",
    },
    INVALID_ADDRESS: {
      number: 904,
      messageTemplate: `"{value}" is not a valid address`,
      websiteTitle: "Invalid address",
      websiteDescription: "The value is not a valid address",
    },
    INVALID_CHECKSUM_ADDRESS: {
      number: 905,
      messageTemplate: `Address "{value}" has an invalid checksum`,
      websiteTitle: "Invalid checksum address",
      websiteDescription: "The address has an invalid checksum",
    },
    BLOCK_NUMBER_SMALLER_THAN_CURRENT: {
      number: 906,
      messageTemplate: `The block number "{newValue}" is smaller than the current block number "{currentValue}"`,
      websiteTitle: "Block number smaller than the current block number",
      websiteDescription:
        "The block number is smaller than the current block number",
    },
    EVM_SNAPSHOT_VALUE_NOT_A_STRING: {
      number: 907,
      messageTemplate: `The value returned by evm_snapshot should be a string`,
      websiteTitle: "The evm_snapshot value should be a string",
      websiteDescription:
        "The value returned by evm_snapshot should be a string",
    },
    EVM_REVERT_VALUE_NOT_A_BOOLEAN: {
      number: 908,
      messageTemplate: `The value returned by evm_revert should be a boolean`,
      websiteTitle: "The evm_revert value should be a boolean",
      websiteDescription:
        "The value returned by evm_revert should be a boolean",
    },
    INVALID_SNAPSHOT: {
      number: 909,
      messageTemplate: `Trying to restore an invalid snapshot.`,
      websiteTitle: "Trying to restore an invalid snapshot.",
      websiteDescription: "Trying to restore an invalid snapshot.",
    },
    EXPECTED_NON_NEGATIVE_NUMBER: {
      number: 910,
      messageTemplate: `Invalid input: expected a non-negative number but "{value}" was given.`,
      websiteTitle: "Invalid input, expected a non-negative number",
      websiteDescription: "Invalid input, expected a non-negative number",
    },
    CANNOT_CONVERT_NEGATIVE_NUMBER_TO_RPC_QUANTITY: {
      number: 911,
      messageTemplate: `Cannot convert negative number "{value}" to RPC quantity`,
      websiteTitle: "Cannot convert negative number to RPC quantity",
      websiteDescription: "Cannot convert negative number to RPC quantity",
    },
    FIXTURE_ANONYMOUS_FUNCTION_ERROR: {
      number: 912,
      messageTemplate: `Anonymous functions cannot be used as fixtures.

You probably did something like this:

    loadFixture(async () => ... );

Instead, define a fixture function and refer to that same function in each call to loadFixture.

Learn more at (https://hardhat.org/hardhat-network-helpers/docs/reference#fixtures)`,
      websiteTitle: "Anonymous functions cannot be used as fixtures",
      websiteDescription: "Anonymous functions cannot be used as fixtures",
    },
    FIXTURE_SNAPSHOT_ERROR: {
      number: 913,
      messageTemplate: `There was an error reverting the snapshot of the fixture.

This might be caused by using hardhat_reset and loadFixture calls in a testcase.`,
      websiteTitle: "Error while reverting snapshot",
      websiteDescription: "Error while reverting snapshot",
    },
    CAN_ONLY_BE_USED_WITH_HARDHAT_NETWORK: {
      number: 914,
      messageTemplate: `This helper can only be used with the Hardhat Network. You are connected to "{networkName}".`,
      websiteTitle:
        "Hardhat network helpers can only be used with the Hardhat Network",
      websiteDescription:
        "Hardhat network helpers can only be used with the Hardhat Network",
    },
    CAN_ONLY_BE_USED_WITH_HARDHAT_NETWORK_VERSIONED: {
      number: 915,
      messageTemplate: `This helper can only be used with the Hardhat Network. You are connected to "{networkName}", whose identifier is "{version}".`,
      websiteTitle:
        "Hardhat network helpers can only be used with the Hardhat Network - version info",
      websiteDescription:
        "Hardhat network helpers can only be used with the Hardhat Network",
    },
  },
  SOLIDITY_TESTS: {
    BUILD_INFO_NOT_FOUND_FOR_CONTRACT: {
      number: 1000,
      messageTemplate: `Build info not found for contract {fqn}`,
      websiteTitle: `Build info not found for contract`,
      websiteDescription: `Build info not found for contract while compiling Solidity test contracts.`,
    },
    RUNNER_TIMEOUT: {
      number: 1001,
      messageTemplate: `Runner timed out after {duration} ms.

Remaining test suites: {suites}`,
      websiteTitle: `Runner timed out`,
      websiteDescription: `Runner timed out while running Solidity tests.`,
    },
  },
  ETHERS: {
    METHOD_NOT_IMPLEMENTED: {
      number: 1100,
      messageTemplate: `Method "{method}" is not implemented`,
      websiteTitle: "Method not implemented",
      websiteDescription: "Method not implemented",
    },
    EVENT_NOT_SUPPORTED: {
      number: 1101,
      messageTemplate: `Event "{event}" is not supported`,
      websiteTitle: "Event not supported",
      websiteDescription: "Event not supported",
    },
    ACCOUNT_INDEX_OUT_OF_RANGE: {
      number: 1102,
      messageTemplate: `Tried to get account with index {accountIndex} but there are only {accountsLength} accounts`,
      websiteTitle: "Account index out of range",
      websiteDescription: "Account index out of range",
    },
    BROADCASTED_TX_DIFFERENT_HASH: {
      number: 1103,
      messageTemplate: `Expected broadcasted transaction to have hash "{txHash}", but got "{broadcastedTxHash}"`,
      websiteTitle: "Broadcasted transaction hash mismatch",
      websiteDescription: "Broadcasted transaction hash mismatch",
    },
    CANNOT_GET_ACCOUNT: {
      number: 1104,
      messageTemplate: `Cannot get account with address "{address}"`,
      websiteTitle: "Cannot get account",
      websiteDescription: "Cannot get account",
    },
    INVALID_BLOCK_TAG: {
      number: 1105,
      messageTemplate: `Invalid block tag "{blockTag}"`,
      websiteTitle: "Invalid block tag",
      websiteDescription: "Invalid block tag",
    },
    INVALID_ARTIFACT_FOR_FACTORY: {
      number: 1106,
      messageTemplate:
        "You are trying to create a contract factory from an artifact, but you have not passed a valid artifact parameter.",
      websiteTitle: "Invalid artifact for contract factory creation",
      websiteDescription: "Invalid artifact for contract factory creation",
    },
    INVALID_ABSTRACT_CONTRACT_FOR_FACTORY: {
      number: 1107,
      messageTemplate: `You are trying to create a contract factory for the contract "{contractName}", which is abstract and can't be deployed. If you want to call a contract using "{contractName}" as its interface use the "getContractAt" function instead.`,
      websiteTitle: "Invalid abstract contract for contract factory creation",
      websiteDescription:
        "Invalid abstract contract for contract factory creation",
    },
    INVALID_ADDRESS_TO_LINK_CONTRACT_TO_LIBRARY: {
      number: 1108,
      messageTemplate: `You tried to link the contract "{contractName}" with the library "{linkedLibraryName}", but you provided this invalid address: {resolvedAddress}`,
      websiteTitle: "Invalid address to link contract",
      websiteDescription: "Invalid address to link contract",
    },
    LIBRARY_NOT_AMONG_CONTRACT_LIBRARIES: {
      number: 1109,
      messageTemplate: `You tried to link the contract "{contractName}" with the library "{linkedLibraryName}", which is not one of its libraries. Detailed message: {detailedMessage}`,
      websiteTitle: "Library is not one of the contract libraries",
      websiteDescription: "Library is not one of the contract libraries",
    },
    AMBIGUOUS_LIBRARY_NAME: {
      number: 1110,
      messageTemplate: `The library name "{linkedLibraryName}" is ambiguous for the contract "{contractName}". It may resolve to one of the following libraries: "{matchingNeededLibrariesFQNs}". To fix this, choose one of these fully qualified library names and replace where appropriate.`,
      websiteTitle: "Ambiguous library name",
      websiteDescription: "Ambiguous library name",
    },
    REFERENCE_TO_SAME_LIBRARY: {
      number: 1111,
      messageTemplate: `The library names "{linkedLibraryName1}" and "{linkedLibraryName2}" refer to the same library and were given as two separate library links. Remove one of them and review your library links before proceeding.`,
      websiteTitle: "Reference to same library",
      websiteDescription: "Reference to same library",
    },
    MISSING_LINK_FOR_LIBRARY: {
      number: 1112,
      messageTemplate: `The contract "{contractName}" is missing links for the following libraries: "{missingLibraries}". Learn more about linking contracts at (https://hardhat.org/hardhat-runner/plugins/nomicfoundation-hardhat-ethers#library-linking).`,
      websiteTitle: "Missing links for library",
      websiteDescription: "Missing links for library",
    },
    UNSUPPORTED_TYPE_FOR_DEEP_COPY: {
      number: 1113,
      messageTemplate: `The value "{value}" with type "{type}" is not supported by the deepCopy function.`,
      websiteTitle: "Unsupported type for deep copy",
      websiteDescription: "Unsupported type for deep copy",
    },
  },
  SOLIDITY: {
    RESOLVING_INCORRECT_FILE_AS_PROJECT_FILE: {
      number: 1200,
      messageTemplate:
        "File {file} is being resolved as a project file, but it's not part of the project.",
      websiteTitle: "Solidity project file is outside the project",
      websiteDescription: `Tried to resolve a file as a project file, but it's not part of the project.`,
    },
    RESOLVING_NONEXISTENT_PROJECT_FILE: {
      number: 1201,
      messageTemplate:
        "File {file} is being resolved as a project file, but it doesn't exist.",
      websiteTitle: "Solidity project file doesn't exist",
      websiteDescription: `Tried to resolve a file as a project file, but it doesn't exist.`,
    },
    IMPORTED_FILE_DOESNT_EXIST: {
      number: 1202,
      messageTemplate: 'The import "{importPath} from "{from}" doesn\'t exist.',
      websiteTitle: "Imported file doesn't exist",
      websiteDescription: `An imported file doesn't exist.`,
    },
    IMPORTED_FILE_WITH_ICORRECT_CASING: {
      number: 1203,
      messageTemplate:
        'The import "{importPath} from "{from}" exists, but its casing is incorrect. The correct casing is "{correctCasing}".',
      websiteTitle: "Imported file with incorrect casing",
      websiteDescription: `Hardhat enforces that you import your files with the correct casing (as stored in the filesystem).

This error is thrown when you import a file with the wrong casing under a case insensitve filesystem.`,
    },
    NPM_DEPEDNDENCY_NOT_INSTALLED: {
      number: 1204,
      messageTemplate:
        'The npm package "{packageName}" isn\'t installed in the {from}.',
      websiteTitle: "Uninstalled npm dependency",
      websiteDescription: `Trying to use an npm package as a solidity dependency, but it's not installed.`,
    },
    NPM_DEPEDNDENCY_USES_EXPORTS: {
      number: 1205,
      messageTemplate:
        'The npm package "{packageName}" is installed in {from}, but it uses package.json#exports, which is not supported by Hardhat.',
      websiteTitle: "Npm dependency uses the unsupported package.json#exports",
      websiteDescription: `Trying to use an npm package as a solidity dependency, but it uses package.json#exports, which is not supported by Hardhat.`,
    },
    IMPORTED_NPM_DEPENDENCY_NOT_INSTALLED: {
      number: 1206,
      messageTemplate:
        'The import "{importPath}" from "{from}" is trying to use an uninstalled npm dependency.',
      websiteTitle: "Uninstalled npm solidity dependency",
      websiteDescription: `One of your files is traying to import a dependency using npm, but it hasn't been installed`,
    },
    IMPORTED_NPM_DEPENDENCY_THAT_USES_EXPORTS: {
      number: 1207,
      messageTemplate:
        'The import "{importPath}" from "{from}" is trying to use an npm dependency that uses pacakge#exports, which is not supported by Hardhat.',
      websiteTitle:
        "Using a npm solidity dependency with pacakge.json#exports is not supported",
      websiteDescription: `One of your files is traying to import a dependency using npm, but it uses pacakge.json#exports, which Hardhat doesn't support`,
    },
    USER_REMAPPING_WITH_NPM_CONTEXT: {
      number: 1208,
      messageTemplate:
        'The remapping "{remapping}" has a context starting with "npm/", which is forbidden. Hardhat doesn\'t allow changing the behaviour of npm package\'s imports.',
      websiteTitle: "Remapping imports in npm packages is not allowed",
      websiteDescription: `This error happened because you are trying to change how the imports within an npm package, which is not allowed.

While Hardhat supports user-defined remappings, it doesn't support remapping the behavior of npm packages to ensure that everything what's imported via npm uses the same npm resolution logic.`,
    },
    REMAPPING_WITH_INVALID_SYNTAX: {
      number: 1209,
      messageTemplate: `The remapping "{remapping}" is invalid.`,
      websiteTitle: "Invalid remapping",
      websiteDescription: `You are trying to set a user remapping, but it's syntax is invalid.

Please double check your remmpaings' syntax.`,
    },
    REMAPPING_TO_UNINSTALLED_PACKAGE: {
      number: 1210,
      messageTemplate: `The remapping "{remapping}" is trying to use the npm package "{package}", which is not installed`,
      websiteTitle: "Remapping into an uninstaleld npm package",
      websiteDescription: `You are trying to set a user remapping that uses an npm pacakge as target, but it's not installed.

Please make sure to install the package or fix the remapping.`,
    },
    REMAPPING_TO_PACKAGE_USING_EXPORTS: {
      number: 1211,
      messageTemplate: `The remapping "{remapping}" is using the npm package "{package}", which uses pacakge.json#exports, which is not supported by Hardhat`,
      websiteTitle:
        "Remapping into an npm package that uses pacakge.json#exports",
      websiteDescription: `You are trying to set a user remapping that uses an npm pacakge as target, but it uses pacakge.json#exports, which Hardhat doesn't support.`,
    },
    REMAPPING_NPM_PACKAGE_AS_MONOREPO: {
      number: 1212,
      messageTemplate: `The remapping "{remapping}" targets the npm pacakge "{pacakge}" as if it were part of this repository, but version "{version}" is installed instead`,
      websiteTitle:
        "Remapping into a monorepo package but found an npm package instead",
      websiteDescription: `You are trying to set a remapping setting a monorepo package as target, but Hardhat found the pacakge to be installed from the npm regristry instead.`,
    },
    REMAPPING_HARDHAT_PROJECT_AS_MONOREPO_PACKAGE: {
      number: 1213,
      messageTemplate: `The remapping "{remapping}" is trying to set the npm package "{package}" as target, but that's the project is the Hardhat project, so it shouldn't be remapped through npm/, but as internal project remappings.`,
      websiteTitle: `Remapping into the project using npm`,
      websiteDescription: `You are trying to set a remapping whose target uses the npm/ syntax, but is within your Hardhat project.

Please don't use npm/... as target, but use normal internal project remapping istead.`,
    },
    REMAPPING_INCORRECT_VERSION: {
      number: 1214,
      messageTemplate: `The remapping "{remapping}" is trying to set the npm package "{package}" version "{expectedVersion}" as target, but found version "{actualVersion}" instead.`,
      websiteTitle: `Remapping into incorrect npm package version`,
      websiteDescription: `You are trying to set a remapping into an npm package, but the version that you are using is not the currently installed one.

Please change your remapping to match the installed version, or installed the correct one.`,
    },
    INVALID_NPM_IMPORT: {
      number: 1215,
      messageTemplate: `The import "{importPath}" in "{from}" is treated as an npm import as it's first directory doesn't exist in your project, but it's syntax is not that of a valid npm import either.`,
      websiteTitle: `Invalid npm import`,
      websiteDescription: `You are trying to import a file that is not a valid npm import. Please double check that you are using the correct syntax.`,
    },
    ILLEGAL_PACKAGE_IMPORT: {
      number: 1216,
      messageTemplate: `The import "{importPath}" in "{from}" is not a legal import as it's trying to import a file outside of its package.`,
      websiteTitle: `Illegal package import`,
      websiteDescription: `One of your npm packages has a Solidity file that is trying to import a file outside of its package using a relative import. This is disabled for security reasons.`,
    },
    ILEGALL_PROJECT_IMPORT: {
      number: 1217,
      messageTemplate: `The import "{importPath}" in "{from}" is not a legal import as it's trying to import a file outside of the project.`,
      websiteTitle: `Illegal project import`,
      websiteDescription: `One of your Solidity files is trying to import a file outside of the Hardhat project using a relative import. This is disabled for security reasons.`,
    },
    ILLEGAL_PROJECT_IMPORT_AFTER_REMAPPING: {
      number: 1218,
      messageTemplate: `Applying the remapping "{remapping}" to the import "{importPath}" from "{from}" results in an invalid import "{remappedDirectImport}", as it's not a local file. If you are trying to remap into an npm module use the npm/ syntax instead.`,
      websiteTitle: `Illegal project import after remapping`,
      websiteDescription: `One of your Solidity files has an import which after applying a user remapping becomes an illegal import, as it tries to import a file outside of the project. This is disabled for security reasons.

If you are trying to remap into an npm module use the npm/ syntax instead.`,
    },
    IMPORT_PATH_WITH_WINDOWS_SEPARATOR: {
      number: 1219,
      messageTemplate: `The import "{importPath}" in "{from}" is not a valid import as it contains a Windows path separator.`,
      websiteTitle: `Import path with Windows path separator`,
      websiteDescription: `One of your Solidity files is trying to import a file with a Windows path separator, and this is not supported. Please use a Unix-style path instead.`,
    },
    INVALID_SOLC_VERSION: {
      number: 1220,
      messageTemplate: `Solidity version {version} is invalid or hasn't been released yet.

If you are certain it has been released, run "npx hardhat clean --global" and try again`,
      websiteTitle: "Invalid or unreleased `solc` version",
      websiteDescription: `The Solidity version in your config is invalid or hasn't been released yet.

If you are certain it has been released, run \`npx hardhat clean --global\` and try again.`,
    },
    RESOLVE_NPM_FILE_WITH_INVALID_FORMAT: {
      number: 1221,
      messageTemplate: `Couldn't resolve the npm file "{module}" because it has an invalid format.

Make sure that you are providing valid npm file paths (e.g. package/File.sol) in your config and programatically.`,
      websiteTitle: "Resolving invalid npm file",
      websiteDescription: `Tried to resolve an npm file directly (i.e. not imported by another file) but its format is invalid.

This can happen if you setting npm files to be compiled as local files, with invalid file paths, or by misusing the solidity build system.`,
    },
    RESOLVE_NPM_FILE_CLASHES_WITH_LOCAL_FILES: {
      number: 1222,
      messageTemplate: `You are tying to resolve the npm file "{module}", for example to compile it as a local one, but it can clash with your project as the "{directory}" directory is present in your project.

Please try renaming the directory.`,
      websiteTitle: "Resolution of npm file clashes with local files",
      websiteDescription: `You are tying to resolve an npm file, for example to compile it as a local one, but it can clash with your project files.`,
    },
    RESOLVE_NON_EXISTENT_NPM_FILE: {
      number: 1223,
      messageTemplate: `You are tying to resolve the npm file "{module}", but it doesn't exist within its package.`,
      websiteTitle: "Resolution of non-existent npm file",
      websiteDescription: `You are tying to resolve an npm file that doesn't exist within its package.`,
    },
    DOWNLOAD_FAILED: {
      number: 1224,
      messageTemplate:
        "Couldn't download compiler version {remoteVersion}. Please check your internet connection and try again.",
      websiteTitle: "`solc` download failed",
      websiteDescription: `Couldn't download \`solc\`.

Please check your internet connection and try again.`,
    },
    VERSION_LIST_DOWNLOAD_FAILED: {
      number: 1225,
      messageTemplate:
        "Couldn't download compiler version list. Please check your internet connection and try again.",
      websiteTitle: "Couldn't obtain `solc` version list",
      websiteDescription: `Couldn't download \`solc\`'s version list.

Please check your internet connection and try again.`,
    },
    INVALID_DOWNLOAD: {
      number: 1226,
      messageTemplate: `Couldn't download compiler version {remoteVersion}: Checksum verification failed.

Please check your internet connection and try again.

If this error persists, run "npx hardhat clean --global".`,
      websiteTitle: "Downloaded `solc` checksum verification failed",
      websiteDescription: `Hardhat downloaded a version of the Solidity compiler, and its checksum verification failed.

Please check your internet connection and try again.

If this error persists, run \`npx hardhat clean --global\`.`,
    },
    CANT_RUN_NATIVE_COMPILER: {
      number: 1227,
      messageTemplate: `A native version of solc failed to run.

If you are running MacOS, try installing Apple Rosetta.

If this error persists, run "npx hardhat clean --global".`,
      websiteTitle: "Failed to run native solc",
      websiteDescription: `Hardhat successfully downloaded a native version of solc but it doesn't run.

If you are running MacOS, try installing Apple Rosetta.

If this error persists, run "npx hardhat clean --global".`,
    },
    CANT_RUN_SOLCJS_COMPILER: {
      number: 1228,
      messageTemplate: `A wasm version of solc failed to run.

If this error persists, run "npx hardhat clean --global".`,
      websiteTitle: "Failed to run solcjs",
      websiteDescription: `Hardhat successfully downloaded a WASM version of solc but it doesn't run.

If you are running MacOS, try installing Apple Rosetta.

If this error persists, run "npx hardhat clean --global".`,
    },
    COMPILATION_JOB_CREATION_ERROR: {
      number: 1229,
      messageTemplate: `Failed to create compilation job for file {rootFilePath} using the build profile "{buildProfile}".

{reason}`,
      websiteTitle: "Failed to create compilation job",
      websiteDescription: `Hardhat failed to create a compilation job for a file in your project.

This happens when your files require incompatible versions of solc or you haven't configured a version that works with them`,
    },
    BUILD_FAILED: {
      number: 1230,
      messageTemplate: "Compilation failed",
      websiteTitle: "Compilation failed",
      websiteDescription: `Your smart contracts failed to compile.

Please check Hardhat's output for more details.`,
    },
  },
  VIEM: {
    NETWORK_NOT_FOUND: {
      number: 1300,
      messageTemplate: `No network with chain id {chainId} found.`,
      websiteTitle: "Network not found",
      websiteDescription: `No network with the specified chain id was found. You can override the chain by passing it as a parameter to the client getter:

import { someChain } from "viem/chains";
const client = await hre.viem.getPublicClient({
  chain: someChain,
  ...
});

You can find a list of supported networks here: https://github.com/wevm/viem/blob/main/src/chains/index.ts`,
    },
    UNSUPPORTED_DEVELOPMENT_NETWORK: {
      number: 1301,
      messageTemplate:
        "Unsupported development network detected. Hardhat and Anvil are the only supported networks.",
      websiteTitle: "Unsupported Development Network",
      websiteDescription: `The chain ID corresponds to a development network, but we were unable to identify it as either Hardhat or Anvil.

Please ensure you're using one of the supported networks.`,
    },
    DEFAULT_WALLET_CLIENT_NOT_FOUND: {
      number: 1302,
      messageTemplate: `No default wallet client found for chain id {chainId}.`,
      websiteTitle: "Default Wallet Client Not Found",
      websiteDescription: `A default wallet client could not be found for the specified chain ID. This issue may occur if no accounts were configured for the selected network.

To resolve this, make sure to add an account to the specified network in the Hardhat config. Alternatively, you can set a custom wallet client by passing it as a parameter in the relevant function:

const networkConnection = await hre.network.connect(...);
const walletClient = await networkConnection.viem.getWalletClient(address);

await networkConnection.viem.deployContract(contractName, constructorArgs, { walletClient });
await networkConnection.viem.sendDeploymentTransaction(contractName, constructorArgs, { walletClient });
await networkConnection.viem.getContractAt(contractName, address, { walletClient });`,
    },
    LINKING_CONTRACT_ERROR: {
      number: 1303,
      messageTemplate: `Error linking the contract {contractName}:

{error}`,
      websiteTitle: "Error Linking Contract",
      websiteDescription: `An error occurred while linking the contract libraries.

Please check Hardhat's output for more details.`,
    },
    INVALID_CONFIRMATIONS: {
      number: 1304,
      messageTemplate: `Invalid confirmations value. {error}`,
      websiteTitle: "Invalid Confirmations Value",
      websiteDescription: `Invalid confirmations value. The confirmations value provided is invalid.`,
    },
    DEPLOY_CONTRACT_ERROR: {
      number: 1305,
      messageTemplate:
        "The deployment transaction {txHash} was mined in block {blockNumber} but its receipt doesn't contain a contract address",
      websiteTitle: "Deployment Transaction Error",
      websiteDescription:
        "The deployment transaction was mined but its receipt doesn't contain a contract address.",
    },
  },
<<<<<<< HEAD
  CHAI_MATCHERS: {
    UNKNOWN_COMPARISON_OPERATION: {
      number: 1400,
      messageTemplate: `Unknown comparison operation "{method}"`,
      websiteTitle: "Unknown comparison operation",
      websiteDescription: "Unknown comparison operation",
    },
    EXPECTED_STRING_OR_ADDRESSABLE: {
      number: 1401,
      messageTemplate: `Expected string or addressable, but got {account}`,
      websiteTitle: "Expected string or addressable",
      websiteDescription: "Expected string or addressable",
    },
    ASSERTION_WITHOUT_ERROR_MESSAGE: {
      number: 1402,
      messageTemplate: `Assertion doesn't have an error message. Please open an issue to report this.`,
      websiteTitle: "Assertion doesn't have an error message",
      websiteDescription: `Assertion doesn't have an error message. Please open an issue to report this.`,
      shouldBeReported: true,
    },
    MATCHER_CANNOT_BE_CHAINED_AFTER: {
      number: 1403,
      messageTemplate: `The matcher "{matcher}" cannot be chained after "{previousMatcher}". For more information, please refer to the documentation at: (https://hardhat.org/chaining-async-matchers).`,
      websiteTitle: "Matcher cannot be chained after",
      websiteDescription: `The matcher cannot be chained after another matcher. Please open an issue to report this.`,
    },
    DECODING_ERROR: {
      number: 1404,
      messageTemplate: `There was an error decoding "{encodedData}" as a "{type}. Reason: {reason}"`,
      websiteTitle: "Error while decoding data",
      websiteDescription: `There was an error decoding data`,
    },
    EXPECTED_VALID_TRANSACTION_HASH: {
      number: 1405,
      messageTemplate: `Expected a valid transaction hash, but got "{hash}"`,
      websiteTitle: "Expected a valid transaction hash",
      websiteDescription: `Expected a valid transaction hash`,
    },
    EXPECT_STRING_OR_REGEX_AS_REVERT_REASON: {
      number: 1406,
      messageTemplate:
        "Expected the revert reason to be a string or a regular expression",
      websiteTitle:
        "Expected the revert reason to be a string or a regular expression",
      websiteDescription:
        "Expected the revert reason to be a string or a regular expression",
    },
    FIRST_ARGUMENT_MUST_BE_A_CONTRACT: {
      number: 1407,
      messageTemplate:
        "The first argument of .revertedWithCustomError must be the contract that defines the custom error",
      websiteTitle: "First argument must be a contract",
      websiteDescription: "First argument must be a contract",
    },
    STRING_EXPECTED_AS_CUSTOM_ERROR_NAME: {
      number: 1408,
      messageTemplate: "Expected the custom error name to be a string",
      websiteTitle: "Expected the custom error name to be a string",
      websiteDescription: "Expected the custom error name to be a string",
    },
    CONTRACT_DOES_NOT_HAVE_CUSTOM_ERROR: {
      number: 1409,
      messageTemplate: `The given contract doesn't have a custom error named "{customErrorName}"`,
      websiteTitle:
        "Contract doesn't have a custom error with the specified name",
      websiteDescription:
        "Contract doesn't have a custom error with the specified name",
    },
    REVERT_INVALID_ARGUMENTS_LENGTH: {
      number: 1410,
      messageTemplate:
        "The .revertedWithCustomError matcher expects two arguments: the contract and the custom error name. Arguments should be asserted with the .withArgs helper.",
      websiteTitle:
        "Invalid arguments length for the  .revertedWithCustomError matcher",
      websiteDescription:
        "Invalid arguments length for the  .revertedWithCustomError matcher",
    },
    WITH_ARGS_FORBIDDEN: {
      number: 1411,
      messageTemplate:
        "[.withArgs] should never happen, please submit an issue to the Hardhat repository",
      websiteTitle:
        "[.withArgs] should never happen, please submit an issue to the Hardhat repository",
      websiteDescription:
        "[.withArgs] should never happen, please submit an issue to the Hardhat repository",
    },
    INDEXED_EVENT_FORBIDDEN: {
      number: 1412,
      messageTemplate:
        "Should not get an indexed event when the assertion type is not event. Please open an issue about this.",
      websiteTitle:
        "Should not get an indexed event when the assertion type is not event",
      websiteDescription:
        "Should not get an indexed event when the assertion type is not event",
    },
    PANIC_CODE_EXPECTED: {
      number: 1413,
      messageTemplate: `Expected the given panic code to be a number-like value, but got "{panicCode}"`,
      websiteTitle: "Expected the given panic code to be a number-like value",
      websiteDescription:
        "Expected the given panic code to be a number-like value",
    },
    ACCOUNTS_NUMBER_DIFFERENT_FROM_BALANCE_CHANGES: {
      number: 1414,
      messageTemplate: `The number of accounts ({accounts}) is different than the number of expected balance changes ({balanceChanges})`,
      websiteTitle:
        "The number of accounts is different than the number of expected balance changes",
      websiteDescription:
        "The number of accounts is different than the number of expected balance changes",
    },
    FIRST_ARGUMENT_MUST_BE_A_CONTRACT_INSTANCE: {
      number: 1415,
      messageTemplate: `The first argument of "{method}" must be the contract instance of the token`,
      websiteTitle: "First argument must be a contract instance",
      websiteDescription: "First argument must be a contract instance",
    },
    CONTRACT_IS_NOT_AN_ERC20_TOKEN: {
      number: 1416,
      messageTemplate: `The given contract instance is not an ERC20 token`,
      websiteTitle: "Given contract instance is not an ERC20 token",
      websiteDescription: "Given contract instance is not an ERC20 token",
    },
    INVALID_TRANSACTION: {
      number: 1417,
      messageTemplate: "{transaction} is not a valid transaction",
      websiteTitle: "Invalid transaction",
      websiteDescription: "Invalid transaction",
    },
    CONTRACT_TARGET_MUST_BE_A_STRING: {
      number: 1418,
      messageTemplate: "The contract target should be a string",
      websiteTitle: "Contract target must be a string",
      websiteDescription: "Contract target must be a string",
    },
    EMIT_EXPECTS_TWO_ARGUMENTS: {
      number: 1419,
      messageTemplate:
        "The .emit matcher expects two arguments: the contract and the event name. Arguments should be asserted with the .withArgs helper.",
      websiteTitle: "Invalid arguments length for the .emit matcher",
      websiteDescription: "Invalid arguments length for the .emit matcher",
    },
    CONTRACT_RUNNER_PROVIDER_NOT_NULL: {
      number: 1420,
      messageTemplate: "contract.runner.provider shouldn't be null",
      websiteTitle: "Contract runner's provider shouldn't be null",
      websiteDescription: "Contract runner's provider shouldn't be null",
    },
    WITH_ARGS_CANNOT_BE_COMBINED_WITH_NOT: {
      number: 1421,
      messageTemplate: "Do not combine .not. with .withArgs()",
      websiteTitle: "Do not combine .not. with .withArgs()",
      websiteDescription: "Do not combine .not. with .withArgs()",
    },
    WITH_ARGS_WRONG_COMBINATION: {
      number: 1422,
      messageTemplate:
        "withArgs can only be used in combination with a previous .emit or .revertedWithCustomError assertion",
      websiteTitle:
        "withArgs can only be used in combination with a previous .emit or .revertedWithCustomError assertion",
      websiteDescription:
        "withArgs can only be used in combination with a previous .emit or .revertedWithCustomError assertion",
    },
    WITH_ARGS_COMBINED_WITH_INCOMPATIBLE_ASSERTIONS: {
      number: 1423,
      messageTemplate:
        "withArgs called with both .emit and .revertedWithCustomError, but these assertions cannot be combined",
      websiteTitle:
        "withArgs called with both .emit and .revertedWithCustomError, but these assertions cannot be combined",
      websiteDescription:
        "withArgs called with both .emit and .revertedWithCustomError, but these assertions cannot be combined",
=======
  NODE: {
    INVALID_NETWORK_TYPE: {
      number: 1400,
      messageTemplate:
        "The provided node network type {networkType} for network {networkName} is not recognized, only `edr` is supported.",
      websiteTitle: "Invalid node network type",
      websiteDescription: `The node only supports the 'edr' network type.`,
>>>>>>> 26abb7e3
    },
  },
} as const;<|MERGE_RESOLUTION|>--- conflicted
+++ resolved
@@ -85,15 +85,12 @@
   },
   SOLIDITY: { min: 1200, max: 1299, websiteTitle: "Solidity errors" },
   VIEM: { min: 1300, max: 1399, websiteTitle: "Hardhat-viem errors" },
-<<<<<<< HEAD
+  NODE: { min: 1400, max: 1499, websiteTitle: "Hardhat node errors" },
   CHAI_MATCHERS: {
-    min: 1400,
-    max: 1499,
+    min: 1500,
+    max: 1599,
     websiteTitle: "Hardhat-chai-matchers errors",
   },
-=======
-  NODE: { min: 1400, max: 1499, websiteTitle: "Hardhat node errors" },
->>>>>>> 26abb7e3
 };
 
 export const ERRORS = {
@@ -1257,47 +1254,55 @@
         "The deployment transaction was mined but its receipt doesn't contain a contract address.",
     },
   },
-<<<<<<< HEAD
+  NODE: {
+    INVALID_NETWORK_TYPE: {
+      number: 1400,
+      messageTemplate:
+        "The provided node network type {networkType} for network {networkName} is not recognized, only `edr` is supported.",
+      websiteTitle: "Invalid node network type",
+      websiteDescription: `The node only supports the 'edr' network type.`,
+    },
+  },
   CHAI_MATCHERS: {
     UNKNOWN_COMPARISON_OPERATION: {
-      number: 1400,
+      number: 1500,
       messageTemplate: `Unknown comparison operation "{method}"`,
       websiteTitle: "Unknown comparison operation",
       websiteDescription: "Unknown comparison operation",
     },
     EXPECTED_STRING_OR_ADDRESSABLE: {
-      number: 1401,
+      number: 1501,
       messageTemplate: `Expected string or addressable, but got {account}`,
       websiteTitle: "Expected string or addressable",
       websiteDescription: "Expected string or addressable",
     },
     ASSERTION_WITHOUT_ERROR_MESSAGE: {
-      number: 1402,
+      number: 1502,
       messageTemplate: `Assertion doesn't have an error message. Please open an issue to report this.`,
       websiteTitle: "Assertion doesn't have an error message",
       websiteDescription: `Assertion doesn't have an error message. Please open an issue to report this.`,
       shouldBeReported: true,
     },
     MATCHER_CANNOT_BE_CHAINED_AFTER: {
-      number: 1403,
+      number: 1503,
       messageTemplate: `The matcher "{matcher}" cannot be chained after "{previousMatcher}". For more information, please refer to the documentation at: (https://hardhat.org/chaining-async-matchers).`,
       websiteTitle: "Matcher cannot be chained after",
       websiteDescription: `The matcher cannot be chained after another matcher. Please open an issue to report this.`,
     },
     DECODING_ERROR: {
-      number: 1404,
+      number: 1504,
       messageTemplate: `There was an error decoding "{encodedData}" as a "{type}. Reason: {reason}"`,
       websiteTitle: "Error while decoding data",
       websiteDescription: `There was an error decoding data`,
     },
     EXPECTED_VALID_TRANSACTION_HASH: {
-      number: 1405,
+      number: 1505,
       messageTemplate: `Expected a valid transaction hash, but got "{hash}"`,
       websiteTitle: "Expected a valid transaction hash",
       websiteDescription: `Expected a valid transaction hash`,
     },
     EXPECT_STRING_OR_REGEX_AS_REVERT_REASON: {
-      number: 1406,
+      number: 1506,
       messageTemplate:
         "Expected the revert reason to be a string or a regular expression",
       websiteTitle:
@@ -1306,20 +1311,20 @@
         "Expected the revert reason to be a string or a regular expression",
     },
     FIRST_ARGUMENT_MUST_BE_A_CONTRACT: {
-      number: 1407,
+      number: 1507,
       messageTemplate:
         "The first argument of .revertedWithCustomError must be the contract that defines the custom error",
       websiteTitle: "First argument must be a contract",
       websiteDescription: "First argument must be a contract",
     },
     STRING_EXPECTED_AS_CUSTOM_ERROR_NAME: {
-      number: 1408,
+      number: 1508,
       messageTemplate: "Expected the custom error name to be a string",
       websiteTitle: "Expected the custom error name to be a string",
       websiteDescription: "Expected the custom error name to be a string",
     },
     CONTRACT_DOES_NOT_HAVE_CUSTOM_ERROR: {
-      number: 1409,
+      number: 1509,
       messageTemplate: `The given contract doesn't have a custom error named "{customErrorName}"`,
       websiteTitle:
         "Contract doesn't have a custom error with the specified name",
@@ -1327,7 +1332,7 @@
         "Contract doesn't have a custom error with the specified name",
     },
     REVERT_INVALID_ARGUMENTS_LENGTH: {
-      number: 1410,
+      number: 1510,
       messageTemplate:
         "The .revertedWithCustomError matcher expects two arguments: the contract and the custom error name. Arguments should be asserted with the .withArgs helper.",
       websiteTitle:
@@ -1336,7 +1341,7 @@
         "Invalid arguments length for the  .revertedWithCustomError matcher",
     },
     WITH_ARGS_FORBIDDEN: {
-      number: 1411,
+      number: 1511,
       messageTemplate:
         "[.withArgs] should never happen, please submit an issue to the Hardhat repository",
       websiteTitle:
@@ -1345,7 +1350,7 @@
         "[.withArgs] should never happen, please submit an issue to the Hardhat repository",
     },
     INDEXED_EVENT_FORBIDDEN: {
-      number: 1412,
+      number: 1512,
       messageTemplate:
         "Should not get an indexed event when the assertion type is not event. Please open an issue about this.",
       websiteTitle:
@@ -1354,14 +1359,14 @@
         "Should not get an indexed event when the assertion type is not event",
     },
     PANIC_CODE_EXPECTED: {
-      number: 1413,
+      number: 1513,
       messageTemplate: `Expected the given panic code to be a number-like value, but got "{panicCode}"`,
       websiteTitle: "Expected the given panic code to be a number-like value",
       websiteDescription:
         "Expected the given panic code to be a number-like value",
     },
     ACCOUNTS_NUMBER_DIFFERENT_FROM_BALANCE_CHANGES: {
-      number: 1414,
+      number: 1514,
       messageTemplate: `The number of accounts ({accounts}) is different than the number of expected balance changes ({balanceChanges})`,
       websiteTitle:
         "The number of accounts is different than the number of expected balance changes",
@@ -1369,50 +1374,50 @@
         "The number of accounts is different than the number of expected balance changes",
     },
     FIRST_ARGUMENT_MUST_BE_A_CONTRACT_INSTANCE: {
-      number: 1415,
+      number: 1515,
       messageTemplate: `The first argument of "{method}" must be the contract instance of the token`,
       websiteTitle: "First argument must be a contract instance",
       websiteDescription: "First argument must be a contract instance",
     },
     CONTRACT_IS_NOT_AN_ERC20_TOKEN: {
-      number: 1416,
+      number: 1516,
       messageTemplate: `The given contract instance is not an ERC20 token`,
       websiteTitle: "Given contract instance is not an ERC20 token",
       websiteDescription: "Given contract instance is not an ERC20 token",
     },
     INVALID_TRANSACTION: {
-      number: 1417,
+      number: 1517,
       messageTemplate: "{transaction} is not a valid transaction",
       websiteTitle: "Invalid transaction",
       websiteDescription: "Invalid transaction",
     },
     CONTRACT_TARGET_MUST_BE_A_STRING: {
-      number: 1418,
+      number: 1518,
       messageTemplate: "The contract target should be a string",
       websiteTitle: "Contract target must be a string",
       websiteDescription: "Contract target must be a string",
     },
     EMIT_EXPECTS_TWO_ARGUMENTS: {
-      number: 1419,
+      number: 1519,
       messageTemplate:
         "The .emit matcher expects two arguments: the contract and the event name. Arguments should be asserted with the .withArgs helper.",
       websiteTitle: "Invalid arguments length for the .emit matcher",
       websiteDescription: "Invalid arguments length for the .emit matcher",
     },
     CONTRACT_RUNNER_PROVIDER_NOT_NULL: {
-      number: 1420,
+      number: 1520,
       messageTemplate: "contract.runner.provider shouldn't be null",
       websiteTitle: "Contract runner's provider shouldn't be null",
       websiteDescription: "Contract runner's provider shouldn't be null",
     },
     WITH_ARGS_CANNOT_BE_COMBINED_WITH_NOT: {
-      number: 1421,
+      number: 1521,
       messageTemplate: "Do not combine .not. with .withArgs()",
       websiteTitle: "Do not combine .not. with .withArgs()",
       websiteDescription: "Do not combine .not. with .withArgs()",
     },
     WITH_ARGS_WRONG_COMBINATION: {
-      number: 1422,
+      number: 1522,
       messageTemplate:
         "withArgs can only be used in combination with a previous .emit or .revertedWithCustomError assertion",
       websiteTitle:
@@ -1421,22 +1426,13 @@
         "withArgs can only be used in combination with a previous .emit or .revertedWithCustomError assertion",
     },
     WITH_ARGS_COMBINED_WITH_INCOMPATIBLE_ASSERTIONS: {
-      number: 1423,
+      number: 1523,
       messageTemplate:
         "withArgs called with both .emit and .revertedWithCustomError, but these assertions cannot be combined",
       websiteTitle:
         "withArgs called with both .emit and .revertedWithCustomError, but these assertions cannot be combined",
       websiteDescription:
         "withArgs called with both .emit and .revertedWithCustomError, but these assertions cannot be combined",
-=======
-  NODE: {
-    INVALID_NETWORK_TYPE: {
-      number: 1400,
-      messageTemplate:
-        "The provided node network type {networkType} for network {networkName} is not recognized, only `edr` is supported.",
-      websiteTitle: "Invalid node network type",
-      websiteDescription: `The node only supports the 'edr' network type.`,
->>>>>>> 26abb7e3
     },
   },
 } as const;