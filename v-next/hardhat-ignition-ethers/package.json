{
  "name": "@nomicfoundation/hardhat-ignition-ethers",
  "version": "3.0.0-next.15",
  "description": "The Ethers extension to Hardhat Ignition. Hardhat Ignition is a declarative system for deploying smart contracts on Ethereum. It enables you to define smart contract instances you want to deploy, and any operation you want to run on them. By taking over the deployment and execution, Hardhat Ignition lets you focus on your project instead of getting caught up in the deployment details.",
  "homepage": "https://hardhat.org",
  "repository": {
    "type": "git",
    "url": "https://github.com/NomicFoundation/hardhat",
    "directory": "v-next/hardhat-ignition-ethers"
  },
  "author": "Nomic Foundation",
  "license": "MIT",
  "type": "module",
  "main": "dist/src/index.js",
  "types": "dist/src/index.d.ts",
  "keywords": [
    "ethereum",
    "smart-contracts",
    "hardhat",
    "blockchain",
    "dapps",
    "tooling",
    "solidity",
    "deployment",
    "ethers"
  ],
  "scripts": {
    "build": "tsc --build .",
    "lint": "pnpm prettier --check && pnpm eslint",
    "lint:fix": "pnpm prettier --write && pnpm eslint --fix",
    "eslint": "eslint \"src/**/*.ts\" \"test/**/*.ts\"",
    "prettier": "prettier \"**/*.{ts,js,md,json}\"",
    "test": "node --import tsx/esm --test --test-reporter=@nomicfoundation/hardhat-node-test-reporter \"test/*.ts\" \"test/!(fixture-projects|helpers)/**/*.ts\"",
    "test:only": "node --import tsx/esm --test --test-only --test-reporter=@nomicfoundation/hardhat-node-test-reporter \"test/*.ts\" \"test/!(fixture-projects|helpers)/**/*.ts\"",
    "test:coverage": "c8 --reporter html --reporter text --all --exclude test --exclude \"src/**/{types,type-extensions}.ts\" --src src node --import tsx/esm --test --test-reporter=@nomicfoundation/hardhat-node-test-reporter \"test/*.ts\" \"test/!(fixture-projects|helpers)/**/*.ts\"",
    "clean": "rimraf .nyc_output coverage dist tsconfig.tsbuildinfo ./test/fixture-projects/**/deployments ./test/fixture-projects/**/artifacts ./test/fixture-projects/**/cache",
    "prepack": "pnpm build",
    "pretest": "pnpm build",
    "pretest:only": "pnpm build"
  },
  "devDependencies": {
    "@istanbuljs/nyc-config-typescript": "1.0.2",
    "hardhat": "workspace:^3.0.0-next.15",
    "@nomicfoundation/hardhat-ethers": "workspace:^4.0.0-next.15",
    "@nomicfoundation/hardhat-ignition": "workspace:^3.0.0-next.15",
    "@nomicfoundation/ignition-core": "workspace:^3.0.0-next.15",
    "@nomicfoundation/hardhat-node-test-reporter": "workspace:^3.0.0-next.15",
    "@nomicfoundation/hardhat-test-utils": "workspace:^",
    "@types/node": "^20.14.9",
    "c8": "^9.1.0",
    "cross-env": "7.0.3",
    "eslint": "9.25.1",
    "ethers": "^6.14.0",
    "nyc": "15.1.0",
    "prettier": "3.2.5",
    "rimraf": "^5.0.5",
    "ts-node": "10.9.2",
    "tsx": "^4.19.3",
    "typescript": "~5.5.0"
  },
  "dependencies": {
    "@nomicfoundation/hardhat-errors": "workspace:^3.0.0-next.15"
  },
  "peerDependencies": {
<<<<<<< HEAD
    "hardhat": "workspace:^3.0.0-next.14",
    "@nomicfoundation/hardhat-ethers": "workspace:^4.0.0-next.14",
    "@nomicfoundation/hardhat-ignition": "workspace:^3.0.0-next.14",
    "@nomicfoundation/ignition-core": "workspace:^3.0.0-next.14",
    "ethers": "^6.14.0"
=======
    "hardhat": "workspace:^3.0.0-next.15",
    "@nomicfoundation/hardhat-ethers": "workspace:^4.0.0-next.15",
    "@nomicfoundation/hardhat-ignition": "workspace:^3.0.0-next.15",
    "@nomicfoundation/ignition-core": "workspace:^3.0.0-next.15",
    "ethers": "^6.13.4"
>>>>>>> a14d7c3b
  }
}<|MERGE_RESOLUTION|>--- conflicted
+++ resolved
@@ -62,18 +62,10 @@
     "@nomicfoundation/hardhat-errors": "workspace:^3.0.0-next.15"
   },
   "peerDependencies": {
-<<<<<<< HEAD
-    "hardhat": "workspace:^3.0.0-next.14",
-    "@nomicfoundation/hardhat-ethers": "workspace:^4.0.0-next.14",
-    "@nomicfoundation/hardhat-ignition": "workspace:^3.0.0-next.14",
-    "@nomicfoundation/ignition-core": "workspace:^3.0.0-next.14",
-    "ethers": "^6.14.0"
-=======
     "hardhat": "workspace:^3.0.0-next.15",
     "@nomicfoundation/hardhat-ethers": "workspace:^4.0.0-next.15",
     "@nomicfoundation/hardhat-ignition": "workspace:^3.0.0-next.15",
     "@nomicfoundation/ignition-core": "workspace:^3.0.0-next.15",
     "ethers": "^6.13.4"
->>>>>>> a14d7c3b
   }
 }