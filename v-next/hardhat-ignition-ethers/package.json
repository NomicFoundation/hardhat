{
  "name": "@nomicfoundation/hardhat-ignition-ethers",
  "version": "3.0.0-next.9",
  "description": "The Ethers extension to Hardhat Ignition. Hardhat Ignition is a declarative system for deploying smart contracts on Ethereum. It enables you to define smart contract instances you want to deploy, and any operation you want to run on them. By taking over the deployment and execution, Hardhat Ignition lets you focus on your project instead of getting caught up in the deployment details.",
  "homepage": "https://hardhat.org",
  "repository": {
    "type": "git",
    "url": "https://github.com/NomicFoundation/hardhat",
    "directory": "v-next/hardhat-ignition-ethers"
  },
  "author": "Nomic Foundation",
  "license": "MIT",
  "type": "module",
  "main": "dist/src/index.js",
  "types": "dist/src/index.d.ts",
  "keywords": [
    "ethereum",
    "smart-contracts",
    "hardhat",
    "blockchain",
    "dapps",
    "tooling",
    "solidity",
    "deployment",
    "ethers"
  ],
  "scripts": {
    "build": "tsc --build .",
    "lint": "pnpm prettier --check && pnpm eslint",
    "lint:fix": "pnpm prettier --write && pnpm eslint --fix",
    "eslint": "eslint \"src/**/*.ts\" \"test/**/*.ts\"",
    "prettier": "prettier \"**/*.{ts,js,md,json}\"",
    "test": "node --import tsx/esm --test --test-reporter=@nomicfoundation/hardhat-node-test-reporter \"test/*.ts\" \"test/!(fixture-projects|helpers)/**/*.ts\"",
    "test:only": "node --import tsx/esm --test --test-only --test-reporter=@nomicfoundation/hardhat-node-test-reporter \"test/*.ts\" \"test/!(fixture-projects|helpers)/**/*.ts\"",
    "test:coverage": "c8 --reporter html --reporter text --all --exclude test --exclude \"src/**/{types,type-extensions}.ts\" --src src node --import tsx/esm --test --test-reporter=@nomicfoundation/hardhat-node-test-reporter \"test/*.ts\" \"test/!(fixture-projects|helpers)/**/*.ts\"",
    "clean": "rimraf .nyc_output coverage dist tsconfig.tsbuildinfo ./test/fixture-projects/**/deployments ./test/fixture-projects/**/artifacts ./test/fixture-projects/**/cache",
    "prepack": "pnpm build",
    "pretest": "pnpm build",
    "pretest:only": "pnpm build"
  },
  "devDependencies": {
    "@istanbuljs/nyc-config-typescript": "1.0.2",
    "hardhat": "workspace:^3.0.0-next.9",
    "@nomicfoundation/hardhat-ethers": "workspace:^4.0.0-next.9",
    "@nomicfoundation/hardhat-ignition": "workspace:^3.0.0-next.9",
    "@nomicfoundation/ignition-core": "workspace:^3.0.0-next.9",
    "@nomicfoundation/hardhat-node-test-reporter": "workspace:^3.0.0-next.9",
    "@nomicfoundation/hardhat-test-utils": "workspace:^",
    "@types/node": "^20.14.9",
    "c8": "^9.1.0",
    "cross-env": "7.0.3",
    "eslint": "9.25.1",
    "ethers": "^6.14.0",
    "nyc": "15.1.0",
    "prettier": "3.2.5",
    "rimraf": "^5.0.5",
    "ts-node": "10.9.2",
    "tsx": "^4.19.3",
    "typescript": "~5.5.0"
  },
  "dependencies": {
    "@nomicfoundation/hardhat-errors": "workspace:^3.0.0-next.9"
  },
  "peerDependencies": {
<<<<<<< HEAD
    "hardhat": "workspace:^3.0.0-next.8",
    "@nomicfoundation/hardhat-ethers": "workspace:^4.0.0-next.8",
    "@nomicfoundation/hardhat-ignition": "workspace:^3.0.0-next.8",
    "@nomicfoundation/ignition-core": "workspace:^3.0.0-next.8",
    "ethers": "^6.14.0"
=======
    "hardhat": "workspace:^3.0.0-next.9",
    "@nomicfoundation/hardhat-ethers": "workspace:^4.0.0-next.9",
    "@nomicfoundation/hardhat-ignition": "workspace:^3.0.0-next.9",
    "@nomicfoundation/ignition-core": "workspace:^3.0.0-next.9",
    "ethers": "^6.13.4"
>>>>>>> 7e4ce406
  }
}<|MERGE_RESOLUTION|>--- conflicted
+++ resolved
@@ -62,18 +62,10 @@
     "@nomicfoundation/hardhat-errors": "workspace:^3.0.0-next.9"
   },
   "peerDependencies": {
-<<<<<<< HEAD
-    "hardhat": "workspace:^3.0.0-next.8",
-    "@nomicfoundation/hardhat-ethers": "workspace:^4.0.0-next.8",
-    "@nomicfoundation/hardhat-ignition": "workspace:^3.0.0-next.8",
-    "@nomicfoundation/ignition-core": "workspace:^3.0.0-next.8",
-    "ethers": "^6.14.0"
-=======
     "hardhat": "workspace:^3.0.0-next.9",
     "@nomicfoundation/hardhat-ethers": "workspace:^4.0.0-next.9",
     "@nomicfoundation/hardhat-ignition": "workspace:^3.0.0-next.9",
     "@nomicfoundation/ignition-core": "workspace:^3.0.0-next.9",
-    "ethers": "^6.13.4"
->>>>>>> 7e4ce406
+    "ethers": "^6.14.0"
   }
 }