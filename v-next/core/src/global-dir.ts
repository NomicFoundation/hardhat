--- conflicted
+++ resolved
@@ -12,7 +12,17 @@
 }
 
 /**
-<<<<<<< HEAD
+ * Returns the path to the hardhat cache directory.
+ *
+ * @returns The path to the hardhat cache directory.
+ */
+export async function getCacheDir(): Promise<string> {
+  const { cache } = await generatePaths();
+  await ensureDir(cache);
+  return cache;
+}
+
+/**
  * Returns the path to the telemetry directory for the specified package.
  * If no package name is provided, the default package name "hardhat" is used.
  * Ensures that the directory exists before returning the path.
@@ -25,16 +35,6 @@
   const { data } = await generatePaths(packageName);
   await ensureDir(data);
   return data;
-=======
- * Returns the path to the hardhat cache directory.
- *
- * @returns The path to the hardhat cache directory.
- */
-export async function getCacheDir(): Promise<string> {
-  const { cache } = await generatePaths();
-  await ensureDir(cache);
-  return cache;
->>>>>>> 9e9fadab
 }
 
 async function generatePaths(packageName = "hardhat") {
