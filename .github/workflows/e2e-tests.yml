name: E2E tests

on:
  push:
    branches:
      - main
  pull_request:
    branches:
      - main

jobs:
  run-e2e:
    strategy:
      matrix:
        # Disabled windows because it's too slow
        # See: https://github.com/NomicFoundation/hardhat/issues/5247
        os: [ubuntu-latest, macos-latest]
    name: Run E2E tests on ${{ matrix.os }}
    runs-on: ${{ matrix.os }}
    env:
      # TODO: the e2e tests fail on windows when pnpm is used,
      # for what we think is a bug in pnpm. We set this env
      # variable to skip that combination until we find a solution.
      #
      # The failure is caused by `pnpm hardhat init` executing
      # `hardhat init` twice on windows, which results in the
      # second execution failing because `hardhat init` cannot
      # be run on an existing project.
      IS_WINDOWS: ${{ matrix.os == 'windows-latest' }}
    steps:
      - uses: actions/checkout@v4
<<<<<<< HEAD
      - uses: pnpm/action-setup@v4
        with:
          version: 9
      - uses: actions/setup-node@v4
        with:
          node-version: 18
=======
      - uses: ./.github/actions/setup-env
>>>>>>> 83721d9c
      - name: Run fixture-projects script
        run: |
          cd e2e
          chmod +x run-fixture-projects.sh
          ./run-fixture-projects.sh
        shell: bash
      - name: Run test-project-initialization script
        run: |
          cd e2e
          chmod +x test-project-initialization.sh
          ./test-project-initialization.sh
        shell: bash<|MERGE_RESOLUTION|>--- conflicted
+++ resolved
@@ -29,16 +29,7 @@
       IS_WINDOWS: ${{ matrix.os == 'windows-latest' }}
     steps:
       - uses: actions/checkout@v4
-<<<<<<< HEAD
-      - uses: pnpm/action-setup@v4
-        with:
-          version: 9
-      - uses: actions/setup-node@v4
-        with:
-          node-version: 18
-=======
       - uses: ./.github/actions/setup-env
->>>>>>> 83721d9c
       - name: Run fixture-projects script
         run: |
           cd e2e
