--- conflicted
+++ resolved
@@ -1,8 +1,5 @@
 packages:
   - "packages/*"
-<<<<<<< HEAD
+  - "!packages/hardhat-ignition-examples"
   - "v-next/*"
-  - "v-next/hardhat/templates/*"
-=======
-  - "!packages/hardhat-ignition-examples"
->>>>>>> 2151bce7
+  - "v-next/hardhat/templates/*"