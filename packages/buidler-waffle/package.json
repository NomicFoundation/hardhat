--- conflicted
+++ resolved
@@ -37,19 +37,14 @@
     "@types/chai": "^4.2.0",
     "@types/fs-extra": "^5.1.0",
     "chai": "^4.2.0",
-    "ethereum-waffle": "^3.0.0-beta.1",
-    "ethers": "^5.0.0-beta.183"
+    "ethereum-waffle": "^2.5.0",
+    "ethers": "^5.0.0-beta.184"
   },
   "peerDependencies": {
-<<<<<<< HEAD
-    "@nomiclabs/buidler": "^1.3.1",
-    "@nomiclabs/buidler-ethers": "^1.3.1",
-=======
     "@nomiclabs/buidler": "^1.3.3",
     "@nomiclabs/buidler-ethers": "^1.3.3",
->>>>>>> 2bfe1599
-    "ethers": "^5.0.0-beta.183",
-    "ethereum-waffle": "^3.0.0-beta.1"
+    "ethers": "^5.0.0-beta.184",
+    "ethereum-waffle": "^2.5.0"
   },
   "dependencies": {
     "@types/web3": "1.0.19",
