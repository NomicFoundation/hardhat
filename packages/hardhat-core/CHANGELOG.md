# hardhat

<<<<<<< HEAD
## 2.9.5

### Patch Changes

- e42ef24d: Fixed a publish problem in 2.9.4
- 81e28117: Make `eth_getStorageAt` spec-compliant. This means that the storage slot argument **must** have a length of 32 bytes (a hex-encoded string of length 66).

=======
>>>>>>> 88759974
## 2.9.4

### Patch Changes

- 1de87072: Fix passing options and depth when inspecting a lazyObject or lazyFunction
- 7403ec1d: Stop publishing tsconfig.json files
<<<<<<< HEAD
- b9f997cb: Upgraded ethereumjs dependencies (thanks @LogvinovLeon!).
- 58aa161a: Expand the `data` object returned by the JSON-RPC response when a transaction or call reverts. Now it also includes the `message` and `data` fields. The `message` is the same message that is part of the response, and it's included to make things work better with ethers.js. The `data` field includes the return data of the transaction. These fields are included in the responses of the `eth_sendTransaction`, `eth_sendRawTransaction`, `eth_call` and `eth_estimateGas` methods when they revert.
- 78876d64: Fix a bug preventing to run the solcjs compiler.
- 1929e177: Fix a bug when formatting optional params in the help messages.
- 4238a921: Fixed a problem with `hardhat_mine` when used with `solidity-coverage`.
- 32cc90bf: Allow --version flag to be used when not in a Hardhat project directory
- b5273ce1: - Fixed a potential OOM error during parallel compilation
  - Added a `--concurrency` param to the compile task
- 97eb5820: The `CustomError` class is now exported in `hardhat/common`
=======
- 78876d64: Fix a bug preventing to run the solcjs compiler.
- 1929e177: Fix a bug when formatting optional params in the help messages.
- 4238a921: Fixed a problem with `hardhat_mine` when used with `solidity-coverage`.
- b5273ce1: - Fixed a potential OOM error during parallel compilation
  - Added a `--concurrency` param to the compile task
>>>>>>> 88759974

## 2.9.3

### Patch Changes

- 74a12d7b: Fixed a bug preventing loggingEnabled from working properly and exposed userConfig field in HRE

## 2.9.2

### Patch Changes

- 8fda4036: - Fix a bug that would override mocha grep options within the test task
- dd0dc168: Fix a bug in Hardhat Network that prevented the forking functionality from working (#2528)
- 6ff1cb03: Fixed bug (#2352) preventing the disabling of node task logging via hardhat.config.

## 2.9.1

### Patch Changes

- 69a6434e: Fix a bug that made Hardhat Network hang when connecting MetaMask (#2380)

## 2.9.0

### Minor Changes

- bf017963: Add a new RPC method, `hardhat_mine`, which supports the mining of multiple blocks in a single call (#1112)
- 345ebab7: The `test` task now supports a `--parallel` flag to run tests in parallel. There are also two other new flags: `--bail`, to stop the execution after the first test failure, and `--grep`, to filter which tests should be run.

  To support running tests in parallel, the version of `mocha` used by Hardhat was upgraded to its latest version. This should be a mostly backward-compatible change, but there could be some edge cases where this breaks existing tests.

### Patch Changes

- 04f4b3a4: Added support for BIP39 passphrases (thanks @zhuqicn!)
- dda96346: Solidity files are now compiled in parallel
- ce06e238: Preserve any existing user's README when initializing a project (#1942)
- caecc59b: The test task now works correctly when a test file starts with `./` (fixes #2220).
- 87c50af1: A warning is now shown when a node version greater than the current LTS is used.
- b18e043b: Improved the performance of requests to remote RPC nodes by the use of connection pooling.

## 2.8.4

### Patch Changes

- 5473906d: The sample projects now include an empty `.prettierc` to make IDEs auto-formatting work properly in some scenarios.
- 38ee6230: Replace deprecated eth-sig-util with @metamask/eth-sig-util
- 2425201c: Upgraded the version of `@nomiclabs/hardhat-etherscan` used by the sample projects (#2217)

## 2.8.3

### Patch Changes

- 9b1de8e0: Full rework of vyper plugin (#2082, #1364, #1338, #1335, #1258)
- e2eb07cc: Use 40s as the default value for mocha's timeout and for the localhost network's timeout (#1549).

## 2.8.2

### Patch Changes

- 2794fc00: Show a special error when project initialization fails on windows

## 2.8.1

### Patch Changes

- 6753b930: Show warning if user doesn't export or exports empty object from Hardhat config file (issue #1490)
- 0a5ab4f8: Fix running the `test` task multiple times in a script (issue #1720)

## 2.8.0

### Minor Changes

- 3f212c11: Allow configuration of hardfork activation history, for use with unusual/custom chains/network

### Patch Changes

- ff80e1db: A fix to remove ansi escape characters when logging from hardhat node to file (issue #467).

## 2.7.1

### Patch Changes

- d867073c: Support `arrowGlacier` hardfork
- 10211542: Fix a bug that prevented Hardhat from working if the compilers list was partially downloaded (issue #1466)

## 2.7.0

### Minor Changes

- 4d277c97: Add a FIFO mode to Hardhat Network's mempool (Thanks @ngotchac!)
- d2d34737: Make the coinbase address customizable via a config field and a new RPC method.

### Patch Changes

- 99c17f43: Bump uuid package to remove a deprecation warning (thanks @yhuard!)
- 8076c43b: Fixed how the cummulative gas is computed for receipts and added a missing field (Thanks @ngotchac!)
- e6362902: Display similar artifact names in error output if given name is not found (#201)
- e087bd0b: Improve validation of private keys in the Hardhat config
- aa1a0080: Fix an issue with new versions of Node.js that prevented clients from connecting to Hardhat's node using 127.0.0.1
- 846f7856: Enable user configurable tsconfig path
- 89529afc: Print warning when user tries to use solc remapping (#1877)

## 2.6.8

### Patch Changes

- f35f3548: Add support for the `personal_sign RPC method to Hardhat Network.
- 692b9130: Throw an error for solc versions older than 0.4.11
- 4df2df4d: Add a new `hardhat_getAutomine` JSON-RPC method to Hardhat Network that returns `true` if automining is enabled and `false` if it's not.
- 91edb2aa: Add support for Solidity 0.8.7.
- c501e1ec: Added support for Solidity 0.8.6.
- 4ccd1f72: Enable solc's metadata by default (Thanks @chriseth!)
- 4f102576: Support Solidity 0.8.9
- 12158a06: Added support for Solidity 0.8.8
- 4c7fe24e: Add support for Solidity 0.8.5.
- d00a1a71: Print a warning in the node task if the default accounts are used.

## 2.6.7

### Patch Changes

- c2ab8198: Upgrade @solidity-parser/parser (fixes #1801)
- 3032c374: Fix `eth_feeHistory` computation (issue #1848)

## 2.6.6

### Patch Changes

- 09415141: Work around an issue that broke Hardhat Network when contracts were compiled in the middle of its execution

## 2.6.5

### Patch Changes

- e29e14c7: Add Advanced Sample Project that uses TypeScript.
- a00345ca: Small improvements to the advanced sample project.

## 2.6.4

### Patch Changes

- b62ddf32: Fix a bug in Hardhat Network's solidity source maps processing. Thanks @paulberg!

## 2.6.3

### Patch Changes

- c4b32d7d: Fix a bug that prevented Hardhat Network's tracing engine from working if an interface was used as a mapping key (Thanks @k06a!)

## 2.6.2

### Patch Changes

- abc380ce: Fix issue with networks that support `eth_feeHistory` but that don't support EIP-1559 (#1828).<|MERGE_RESOLUTION|>--- conflicted
+++ resolved
@@ -1,38 +1,16 @@
 # hardhat
 
-<<<<<<< HEAD
-## 2.9.5
-
-### Patch Changes
-
-- e42ef24d: Fixed a publish problem in 2.9.4
-- 81e28117: Make `eth_getStorageAt` spec-compliant. This means that the storage slot argument **must** have a length of 32 bytes (a hex-encoded string of length 66).
-
-=======
->>>>>>> 88759974
 ## 2.9.4
 
 ### Patch Changes
 
 - 1de87072: Fix passing options and depth when inspecting a lazyObject or lazyFunction
 - 7403ec1d: Stop publishing tsconfig.json files
-<<<<<<< HEAD
-- b9f997cb: Upgraded ethereumjs dependencies (thanks @LogvinovLeon!).
-- 58aa161a: Expand the `data` object returned by the JSON-RPC response when a transaction or call reverts. Now it also includes the `message` and `data` fields. The `message` is the same message that is part of the response, and it's included to make things work better with ethers.js. The `data` field includes the return data of the transaction. These fields are included in the responses of the `eth_sendTransaction`, `eth_sendRawTransaction`, `eth_call` and `eth_estimateGas` methods when they revert.
-- 78876d64: Fix a bug preventing to run the solcjs compiler.
-- 1929e177: Fix a bug when formatting optional params in the help messages.
-- 4238a921: Fixed a problem with `hardhat_mine` when used with `solidity-coverage`.
-- 32cc90bf: Allow --version flag to be used when not in a Hardhat project directory
-- b5273ce1: - Fixed a potential OOM error during parallel compilation
-  - Added a `--concurrency` param to the compile task
-- 97eb5820: The `CustomError` class is now exported in `hardhat/common`
-=======
 - 78876d64: Fix a bug preventing to run the solcjs compiler.
 - 1929e177: Fix a bug when formatting optional params in the help messages.
 - 4238a921: Fixed a problem with `hardhat_mine` when used with `solidity-coverage`.
 - b5273ce1: - Fixed a potential OOM error during parallel compilation
   - Added a `--concurrency` param to the compile task
->>>>>>> 88759974
 
 ## 2.9.3
 
