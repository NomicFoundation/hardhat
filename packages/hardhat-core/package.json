{
  "name": "hardhat",
  "version": "2.4.1",
  "author": "Nomic Labs LLC",
  "license": "SEE LICENSE IN LICENSE",
  "homepage": "https://hardhat.org",
  "repository": "github:nomiclabs/hardhat",
  "main": "internal/lib/hardhat-lib.js",
  "types": "internal/lib/hardhat-lib.d.ts",
  "description": "Hardhat is an extensible developer tool that helps smart contract developers increase productivity by reliably bringing together the tools they want.",
  "keywords": [
    "ethereum",
    "smart-contracts",
    "hardhat",
    "blockchain",
    "dapps",
    "javascript",
    "tooling",
    "task-runner",
    "solidity"
  ],
  "bin": {
    "hardhat": "internal/cli/cli.js"
  },
  "engines": {
    "node": ">=8.2.0"
  },
  "scripts": {
<<<<<<< HEAD
    "lint:fix": "prettier --write \"src/**/*.{js,ts}\" \"test/**/*.{js,ts}\" && yarn lint-src --fix && yarn lint-tests --fix",
    "lint": "yarn lint-src && yarn lint-tests",
    "lint-tests": "eslint 'test/**/*.ts'",
    "lint-src": "eslint 'src/**/*.ts'",
=======
    "lint": "yarn prettier --check && yarn lint:src && yarn lint:test",
    "lint:fix": "yarn prettier --write && yarn lint:src --fix && yarn lint:test --fix",
    "lint:src": "yarn tslint --project ./src/tsconfig.json",
    "lint:test": "yarn tslint --project ./tsconfig.json",
    "tslint": "NODE_OPTIONS='--require ts-node/register/transpile-only' tslint --config tslint.json",
    "prettier": "prettier \"**/*.{js,md,json}\"",
>>>>>>> d905f668
    "test": "mocha --recursive \"test/**/*.ts\"",
    "test:except-tracing": "mocha --recursive \"test/**/*.ts\" --invert --grep \"Stack traces\"",
    "test:tracing": "mocha --recursive \"test/internal/hardhat-network/{helpers,stack-traces}/*.ts\"",
    "test:forking": "mocha --recursive \"test/internal/hardhat-network/{helpers,jsonrpc,provider}/*.ts\"",
    "build": "tsc --build .",
    "clean": "rimraf builtin-tasks internal types utils *.d.ts *.map *.js build-test tsconfig.tsbuildinfo"
  },
  "files": [
    "builtin-tasks/",
    "internal/",
    "sample-project/",
    "src/",
    "types/",
    "utils/",
    "*.d.ts",
    "*.d.ts.map",
    "*.js",
    "*.js.map",
    "LICENSE",
    "README.md",
    "recommended-gitignore.txt",
    "console.sol"
  ],
  "devDependencies": {
    "@nomiclabs/eslint-plugin": "^1.0.0",
    "@types/chai": "^4.2.0",
    "@types/chai-as-promised": "^7.1.3",
    "@types/ci-info": "^2.0.0",
    "@types/debug": "^4.1.4",
    "@types/find-up": "^2.1.1",
    "@types/fs-extra": "^5.1.0",
    "@types/glob": "^7.1.1",
    "@types/lodash": "^4.14.123",
    "@types/mocha": "^5.2.6",
    "@types/node": "^10.17.24",
    "@types/node-fetch": "^2.3.7",
    "@types/qs": "^6.5.3",
    "@types/resolve": "^1.17.1",
    "@types/semver": "^6.0.2",
    "@types/sinon": "^9.0.8",
    "@types/uuid": "^3.4.5",
    "@types/ws": "^7.2.1",
    "@typescript-eslint/eslint-plugin": "^4.28.0",
    "@typescript-eslint/parser": "^4.28.0",
    "chai": "^4.2.0",
    "chai-as-promised": "^7.1.1",
    "eslint": "^7.29.0",
    "eslint-config-prettier": "^8.3.0",
    "eslint-plugin-import": "^2.23.4",
    "eslint-plugin-prettier": "^3.4.0",
    "ethers": "^5.0.0",
    "mocha": "^7.1.2",
    "prettier": "2.0.5",
    "proxy": "^1.0.2",
    "rimraf": "^3.0.2",
    "sinon": "^9.0.0",
    "time-require": "^0.1.2",
    "ts-node": "^8.1.0",
    "typescript": "~4.0.3"
  },
  "dependencies": {
    "@ethereumjs/block": "^3.3.0",
    "@ethereumjs/blockchain": "^5.3.0",
    "@ethereumjs/common": "^2.3.1",
    "@ethereumjs/tx": "^3.2.1",
    "@ethereumjs/vm": "^5.3.2",
    "@ethersproject/abi": "^5.1.2",
    "@sentry/node": "^5.18.1",
    "@solidity-parser/parser": "^0.11.0",
    "@types/bn.js": "^5.1.0",
    "@types/lru-cache": "^5.1.0",
    "abort-controller": "^3.0.0",
    "adm-zip": "^0.4.16",
    "ansi-escapes": "^4.3.0",
    "chalk": "^2.4.2",
    "chokidar": "^3.4.0",
    "ci-info": "^2.0.0",
    "debug": "^4.1.1",
    "enquirer": "^2.3.0",
    "env-paths": "^2.2.0",
    "eth-sig-util": "^2.5.2",
    "ethereum-cryptography": "^0.1.2",
    "ethereumjs-abi": "^0.6.8",
    "ethereumjs-util": "^7.0.10",
    "find-up": "^2.1.0",
    "fp-ts": "1.19.3",
    "fs-extra": "^7.0.1",
    "glob": "^7.1.3",
    "https-proxy-agent": "^5.0.0",
    "immutable": "^4.0.0-rc.12",
    "io-ts": "1.10.4",
    "lodash": "^4.17.11",
    "merkle-patricia-tree": "^4.2.0",
    "mnemonist": "^0.38.0",
    "mocha": "^7.1.2",
    "node-fetch": "^2.6.0",
    "qs": "^6.7.0",
    "raw-body": "^2.4.1",
    "resolve": "1.17.0",
    "semver": "^6.3.0",
    "slash": "^3.0.0",
    "solc": "0.7.3",
    "source-map-support": "^0.5.13",
    "stacktrace-parser": "^0.1.10",
    "true-case-path": "^2.2.1",
    "tsort": "0.0.1",
    "uuid": "^3.3.2",
    "ws": "^7.4.6"
  },
  "nyc": {
    "extension": [
      ".ts"
    ],
    "exclude": [
      "**/*.d.ts",
      "dev-build",
      "sample-project",
      "test",
      "coverage",
      ".nyc_output",
      "*.ts",
      "*.js",
      "internal",
      "builtin-tasks",
      "build-test"
    ],
    "reporter": [
      "text",
      "lcovonly"
    ],
    "all": true
  }
}<|MERGE_RESOLUTION|>--- conflicted
+++ resolved
@@ -26,19 +26,10 @@
     "node": ">=8.2.0"
   },
   "scripts": {
-<<<<<<< HEAD
-    "lint:fix": "prettier --write \"src/**/*.{js,ts}\" \"test/**/*.{js,ts}\" && yarn lint-src --fix && yarn lint-tests --fix",
-    "lint": "yarn lint-src && yarn lint-tests",
-    "lint-tests": "eslint 'test/**/*.ts'",
-    "lint-src": "eslint 'src/**/*.ts'",
-=======
-    "lint": "yarn prettier --check && yarn lint:src && yarn lint:test",
-    "lint:fix": "yarn prettier --write && yarn lint:src --fix && yarn lint:test --fix",
-    "lint:src": "yarn tslint --project ./src/tsconfig.json",
-    "lint:test": "yarn tslint --project ./tsconfig.json",
-    "tslint": "NODE_OPTIONS='--require ts-node/register/transpile-only' tslint --config tslint.json",
+    "lint": "yarn prettier --check && yarn eslint",
+    "lint:fix": "yarn prettier --write && yarn eslint --fix",
+    "eslint": "eslint 'src/**/*.ts' 'test/**/*.ts'",
     "prettier": "prettier \"**/*.{js,md,json}\"",
->>>>>>> d905f668
     "test": "mocha --recursive \"test/**/*.ts\"",
     "test:except-tracing": "mocha --recursive \"test/**/*.ts\" --invert --grep \"Stack traces\"",
     "test:tracing": "mocha --recursive \"test/internal/hardhat-network/{helpers,stack-traces}/*.ts\"",
