import { Block } from "@nomicfoundation/ethereumjs-block";
import { Common } from "@nomicfoundation/ethereumjs-common";
import {
  bufferToBigInt,
  bufferToHex,
  toBuffer,
} from "@nomicfoundation/ethereumjs-util";
import { assert } from "chai";

import { JsonRpcClient } from "../../../../../src/internal/hardhat-network/jsonrpc/client";
import { ForkBlockchain } from "../../../../../src/internal/hardhat-network/provider/fork/ForkBlockchain";
import { randomHashBuffer } from "../../../../../src/internal/hardhat-network/provider/utils/random";
import { makeForkClient } from "../../../../../src/internal/hardhat-network/provider/utils/makeForkClient";
import { ALCHEMY_URL } from "../../../../setup";
import {
  createTestLog,
  createTestReceipt,
  createTestTransaction,
} from "../../helpers/blockchain";
import {
  BLOCK_HASH_OF_10496585,
  BLOCK_NUMBER_OF_10496585,
  FIRST_TX_HASH_OF_10496585,
  LAST_TX_HASH_OF_10496585,
  TOTAL_DIFFICULTY_OF_BLOCK_10496585,
} from "../../helpers/constants";

describe("ForkBlockchain", () => {
  let client: JsonRpcClient;
<<<<<<< HEAD
  let forkBlockNumber: BN;
  let forkIgnoreUnknownTxType: boolean;
=======
  let forkBlockNumber: bigint;
>>>>>>> 04fe4730
  let common: Common;
  let fb: ForkBlockchain;

  function createBlock(parent: Block, difficulty: bigint = 0n) {
    return Block.fromBlockData(
      {
        header: {
          number: parent.header.number + 1n,
          parentHash: parent.hash(),
          difficulty,
        },
      },
      { common }
    );
  }

  before(async function () {
    if (ALCHEMY_URL === undefined || ALCHEMY_URL === "") {
      this.skip();
      return;
    }
  });

  beforeEach(async () => {
    const clientResult = await makeForkClient({ jsonRpcUrl: ALCHEMY_URL! });
    client = clientResult.forkClient;
    forkBlockNumber = clientResult.forkBlockNumber;
    forkIgnoreUnknownTxType = clientResult.forkIgnoreUnknownTxType;

    common = new Common({ chain: "mainnet" });
<<<<<<< HEAD
    common.setHardfork(common.activeHardfork(forkBlockNumber.toNumber()));
    fb = new ForkBlockchain(
      client,
      forkBlockNumber,
      common,
      forkIgnoreUnknownTxType
    );
=======
    common.setHardfork(common.getHardforkByBlockNumber(forkBlockNumber));

    fb = new ForkBlockchain(client, forkBlockNumber, common);
>>>>>>> 04fe4730
  });

  it("can be constructed", () => {
    assert.instanceOf(fb, ForkBlockchain);
  });

  describe("getBlock", () => {
    it("can get remote block object by block number", async () => {
      const block = await fb.getBlock(BLOCK_NUMBER_OF_10496585);

      assert.isTrue(block?.hash().equals(BLOCK_HASH_OF_10496585));
      assert.equal(block?.transactions.length, 192);
      assert.isTrue(
        block?.transactions[0].hash().equals(FIRST_TX_HASH_OF_10496585)
      );
      assert.isTrue(
        block?.transactions[191].hash().equals(LAST_TX_HASH_OF_10496585)
      );
    });

    it("can get remote block object by hash", async () => {
      const block = await fb.getBlock(BLOCK_HASH_OF_10496585);

      assert.isTrue(block?.hash().equals(BLOCK_HASH_OF_10496585));
      assert.equal(block?.transactions.length, 192);
      assert.isTrue(
        block?.transactions[0].hash().equals(FIRST_TX_HASH_OF_10496585)
      );
      assert.isTrue(
        block?.transactions[191].hash().equals(LAST_TX_HASH_OF_10496585)
      );
    });

    it("caches the block object and returns the same one for subsequent calls", async () => {
      const blockOne = await fb.getBlock(BLOCK_NUMBER_OF_10496585);
      const blockTwo = await fb.getBlock(BLOCK_HASH_OF_10496585);
      const blockThree = await fb.getBlock(BLOCK_NUMBER_OF_10496585);
      const blockFour = await fb.getBlock(BLOCK_HASH_OF_10496585);
      assert.equal(blockOne, blockTwo);
      assert.equal(blockTwo, blockThree);
      assert.equal(blockThree, blockFour);
    });

    it("returns undefined for non-existent block", async () => {
      assert.equal(await fb.getBlock(randomHashBuffer()), undefined);
      assert.equal(await fb.getBlock(forkBlockNumber + 100n), undefined);
    });

    it("can get remote block object with create transaction", async () => {
      const daiCreationBlock = 4719568n;
      const daiCreateTxPosition = 85;
      const block = await fb.getBlock(daiCreationBlock);
      assert.isTrue(block?.transactions[daiCreateTxPosition].to === undefined);
      assert.isTrue(
        block?.transactions[daiCreateTxPosition]
          .hash()
          .equals(
            toBuffer(
              "0xb95343413e459a0f97461812111254163ae53467855c0d73e0f1e7c5b8442fa3"
            )
          )
      );
    });

    it("cannot get remote blocks that are newer than forkBlockNumber", async () => {
<<<<<<< HEAD
      fb = new ForkBlockchain(
        client,
        forkBlockNumber.subn(10),
        common,
        forkIgnoreUnknownTxType
      );
      const newerBlock = await client.getBlockByNumber(forkBlockNumber.subn(5));
=======
      fb = new ForkBlockchain(client, forkBlockNumber - 10n, common);
      const newerBlock = await client.getBlockByNumber(forkBlockNumber - 5n);
>>>>>>> 04fe4730

      assert.equal(await fb.getBlock(newerBlock!.hash!), undefined);
      assert.equal(await fb.getBlock(newerBlock!.hash!), undefined);
      assert.equal(await fb.getBlock(forkBlockNumber - 5n), undefined);
      assert.equal(await fb.getBlock(forkBlockNumber - 5n), undefined);
    });

    it("can retrieve inserted block by hash", async () => {
      const block = createBlock(await fb.getLatestBlock());
      await fb.addBlock(block);
      const savedBlock = await fb.getBlock(block.hash());
      assert.equal(savedBlock, block);
    });
  });

  describe("getLatestBlock", () => {
    it("returns the block at which we fork if no blocks were added", async () => {
      fb = new ForkBlockchain(
        client,
        BLOCK_NUMBER_OF_10496585,
        common,
        forkIgnoreUnknownTxType
      );
      const block = await fb.getLatestBlock();

      assert.isTrue(block?.hash().equals(BLOCK_HASH_OF_10496585));
      assert.equal(block?.transactions.length, 192);
      assert.isTrue(
        block?.transactions[0].hash().equals(FIRST_TX_HASH_OF_10496585)
      );
      assert.isTrue(
        block?.transactions[191].hash().equals(LAST_TX_HASH_OF_10496585)
      );
    });

    it("returns the latest added block", async () => {
      const block = createBlock(await fb.getLatestBlock());
      await fb.addBlock(block);
      const latestBlock = await fb.getLatestBlock();
      assert.equal(latestBlock, block);
    });
  });

  describe("putBlock", () => {
    it("can save a new block in the blockchain", async () => {
      const block = createBlock(await fb.getLatestBlock());
      const returnedBlock = await fb.addBlock(block);
      const savedBlock = await fb.getBlock(forkBlockNumber + 1n);
      assert.equal(returnedBlock, block);
      assert.equal(savedBlock, block);
    });

    it("rejects blocks with invalid block number", async () => {
      await assert.isRejected(
        fb.addBlock(
          Block.fromBlockData({ header: { number: forkBlockNumber + 2n } })
        ),
        Error,
        "Invalid block number"
      );
    });

    it("rejects blocks with invalid parent hash after the first block in the forked blockchain", async () => {
      const block = createBlock(await fb.getLatestBlock());
      await fb.addBlock(block);

      await assert.isRejected(
        fb.addBlock(
          Block.fromBlockData({ header: { number: forkBlockNumber + 2n } })
        ),
        Error,
        "Invalid parent hash"
      );
    });

    it("can save more than one block", async () => {
      const blockOne = createBlock(await fb.getLatestBlock());
      const blockTwo = createBlock(blockOne);
      const blockThree = createBlock(blockTwo);

      await fb.addBlock(blockOne);
      await fb.addBlock(blockTwo);
      await fb.addBlock(blockThree);

      assert.equal(await fb.getBlock(forkBlockNumber + 1n), blockOne);
      assert.equal(await fb.getBlock(forkBlockNumber + 2n), blockTwo);
      assert.equal(await fb.getBlock(forkBlockNumber + 3n), blockThree);
    });
  });

  describe("delBlock", () => {
    it("removes the block and all subsequent ones", async () => {
      const blockOne = createBlock(await fb.getLatestBlock());
      const blockTwo = createBlock(blockOne);
      const blockThree = createBlock(blockTwo);

      await fb.addBlock(blockOne);
      await fb.addBlock(blockTwo);
      await fb.addBlock(blockThree);

      fb.deleteBlock(blockOne.hash());

      assert.equal(await fb.getBlock(blockOne.hash()), undefined);
      assert.equal(await fb.getBlock(blockTwo.hash()), undefined);
      assert.equal(await fb.getBlock(blockThree.hash()), undefined);
    });

    it("updates the latest block number", async () => {
      const blockOne = createBlock(await fb.getLatestBlock());
      const blockTwo = createBlock(blockOne);
      const blockThree = createBlock(blockTwo);

      await fb.addBlock(blockOne);
      await fb.addBlock(blockTwo);
      fb.deleteBlock(blockTwo.hash());

      assert.equal(await fb.getLatestBlock(), blockOne);
      await assert.isRejected(
        fb.addBlock(blockThree),
        Error,
        "Invalid block number"
      );
    });

    it("is possible to add a block after delete", async () => {
      const block = createBlock(await fb.getLatestBlock());
      const otherBlock = createBlock(
        await fb.getLatestBlock(),
        bufferToBigInt(randomHashBuffer())
      );
      await fb.addBlock(block);
      fb.deleteBlock(block.hash());
      await fb.addBlock(otherBlock);
      assert.equal(await fb.getBlock(otherBlock.hash()), otherBlock);
    });

    it("throws when hash of non-existent block is given", async () => {
      assert.throws(
        () => fb.deleteBlock(Block.fromBlockData().hash()),
        Error,
        "Block not found"
      );
    });

    it("throws when hash of not previously fetched remote block is given", async () => {
      // This is here because we do not want to fetch remote blocks for this operation
      assert.throws(
        () => fb.deleteBlock(BLOCK_HASH_OF_10496585),
        Error,
        "Block not found"
      );
    });

    it("throws on attempt to remove remote block", async () => {
      const remoteBlock = await fb.getBlock(BLOCK_NUMBER_OF_10496585);
      assert.throws(
        () => fb.deleteBlock(remoteBlock!.hash()),
        Error,
        "Cannot delete remote block"
      );
    });

    it("throws on attempt to remove the block from which we fork", async () => {
      const forkBlock = await fb.getLatestBlock();
      assert.throws(
        () => fb.deleteBlock(forkBlock.hash()),
        Error,
        "Cannot delete remote block"
      );
    });
  });

  describe("deleteAllFollowingBlocks", () => {
    it("removes all blocks subsequent to the given block", async () => {
      const blockOne = await fb.getLatestBlock();
      const blockTwo = createBlock(blockOne);
      const blockThree = createBlock(blockTwo);

      await fb.addBlock(blockTwo);
      await fb.addBlock(blockThree);

      fb.deleteLaterBlocks(blockOne);

      assert.equal(await fb.getBlock(blockOne.hash()), blockOne);
      assert.equal(await fb.getBlock(blockTwo.hash()), undefined);
      assert.equal(await fb.getBlock(blockThree.hash()), undefined);
    });

    it("throws if given block is not present in blockchain", async () => {
      const blockOne = createBlock(await fb.getLatestBlock());
      const notAddedBlock = createBlock(blockOne);
      const fakeBlockOne = createBlock(
        await fb.getLatestBlock(),
        bufferToBigInt(randomHashBuffer())
      );

      await fb.addBlock(blockOne);

      assert.throws(
        () => fb.deleteLaterBlocks(notAddedBlock),
        Error,
        "Invalid block"
      );
      assert.throws(
        () => fb.deleteLaterBlocks(fakeBlockOne),
        Error,
        "Invalid block"
      );
    });

    it("does not throw if there are no following blocks", async () => {
      const blockOne = createBlock(await fb.getLatestBlock());
      await fb.addBlock(blockOne);
      assert.doesNotThrow(() => fb.deleteLaterBlocks(blockOne));
    });

    it("throws on attempt to remove remote blocks", async () => {
      const block = await fb.getBlock(BLOCK_NUMBER_OF_10496585);
      assert.throws(
        () => fb.deleteLaterBlocks(block!),
        Error,
        "Cannot delete remote block"
      );
    });
  });

  describe("getBlockTotalDifficulty", () => {
    it("rejects when hash of non-existent block is given", async () => {
      await assert.isRejected(
        fb.getTotalDifficulty(randomHashBuffer()),
        Error,
        "Block not found"
      );
    });

    it("can get difficulty of the genesis block", async () => {
      const genesis = await client.getBlockByNumber(0n, false);
      const difficulty = await fb.getTotalDifficulty(genesis?.hash!);
      assert.equal(difficulty, genesis?.difficulty);
    });

    it("does not return total difficulty of a deleted block", async () => {
      const block = createBlock(await fb.getLatestBlock());
      await fb.addBlock(block);
      fb.deleteBlock(block.hash());

      await assert.isRejected(
        fb.getTotalDifficulty(block.hash()),
        Error,
        "Block not found"
      );
    });

    it("can get total difficulty of a remote block", async () => {
      const td = await fb.getTotalDifficulty(BLOCK_HASH_OF_10496585);

      assert.equal(
        td.toString(),
        TOTAL_DIFFICULTY_OF_BLOCK_10496585.toString()
      );
    });

    it("can get total difficulty of a new block", async () => {
      const latest = await fb.getLatestBlock();
      const block = createBlock(latest, 1000n);

      const latestDifficulty = await fb.getTotalDifficulty(latest.hash());

      await fb.addBlock(block);

      const totalDifficulty = await fb.getTotalDifficulty(block.hash());

      assert.equal(totalDifficulty, latestDifficulty + 1000n);
    });
  });

  function hasCommonGetTransactionBehaviour(
    getTransaction: typeof fb.getTransaction | typeof fb.getLocalTransaction
  ) {
    it("returns undefined for unknown transactions", async () => {
      const transaction = createTestTransaction();
      assert.isUndefined(await getTransaction(transaction.hash()));
    });

    it("returns a known transaction", async () => {
      const block = createBlock(await fb.getLatestBlock());
      const transaction = createTestTransaction();
      block.transactions.push(transaction);
      await fb.addBlock(block);

      const result = await getTransaction(transaction.hash());
      assert.equal(result, transaction);
    });

    it("forgets transactions after block is removed", async () => {
      const block = createBlock(await fb.getLatestBlock());
      const transaction = createTestTransaction();
      block.transactions.push(transaction);
      await fb.addBlock(block);
      fb.deleteBlock(block.hash());

      assert.isUndefined(await getTransaction(transaction.hash()));
    });
  }

  describe("getTransaction", () => {
    hasCommonGetTransactionBehaviour((hash) => fb.getTransaction(hash));

    it("returns a known remote transaction", async () => {
      const result = await fb.getTransaction(FIRST_TX_HASH_OF_10496585);
      assert.isTrue(result?.hash().equals(FIRST_TX_HASH_OF_10496585));
    });

    it("returns undefined for newer remote transactions", async () => {
<<<<<<< HEAD
      fb = new ForkBlockchain(
        client,
        BLOCK_NUMBER_OF_10496585.subn(1),
        common,
        forkIgnoreUnknownTxType
      );
=======
      fb = new ForkBlockchain(client, BLOCK_NUMBER_OF_10496585 - 1n, common);
>>>>>>> 04fe4730
      assert.equal(
        await fb.getTransaction(FIRST_TX_HASH_OF_10496585),
        undefined
      );
    });
  });

  describe("getLocalTransaction", () => {
    hasCommonGetTransactionBehaviour((hash) => fb.getLocalTransaction(hash));

    it("returns undefined for a remote transaction", async () => {
      const result = fb.getLocalTransaction(FIRST_TX_HASH_OF_10496585);
      assert.isUndefined(result);
    });
  });

  describe("getBlockByTransactionHash", () => {
    it("returns undefined for unknown transactions", async () => {
      const transaction = createTestTransaction();
      assert.equal(
        await fb.getBlockByTransactionHash(transaction.hash()),
        undefined
      );
    });

    it("returns block for a known transaction", async () => {
      const block = createBlock(await fb.getLatestBlock());
      const transaction = createTestTransaction();
      block.transactions.push(transaction);
      await fb.addBlock(block);

      const result = await fb.getBlockByTransactionHash(transaction.hash());
      assert.equal(result, block);
    });

    it("returns a block for known remote transaction", async () => {
      const result = await fb.getBlockByTransactionHash(
        FIRST_TX_HASH_OF_10496585
      );
      const block = await fb.getBlock(BLOCK_HASH_OF_10496585);
      assert.equal(result, block);
    });

    it("returns undefined for newer remote transactions", async () => {
<<<<<<< HEAD
      fb = new ForkBlockchain(
        client,
        BLOCK_NUMBER_OF_10496585.subn(1),
        common,
        forkIgnoreUnknownTxType
      );
=======
      fb = new ForkBlockchain(client, BLOCK_NUMBER_OF_10496585 - 1n, common);
>>>>>>> 04fe4730
      assert.equal(
        await fb.getBlockByTransactionHash(FIRST_TX_HASH_OF_10496585),
        undefined
      );
    });

    it("forgets transactions after block is removed", async () => {
      const block = createBlock(await fb.getLatestBlock());
      const transaction = createTestTransaction();
      block.transactions.push(transaction);
      await fb.addBlock(block);
      fb.deleteBlock(block.hash());

      assert.equal(
        await fb.getBlockByTransactionHash(transaction.hash()),
        undefined
      );
    });
  });

  describe("getTransactionReceipt", () => {
    it("returns undefined for unknown transactions", async () => {
      const transaction = createTestTransaction();
      assert.equal(
        await fb.getTransactionReceipt(transaction.hash()),
        undefined
      );
    });

    it("returns undefined for a known transaction without receipt", async () => {
      const block = createBlock(await fb.getLatestBlock());
      const transaction = createTestTransaction();
      block.transactions.push(transaction);
      await fb.addBlock(block);

      assert.equal(
        await fb.getTransactionReceipt(transaction.hash()),
        undefined
      );
    });

    it("returns the receipt when it was provided earlier", async () => {
      const block = createBlock(await fb.getLatestBlock());
      const transaction = createTestTransaction();
      const receipt = createTestReceipt(transaction);
      block.transactions.push(transaction);

      await fb.addBlock(block);
      fb.addTransactionReceipts([receipt]);

      assert.equal(await fb.getTransactionReceipt(transaction.hash()), receipt);
    });

    it("returns remote receipts", async () => {
      const receipt = await fb.getTransactionReceipt(FIRST_TX_HASH_OF_10496585);
      assert.equal(
        receipt?.transactionHash,
        bufferToHex(FIRST_TX_HASH_OF_10496585)
      );
    });

    it("returns undefined for newer remote receipts", async () => {
<<<<<<< HEAD
      fb = new ForkBlockchain(
        client,
        BLOCK_NUMBER_OF_10496585.subn(1),
        common,
        forkIgnoreUnknownTxType
      );
=======
      fb = new ForkBlockchain(client, BLOCK_NUMBER_OF_10496585 - 1n, common);
>>>>>>> 04fe4730

      assert.equal(
        await fb.getTransactionReceipt(FIRST_TX_HASH_OF_10496585),
        undefined
      );
    });

    it("forgets receipts after block is removed", async () => {
      const block = createBlock(await fb.getLatestBlock());
      const transaction = createTestTransaction();
      const receipt = createTestReceipt(transaction);
      block.transactions.push(transaction);

      await fb.addBlock(block);
      fb.addTransactionReceipts([receipt]);
      fb.deleteBlock(block.hash());

      assert.equal(
        await fb.getTransactionReceipt(transaction.hash()),
        undefined
      );
    });
  });

  describe("getLogs", () => {
    it("works like BlockchainData.getLogs for new blocks", async () => {
      const block1 = createBlock(await fb.getLatestBlock());
      const number = block1.header.number;
      const log1 = createTestLog(number);
      const log2 = createTestLog(number);
      const tx1 = createTestTransaction();
      const receipt1 = createTestReceipt(tx1, [log1, log2]);
      const tx2 = createTestTransaction();
      const log3 = createTestLog(number);
      const receipt2 = createTestReceipt(tx2, [log3]);
      block1.transactions.push(tx1, tx2);

      const block2 = createBlock(block1);
      const tx3 = createTestTransaction();
      const log4 = createTestLog(number + 1n);
      const receipt3 = createTestReceipt(tx3, [log4]);
      block2.transactions.push(tx3);

      await fb.addBlock(block1);
      await fb.addBlock(block2);
      fb.addTransactionReceipts([receipt1, receipt2, receipt3]);

      const logs = await fb.getLogs({
        fromBlock: number,
        toBlock: number,
        addresses: [],
        normalizedTopics: [],
      });
      assert.deepEqual(logs, [log1, log2, log3]);
    });

    it("supports remote blocks", async () => {
      // See results at https://api.etherscan.io/api?module=logs&action=getLogs&fromBlock=10496585&toBlock=10496585&address=0xc02aaa39b223fe8d0a0e5c4f27ead9083c756cc2
      const logs = await fb.getLogs({
        fromBlock: BLOCK_NUMBER_OF_10496585,
        toBlock: BLOCK_NUMBER_OF_10496585,
        addresses: [toBuffer("0xc02aaa39b223fe8d0a0e5c4f27ead9083c756cc2")],
        normalizedTopics: [],
      });
      assert.equal(logs.length, 12);
      assert.deepEqual(
        logs.map((l) => l.logIndex),
        [
          "0x1",
          "0x4",
          "0xd",
          "0xe",
          "0x11",
          "0x14",
          "0x1b",
          "0x1e",
          "0x29",
          "0x2a",
          "0x8b",
          "0x8c",
        ]
      );
    });

    it("can fetch both remote and local logs simultaneously", async () => {
      fb = new ForkBlockchain(
        client,
        BLOCK_NUMBER_OF_10496585,
        common,
        forkIgnoreUnknownTxType
      );

      const block1 = createBlock(await fb.getLatestBlock());
      const number = block1.header.number;
      const log1 = createTestLog(number);
      const log2 = createTestLog(number);
      const tx1 = createTestTransaction();
      const receipt1 = createTestReceipt(tx1, [log1, log2]);
      const tx2 = createTestTransaction();
      const log3 = createTestLog(number);
      const receipt2 = createTestReceipt(tx2, [log3]);
      block1.transactions.push(tx1, tx2);

      const block2 = createBlock(block1);
      const tx3 = createTestTransaction();
      const log4 = createTestLog(number + 1n);
      const receipt3 = createTestReceipt(tx3, [log4]);
      block2.transactions.push(tx3);

      await fb.addBlock(block1);
      await fb.addBlock(block2);
      fb.addTransactionReceipts([receipt1, receipt2, receipt3]);

      const logs = await fb.getLogs({
        fromBlock: BLOCK_NUMBER_OF_10496585,
        toBlock: BLOCK_NUMBER_OF_10496585 + 1n,
        addresses: [],
        normalizedTopics: [],
      });
      assert.equal(logs.length, 208);
    });
  });
});<|MERGE_RESOLUTION|>--- conflicted
+++ resolved
@@ -27,12 +27,8 @@
 
 describe("ForkBlockchain", () => {
   let client: JsonRpcClient;
-<<<<<<< HEAD
-  let forkBlockNumber: BN;
+  let forkBlockNumber: bigint;
   let forkIgnoreUnknownTxType: boolean;
-=======
-  let forkBlockNumber: bigint;
->>>>>>> 04fe4730
   let common: Common;
   let fb: ForkBlockchain;
 
@@ -63,19 +59,14 @@
     forkIgnoreUnknownTxType = clientResult.forkIgnoreUnknownTxType;
 
     common = new Common({ chain: "mainnet" });
-<<<<<<< HEAD
-    common.setHardfork(common.activeHardfork(forkBlockNumber.toNumber()));
+    common.setHardfork(common.getHardforkByBlockNumber(forkBlockNumber));
+
     fb = new ForkBlockchain(
       client,
       forkBlockNumber,
       common,
       forkIgnoreUnknownTxType
     );
-=======
-    common.setHardfork(common.getHardforkByBlockNumber(forkBlockNumber));
-
-    fb = new ForkBlockchain(client, forkBlockNumber, common);
->>>>>>> 04fe4730
   });
 
   it("can be constructed", () => {
@@ -141,18 +132,13 @@
     });
 
     it("cannot get remote blocks that are newer than forkBlockNumber", async () => {
-<<<<<<< HEAD
       fb = new ForkBlockchain(
         client,
-        forkBlockNumber.subn(10),
+        forkBlockNumber - 10n,
         common,
         forkIgnoreUnknownTxType
       );
-      const newerBlock = await client.getBlockByNumber(forkBlockNumber.subn(5));
-=======
-      fb = new ForkBlockchain(client, forkBlockNumber - 10n, common);
       const newerBlock = await client.getBlockByNumber(forkBlockNumber - 5n);
->>>>>>> 04fe4730
 
       assert.equal(await fb.getBlock(newerBlock!.hash!), undefined);
       assert.equal(await fb.getBlock(newerBlock!.hash!), undefined);
@@ -467,16 +453,12 @@
     });
 
     it("returns undefined for newer remote transactions", async () => {
-<<<<<<< HEAD
       fb = new ForkBlockchain(
         client,
-        BLOCK_NUMBER_OF_10496585.subn(1),
+        BLOCK_NUMBER_OF_10496585 - 1n,
         common,
         forkIgnoreUnknownTxType
       );
-=======
-      fb = new ForkBlockchain(client, BLOCK_NUMBER_OF_10496585 - 1n, common);
->>>>>>> 04fe4730
       assert.equal(
         await fb.getTransaction(FIRST_TX_HASH_OF_10496585),
         undefined
@@ -521,16 +503,12 @@
     });
 
     it("returns undefined for newer remote transactions", async () => {
-<<<<<<< HEAD
       fb = new ForkBlockchain(
         client,
-        BLOCK_NUMBER_OF_10496585.subn(1),
+        BLOCK_NUMBER_OF_10496585 - 1n,
         common,
         forkIgnoreUnknownTxType
       );
-=======
-      fb = new ForkBlockchain(client, BLOCK_NUMBER_OF_10496585 - 1n, common);
->>>>>>> 04fe4730
       assert.equal(
         await fb.getBlockByTransactionHash(FIRST_TX_HASH_OF_10496585),
         undefined
@@ -593,16 +571,12 @@
     });
 
     it("returns undefined for newer remote receipts", async () => {
-<<<<<<< HEAD
       fb = new ForkBlockchain(
         client,
-        BLOCK_NUMBER_OF_10496585.subn(1),
+        BLOCK_NUMBER_OF_10496585 - 1n,
         common,
         forkIgnoreUnknownTxType
       );
-=======
-      fb = new ForkBlockchain(client, BLOCK_NUMBER_OF_10496585 - 1n, common);
->>>>>>> 04fe4730
 
       assert.equal(
         await fb.getTransactionReceipt(FIRST_TX_HASH_OF_10496585),
