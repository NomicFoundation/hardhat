--- conflicted
+++ resolved
@@ -695,8 +695,6 @@
           }
         });
 
-<<<<<<< HEAD
-=======
         it("should use the proper chain ID", async function () {
           if (!isFork) {
             this.skip();
@@ -733,7 +731,6 @@
           assert.equal(await getChainIdFromContract(this.provider), chainId);
         });
 
->>>>>>> 1da9b069
         describe("http JSON-RPC response", function () {
           let client: Client;
 
