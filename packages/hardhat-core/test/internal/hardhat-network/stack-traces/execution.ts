import { Block } from "@nomicfoundation/ethereumjs-block";
import { Common } from "@nomicfoundation/ethereumjs-common";
import { Transaction, TxData } from "@nomicfoundation/ethereumjs-tx";
import {
  Account,
  Address,
  privateToAddress,
  bigIntToBuffer,
} from "@nomicfoundation/ethereumjs-util";
import { HardhatBlockchain } from "../../../../src/internal/hardhat-network/provider/HardhatBlockchain";

import { VMAdapter } from "../../../../src/internal/hardhat-network/provider/vm/vm-adapter";
import { MessageTrace } from "../../../../src/internal/hardhat-network/stack-traces/message-trace";
import { defaultHardhatNetworkParams } from "../../../../src/internal/core/config/default-config";
import { createVm } from "../../../../src/internal/hardhat-network/provider/vm/creation";
import { makeCommon } from "../../../../src/internal/hardhat-network/provider/utils/makeCommon";
import { NodeConfig } from "../../../../src/internal/hardhat-network/provider/node-types";

const abi = require("ethereumjs-abi");

const senderPrivateKey = Buffer.from(
  "e331b6d69882b4cb4ea581d88e0b604039a3de5967688d3dcffdd2270c0fd109",
  "hex"
);
const senderAddress = privateToAddress(senderPrivateKey);

export async function instantiateVm(): Promise<[VMAdapter, Common]> {
  const account = Account.fromAccountData({ balance: 1e15 });

<<<<<<< HEAD
  const config: NodeConfig = {
    automine: true,
    blockGasLimit: 1_000_000,
    chainId: 1,
    genesisAccounts: [],
    hardfork: "london",
    minGasPrice: 0n,
    networkId: 1,
    networkName: "mainnet",
    mempoolOrder: "priority",
    coinbase: "0x0000000000000000000000000000000000000000",
    chains: defaultHardhatNetworkParams.chains,
  };

  const common = makeCommon(config);
=======
  const common = new Common({ chain: "mainnet", hardfork: "shanghai" });
>>>>>>> c9f1d522
  const blockchain = new HardhatBlockchain(common);
  await blockchain.addBlock(
    Block.fromBlockData({
      header: {
        number: 0n,
      },
    })
  );

<<<<<<< HEAD
  const vm = await createVm(common, blockchain, config, () => "london");
=======
  const vm = await createVm(
    common,
    blockchain,
    {
      automine: true,
      blockGasLimit: 1_000_000,
      chainId: 1,
      genesisAccounts: [],
      hardfork: "shanghai",
      minGasPrice: 0n,
      networkId: 1,
      mempoolOrder: "priority",
      coinbase: "0x0000000000000000000000000000000000000000",
      chains: defaultHardhatNetworkParams.chains,
      allowBlocksWithSameTimestamp: false,
    },
    () => "shanghai"
  );
>>>>>>> c9f1d522

  await vm.putAccount(new Address(senderAddress), account);

  return [vm, common];
}

export function encodeConstructorParams(
  contractAbi: any[],
  params: any[]
): Buffer {
  const fAbi = contractAbi.find((a) => a.type === "constructor");

  if (fAbi === undefined || params.length === 0) {
    return Buffer.from([]);
  }

  const types = fAbi.inputs.map((i: any) => i.type);

  return abi.rawEncode(types, params);
}

export function encodeCall(
  contractAbi: any[],
  functionName: string,
  params: any[]
): Buffer {
  const fAbi = contractAbi.find(
    (a) => a.name === functionName && a.inputs.length === params.length
  );

  const types = fAbi.inputs.map((i: any) => i.type);
  const methodId = abi.methodID(functionName, types);

  return Buffer.concat([methodId, abi.rawEncode(types, params)]);
}

export async function traceTransaction(
  vm: VMAdapter,
  common: Common,
  txData: TxData
): Promise<MessageTrace> {
  const tx = new Transaction({
    value: 0,
    gasPrice: 10,
    nonce: await getNextPendingNonce(vm),
    ...txData,
    // If the test didn't define a gasLimit, we assume 4M is enough
    gasLimit: txData.gasLimit ?? 4000000,
  });

  const signedTx = tx.sign(senderPrivateKey);

  try {
    const blockBuilder = await vm.createBlockBuilder(common, {
      parentBlock: Block.fromBlockData(
        {},
        {
          skipConsensusFormatValidation: true,
        }
      ),
      headerData: {
        gasLimit: 10_000_000n,
      },
    });
    await blockBuilder.addTransaction(signedTx);
    await blockBuilder.finalize([]);

    const { trace, error } = vm.getLastTrace();
    if (trace === undefined) {
      throw error ?? new Error("Cannot get last top level message trace");
    }
    return trace;
  } finally {
    vm.clearLastError();
  }
}

async function getNextPendingNonce(vm: VMAdapter): Promise<Buffer> {
  const acc = await vm.getAccount(new Address(senderAddress));
  return bigIntToBuffer(acc.nonce);
}<|MERGE_RESOLUTION|>--- conflicted
+++ resolved
@@ -13,7 +13,6 @@
 import { MessageTrace } from "../../../../src/internal/hardhat-network/stack-traces/message-trace";
 import { defaultHardhatNetworkParams } from "../../../../src/internal/core/config/default-config";
 import { createVm } from "../../../../src/internal/hardhat-network/provider/vm/creation";
-import { makeCommon } from "../../../../src/internal/hardhat-network/provider/utils/makeCommon";
 import { NodeConfig } from "../../../../src/internal/hardhat-network/provider/node-types";
 
 const abi = require("ethereumjs-abi");
@@ -27,25 +26,21 @@
 export async function instantiateVm(): Promise<[VMAdapter, Common]> {
   const account = Account.fromAccountData({ balance: 1e15 });
 
-<<<<<<< HEAD
   const config: NodeConfig = {
     automine: true,
     blockGasLimit: 1_000_000,
     chainId: 1,
     genesisAccounts: [],
-    hardfork: "london",
+    hardfork: "shanghai",
     minGasPrice: 0n,
     networkId: 1,
-    networkName: "mainnet",
     mempoolOrder: "priority",
     coinbase: "0x0000000000000000000000000000000000000000",
     chains: defaultHardhatNetworkParams.chains,
+    allowBlocksWithSameTimestamp: false,
   };
 
-  const common = makeCommon(config);
-=======
   const common = new Common({ chain: "mainnet", hardfork: "shanghai" });
->>>>>>> c9f1d522
   const blockchain = new HardhatBlockchain(common);
   await blockchain.addBlock(
     Block.fromBlockData({
@@ -55,28 +50,7 @@
     })
   );
 
-<<<<<<< HEAD
-  const vm = await createVm(common, blockchain, config, () => "london");
-=======
-  const vm = await createVm(
-    common,
-    blockchain,
-    {
-      automine: true,
-      blockGasLimit: 1_000_000,
-      chainId: 1,
-      genesisAccounts: [],
-      hardfork: "shanghai",
-      minGasPrice: 0n,
-      networkId: 1,
-      mempoolOrder: "priority",
-      coinbase: "0x0000000000000000000000000000000000000000",
-      chains: defaultHardhatNetworkParams.chains,
-      allowBlocksWithSameTimestamp: false,
-    },
-    () => "shanghai"
-  );
->>>>>>> c9f1d522
+  const vm = await createVm(common, blockchain, config, () => "shanghai");
 
   await vm.putAccount(new Address(senderAddress), account);
 
