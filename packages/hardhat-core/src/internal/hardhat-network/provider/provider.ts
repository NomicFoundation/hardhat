import type { Provider as EdrProviderT, SubscriptionEvent } from "@ignored/edr";
import type {
  Artifacts,
  BoundExperimentalHardhatNetworkMessageTraceHook,
  EIP1193Provider,
  EthSubscription,
  HardhatNetworkChainsConfig,
  RequestArguments,
} from "../../../types";

import { Common } from "@nomicfoundation/ethereumjs-common";
import chalk from "chalk";
import debug from "debug";
import { EventEmitter } from "events";
import fsExtra from "fs-extra";
import semver from "semver";

import {
  HARDHAT_NETWORK_RESET_EVENT,
  HARDHAT_NETWORK_REVERT_SNAPSHOT_EVENT,
} from "../../constants";
import {
  InvalidArgumentsError,
  InvalidInputError,
  MethodNotFoundError,
  MethodNotSupportedError,
  ProviderError,
} from "../../core/providers/errors";
import { isErrorResponse } from "../../core/providers/http";
import { getHardforkName } from "../../util/hardforks";
import { Mutex } from "../../vendor/await-semaphore";
import { ConsoleLogger } from "../stack-traces/consoleLogger";
import { FIRST_SOLC_VERSION_SUPPORTED } from "../stack-traces/constants";

import { getPackageJson } from "../../util/packageInfo";
import { MiningTimer } from "./MiningTimer";
import { DebugModule } from "./modules/debug";
import { EthModule } from "./modules/eth";
import { EvmModule } from "./modules/evm";
import { HardhatModule } from "./modules/hardhat";
import { ModulesLogger } from "./modules/logger";
import { PersonalModule } from "./modules/personal";
import { NetModule } from "./modules/net";
import { Web3Module } from "./modules/web3";
import { HardhatNode } from "./node";
import {
  ForkConfig,
  GenesisAccount,
  IntervalMiningConfig,
  MempoolOrder,
  NodeConfig,
  TracingConfig,
} from "./node-types";
import {
  ethereumjsIntervalMiningConfigToEdr,
  ethereumjsMempoolOrderToEdrMineOrdering,
  ethereumsjsHardforkToEdrSpecId,
} from "./utils/convertToEdr";
import { makeCommon } from "./utils/makeCommon";

const log = debug("hardhat:core:hardhat-network:provider");

// Set of methods that are never logged
const PRIVATE_RPC_METHODS = new Set([
  "hardhat_getStackTraceFailuresCount",
  "hardhat_setLoggingEnabled",
]);

/* eslint-disable @nomicfoundation/hardhat-internal-rules/only-hardhat-error */

export const DEFAULT_COINBASE = "0xc014ba5ec014ba5ec014ba5ec014ba5ec014ba5e";

interface HardhatNetworkProviderConfig {
  hardfork: string;
  chainId: number;
  networkId: number;
  blockGasLimit: number;
  minGasPrice: bigint;
  automine: boolean;
  intervalMining: IntervalMiningConfig;
  mempoolOrder: MempoolOrder;
  chains: HardhatNetworkChainsConfig;
  genesisAccounts: GenesisAccount[];
  allowUnlimitedContractSize: boolean;
  throwOnTransactionFailures: boolean;
  throwOnCallFailures: boolean;
  allowBlocksWithSameTimestamp: boolean;

  initialBaseFeePerGas?: number;
  initialDate?: Date;
  coinbase?: string;
  experimentalHardhatNetworkMessageTraceHooks?: BoundExperimentalHardhatNetworkMessageTraceHook[];
  forkConfig?: ForkConfig;
  forkCachePath?: string;
  enableTransientStorage: boolean;
}

function getNodeConfig(
  config: HardhatNetworkProviderConfig,
  tracingConfig?: TracingConfig
): NodeConfig {
  return {
    automine: config.automine,
    blockGasLimit: config.blockGasLimit,
    minGasPrice: config.minGasPrice,
    genesisAccounts: config.genesisAccounts,
    allowUnlimitedContractSize: config.allowUnlimitedContractSize,
    tracingConfig,
    initialBaseFeePerGas: config.initialBaseFeePerGas,
    mempoolOrder: config.mempoolOrder,
    hardfork: config.hardfork,
    chainId: config.chainId,
    networkId: config.networkId,
    initialDate: config.initialDate,
    forkConfig: config.forkConfig,
    forkCachePath:
      config.forkConfig !== undefined ? config.forkCachePath : undefined,
    coinbase: config.coinbase ?? DEFAULT_COINBASE,
    chains: config.chains,
    allowBlocksWithSameTimestamp: config.allowBlocksWithSameTimestamp,
    enableTransientStorage: config.enableTransientStorage,
  };
}

class HardhatNetworkProvider extends EventEmitter implements EIP1193Provider {
  private _node?: HardhatNode;
  private _ethModule?: EthModule;
  private _netModule?: NetModule;
  private _web3Module?: Web3Module;
  private _evmModule?: EvmModule;
  private _hardhatModule?: HardhatModule;
  private _debugModule?: DebugModule;
  private _personalModule?: PersonalModule;
  private readonly _mutex = new Mutex();
  // this field is not used here but it's used in the tests
  private _common?: Common;

  constructor(
    private readonly _config: HardhatNetworkProviderConfig,
    private readonly _logger: ModulesLogger,
    private readonly _artifacts?: Artifacts
  ) {
    super();
  }

  public async request(args: RequestArguments): Promise<unknown> {
    const release = await this._mutex.acquire();

    if (args.params !== undefined && !Array.isArray(args.params)) {
      throw new InvalidInputError(
        "Hardhat Network doesn't support JSON-RPC params sent as an object"
      );
    }

    try {
      let result;
      if (this._logger.isEnabled() && !PRIVATE_RPC_METHODS.has(args.method)) {
        result = await this._sendWithLogging(args.method, args.params);
      } else {
        result = await this._send(args.method, args.params);
      }

      if (args.method === "hardhat_reset") {
        this.emit(HARDHAT_NETWORK_RESET_EVENT);
      }
      if (args.method === "evm_revert") {
        this.emit(HARDHAT_NETWORK_REVERT_SNAPSHOT_EVENT);
      }

      return result;
    } finally {
      release();
    }
  }

  private async _sendWithLogging(
    method: string,
    params: any[] = []
  ): Promise<any> {
    try {
      const result = await this._send(method, params);
      // We log after running the method, because we want to use different
      // colors depending on whether it failed or not

      // TODO: If an eth_call, eth_sendTransaction, or eth_sendRawTransaction
      //  fails without throwing, this will be displayed in green. It's unclear
      //  if this is correct. See Eth module's TODOs for more info.

      if (method !== "hardhat_intervalMine") {
        this._logger.printMethod(method);

        const printedSomething = this._logger.printLogs();
        if (printedSomething) {
          this._logger.printEmptyLine();
        }
      }

      return result;
    } catch (err) {
      if (
        err instanceof MethodNotFoundError ||
        err instanceof MethodNotSupportedError
      ) {
        this._logger.printMethodNotSupported(method);

        throw err;
      }

      this._logger.printFailedMethod(method);
      this._logger.printLogs();

      if (err instanceof Error && !this._logger.isLoggedError(err)) {
        if (ProviderError.isProviderError(err)) {
          this._logger.printEmptyLine();
          this._logger.printErrorMessage(err.message);

          const isEIP155Error =
            err instanceof InvalidInputError && err.message.includes("EIP155");
          if (isEIP155Error) {
            this._logger.printMetaMaskWarning();
          }
        } else {
          this._logger.printUnknownError(err);
        }
      }

      this._logger.printEmptyLine();

      throw err;
    }
  }

  private async _send(method: string, params: any[] = []): Promise<any> {
    await this._init();

    if (method.startsWith("eth_")) {
      return this._ethModule!.processRequest(method, params);
    }

    if (method.startsWith("net_")) {
      return this._netModule!.processRequest(method, params);
    }

    if (method.startsWith("web3_")) {
      return this._web3Module!.processRequest(method, params);
    }

    if (method.startsWith("evm_")) {
      return this._evmModule!.processRequest(method, params);
    }

    if (method.startsWith("hardhat_")) {
      return this._hardhatModule!.processRequest(method, params);
    }

    if (method.startsWith("debug_")) {
      return this._debugModule!.processRequest(method, params);
    }

    if (method.startsWith("personal_")) {
      return this._personalModule!.processRequest(method, params);
    }

    throw new MethodNotFoundError(`Method ${method} not found`);
  }

  private async _init() {
    if (this._node !== undefined) {
      return;
    }

    const nodeConfig = getNodeConfig(
      this._config,
      await this._makeTracingConfig()
    );

    const [common, node] = await HardhatNode.create(nodeConfig);

    this._common = common;
    this._node = node;

    this._ethModule = new EthModule(
      common,
      node,
      this._config.throwOnTransactionFailures,
      this._config.throwOnCallFailures,
      this._logger,
      this._config.experimentalHardhatNetworkMessageTraceHooks
    );

    const miningTimer = this._makeMiningTimer();

    this._netModule = new NetModule(common);
    this._web3Module = new Web3Module(node);
    this._evmModule = new EvmModule(
      node,
      miningTimer,
      this._logger,
      this._config.allowBlocksWithSameTimestamp,
      this._config.experimentalHardhatNetworkMessageTraceHooks
    );

    const provider = new WeakRef(this);
    this._hardhatModule = new HardhatModule(
      node,
      (forkConfig?: ForkConfig) =>
        provider.deref()!._reset(miningTimer, forkConfig),
      this._logger,
      this._config.experimentalHardhatNetworkMessageTraceHooks
    );
    this._debugModule = new DebugModule(node);
    this._personalModule = new PersonalModule(node);

    this._forwardNodeEvents(node);
  }

  private async _makeTracingConfig(): Promise<TracingConfig | undefined> {
    if (this._artifacts !== undefined) {
      const buildInfos = [];

      const buildInfoFiles = await this._artifacts.getBuildInfoPaths();

      try {
        for (const buildInfoFile of buildInfoFiles) {
          const buildInfo = await fsExtra.readJson(buildInfoFile);
          if (semver.gte(buildInfo.solcVersion, FIRST_SOLC_VERSION_SUPPORTED)) {
            buildInfos.push(buildInfo);
          }
        }

        return {
          buildInfos,
        };
      } catch (error) {
        console.warn(
          chalk.yellow(
            "Stack traces engine could not be initialized. Run Hardhat with --verbose to learn more."
          )
        );

        log(
          "Solidity stack traces disabled: Failed to read solc's input and output files. Please report this to help us improve Hardhat.\n",
          error
        );
      }
    }
  }

  private _makeMiningTimer(): MiningTimer {
    const provider = new WeakRef(this);
    const miningTimer = new MiningTimer(
      this._config.intervalMining,
      async () => {
        try {
          await provider.deref()!.request({ method: "hardhat_intervalMine" });
        } catch (e) {
          console.error("Unexpected error calling hardhat_intervalMine:", e);
        }
      }
    );

    miningTimer.start();

    return miningTimer;
  }

  private async _reset(miningTimer: MiningTimer, forkConfig?: ForkConfig) {
    this._config.forkConfig = forkConfig;
    if (this._node !== undefined) {
      this._stopForwardingNodeEvents(this._node);
    }
    this._node = undefined;

    miningTimer.stop();

    await this._init();
  }

  private _forwardNodeEvents(node: HardhatNode) {
    node.addListener("ethEvent", this._ethEventListener.bind(this));
  }

  private _stopForwardingNodeEvents(node: HardhatNode) {
    node.removeListener("ethEvent", this._ethEventListener.bind(this));
  }

  private _ethEventListener(payload: { filterId: bigint; result: any }) {
    const subscription = `0x${payload.filterId.toString(16)}`;
    const result = payload.result;
    this._emitLegacySubscriptionEvent(subscription, result);
    this._emitEip1193SubscriptionEvent(subscription, result);
  }

  private _emitLegacySubscriptionEvent(subscription: string, result: any) {
    this.emit("notification", {
      subscription,
      result,
    });
  }

  private _emitEip1193SubscriptionEvent(subscription: string, result: unknown) {
    const message: EthSubscription = {
      type: "eth_subscription",
      data: {
        subscription,
        result,
      },
    };

    this.emit("message", message);
  }
}

class EdrProviderEventAdapter extends EventEmitter {}

export class EdrProviderWrapper
  extends EventEmitter
  implements EIP1193Provider
{
  private constructor(
    private readonly _provider: EdrProviderT,
    private readonly _eventAdapter: EdrProviderEventAdapter,
    // The common configuration for EthereumJS VM is not used by EDR, but tests expect it as part of the provider.
    private readonly _common: Common
  ) {
    super();
  }

  public static async create(
    config: HardhatNetworkProviderConfig
  ): Promise<EdrProviderWrapper> {
    const { Provider } =
      require("@ignored/edr") as typeof import("@ignored/edr");

    const coinbase = config.coinbase ?? DEFAULT_COINBASE;

    let fork;
    if (config.forkConfig !== undefined) {
      fork = {
        jsonRpcUrl: config.forkConfig.jsonRpcUrl,
        blockNumber:
          config.forkConfig.blockNumber !== undefined
            ? BigInt(config.forkConfig.blockNumber)
            : undefined,
      };
    }

<<<<<<< HEAD
    const initialDate =
      config.initialDate !== undefined
        ? BigInt(Math.floor(config.initialDate.getTime() / 1000))
        : undefined;
=======
    // To accomodate construction ordering, we need an adapter to forward events
    // from the EdrProvider callback to the wrapper's listener
    const eventAdapter = new EdrProviderEventAdapter();
>>>>>>> e1fbd840

    const provider = await Provider.withConfig(
      {
        allowBlocksWithSameTimestamp:
          config.allowBlocksWithSameTimestamp ?? false,
        allowUnlimitedContractSize: config.allowUnlimitedContractSize,
        bailOnCallFailure: config.throwOnCallFailures,
        bailOnTransactionFailure: config.throwOnTransactionFailures,
        blockGasLimit: BigInt(config.blockGasLimit),
        chainId: BigInt(config.chainId),
        cacheDir: config.forkCachePath,
        coinbase: Buffer.from(coinbase.slice(2), "hex"),
        fork,
        hardfork: ethereumsjsHardforkToEdrSpecId(
          getHardforkName(config.hardfork)
        ),
        genesisAccounts: config.genesisAccounts.map((account) => {
          return {
            secretKey: account.privateKey,
            balance: BigInt(account.balance),
          };
        }),
        initialDate,
        initialBaseFeePerGas:
          config.initialBaseFeePerGas !== undefined
            ? BigInt(config.initialBaseFeePerGas!)
            : undefined,
        minGasPrice: config.minGasPrice,
        mining: {
          autoMine: config.automine,
          interval: ethereumjsIntervalMiningConfigToEdr(config.intervalMining),
          memPool: {
            order: ethereumjsMempoolOrderToEdrMineOrdering(config.mempoolOrder),
          },
        },
        networkId: BigInt(config.networkId),
      },
      (message: Buffer) => {
        const consoleLogger = new ConsoleLogger();

        consoleLogger.log(message);
      },
      (event: SubscriptionEvent) => {
        eventAdapter.emit("ethEvent", event);
      }
    );

    const common = makeCommon(getNodeConfig(config));
    const wrapper = new EdrProviderWrapper(provider, eventAdapter, common);

    // Pass through all events from the provider
    eventAdapter.addListener(
      "ethEvent",
      wrapper._ethEventListener.bind(wrapper)
    );

    return wrapper;
  }

  public async request(args: RequestArguments): Promise<unknown> {
    const stringifiedArgs = JSON.stringify({
      method: args.method,
      params: args.params ?? [],
    });

    const response = JSON.parse(
      await this._provider.handleRequest(stringifiedArgs)
    );

    if (isErrorResponse(response)) {
      let error;
      if (response.error.code === InvalidArgumentsError.CODE) {
        error = new InvalidArgumentsError(response.error.message);
      } else {
        error = new ProviderError(response.error.message, response.error.code);
      }
      error.data = response.error.data;

      // eslint-disable-next-line @nomicfoundation/hardhat-internal-rules/only-hardhat-error
      throw error;
    }

    // Override EDR version string with Hardhat version string with EDR backend,
    // e.g. `HardhatNetwork/2.19.0/@nomicfoundation/edr/0.2.0-dev`
    if (args.method === "web3_clientVersion") {
      return clientVersion(response.result);
    }

    return response.result;
  }

  private _ethEventListener(event: SubscriptionEvent) {
    const subscription = `0x${event.filterId.toString(16)}`;
    const result = event.result;
    this._emitLegacySubscriptionEvent(subscription, result);
    this._emitEip1193SubscriptionEvent(subscription, result);
  }

  private _emitLegacySubscriptionEvent(subscription: string, result: any) {
    this.emit("notification", {
      subscription,
      result,
    });
  }

  private _emitEip1193SubscriptionEvent(subscription: string, result: unknown) {
    const message: EthSubscription = {
      type: "eth_subscription",
      data: {
        subscription,
        result,
      },
    };

    this.emit("message", message);
  }
}

async function clientVersion(edrClientVersion: string): Promise<string> {
  const hardhatPackage = await getPackageJson();
  const edrVersion = edrClientVersion.split("/")[1];
  return `HardhatNetwork/${hardhatPackage.version}/@nomicfoundation/edr/${edrVersion}`;
}

export async function createHardhatNetworkProvider(
  hardhatNetworkProviderConfig: HardhatNetworkProviderConfig,
  logger: ModulesLogger,
  artifacts?: Artifacts
): Promise<EIP1193Provider> {
  let eip1193Provider: EIP1193Provider;

  const vmModeEnvVar = process.env.HARDHAT_EXPERIMENTAL_VM_MODE ?? "ethereumjs";

  if (vmModeEnvVar === "edr") {
    eip1193Provider = await EdrProviderWrapper.create(
      hardhatNetworkProviderConfig
    );
  } else if (vmModeEnvVar === "ethereumjs" || vmModeEnvVar === "dual") {
    // Dual mode will internally use the ethereumjs and EDR adapters
    eip1193Provider = new HardhatNetworkProvider(
      hardhatNetworkProviderConfig,
      logger,
      artifacts
    );
  } else {
    // eslint-disable-next-line @nomicfoundation/hardhat-internal-rules/only-hardhat-error
    throw new Error(
      `Invalid value for HARDHAT_EXPERIMENTAL_VM_MODE: ${vmModeEnvVar}`
    );
  }

  return eip1193Provider;
}<|MERGE_RESOLUTION|>--- conflicted
+++ resolved
@@ -444,17 +444,15 @@
             : undefined,
       };
     }
-
-<<<<<<< HEAD
+    
     const initialDate =
       config.initialDate !== undefined
         ? BigInt(Math.floor(config.initialDate.getTime() / 1000))
         : undefined;
-=======
+
     // To accomodate construction ordering, we need an adapter to forward events
     // from the EdrProvider callback to the wrapper's listener
     const eventAdapter = new EdrProviderEventAdapter();
->>>>>>> e1fbd840
 
     const provider = await Provider.withConfig(
       {
