--- conflicted
+++ resolved
@@ -154,11 +154,8 @@
       state,
       common,
       limitContractCodeSize,
-<<<<<<< HEAD
+      limitInitcodeSize,
       vmStub
-=======
-      limitInitcodeSize
->>>>>>> 64ae2128
     );
 
     const memPool = new RethnetMemPool(
