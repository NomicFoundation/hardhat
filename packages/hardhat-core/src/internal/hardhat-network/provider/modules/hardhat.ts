--- conflicted
+++ resolved
@@ -80,10 +80,8 @@
           ...this._setLoggingEnabledParams(params)
         );
 
-<<<<<<< HEAD
       case "hardhat_setLogMethods":
         return this._setLogMethodsAction(...this._setLogMethodsParams(params));
-=======
       case "hardhat_setMinGasPrice":
         return this._setMinGasPriceAction(
           ...this._setMinGasPriceParams(params)
@@ -105,7 +103,6 @@
 
       case "hardhat_setStorageAt":
         return this._setStorageAtAction(...this._setStorageAtParams(params));
->>>>>>> b877456a
     }
 
     throw new MethodNotFoundError(`Method ${method} not found`);
@@ -217,14 +214,14 @@
     return true;
   }
 
-<<<<<<< HEAD
   private _setLogMethodsParams(params: any[]): [boolean] {
     return validateParams(params, t.boolean);
   }
 
   private async _setLogMethodsAction(logMethods: boolean): Promise<true> {
     this._setLogMethodsCallback(logMethods);
-=======
+    return true;
+  }
   // hardhat_setMinGasPrice
 
   private _setMinGasPriceParams(params: any[]): [BN] {
@@ -317,7 +314,6 @@
     value: Buffer
   ) {
     await this._node.setStorageAt(new Address(address), positionIndex, value);
->>>>>>> b877456a
     return true;
   }
 
