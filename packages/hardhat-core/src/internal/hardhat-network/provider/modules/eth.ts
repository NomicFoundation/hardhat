--- conflicted
+++ resolved
@@ -9,6 +9,7 @@
 import * as t from "io-ts";
 import cloneDeep from "lodash/cloneDeep";
 import { BoundExperimentalHardhatNetworkMessageTraceHook } from "../../../../types";
+import { assertHardhatInvariant } from "../../../core/errors";
 import {
   bufferToRpcData,
   numberToRpcQuantity,
@@ -81,11 +82,7 @@
 import * as BigIntUtils from "../../../util/bigint";
 import { HardforkName } from "../../../util/hardforks";
 import { ModulesLogger } from "./logger";
-<<<<<<< HEAD
 import { Base } from "./base";
-=======
-import { assertHardhatInvariant } from "../../../core/errors";
->>>>>>> e822bd0e
 
 const EIP1559_MIN_HARDFORK = HardforkName.LONDON;
 const ACCESS_LIST_MIN_HARDFORK = HardforkName.BERLIN;
@@ -485,7 +482,6 @@
     address: Buffer,
     blockTag: OptionalRpcNewBlockTag
   ): Promise<string> {
-<<<<<<< HEAD
     const blockNumberOrPending = await this.resolveNewBlockTag(blockTag);
 
     return numberToRpcQuantity(
@@ -493,15 +489,7 @@
         new Address(address),
         blockNumberOrPending
       )
-=======
-    const blockNumberOrPending = await this._resolveNewBlockTag(blockTag);
-    const accountBalance = await this._node.getAccountBalance(
-      new Address(address),
-      blockNumberOrPending
->>>>>>> e822bd0e
-    );
-
-    return numberToRpcQuantity(accountBalance);
+    );
   }
 
   // eth_getBlockByHash
@@ -521,9 +509,14 @@
 
     const totalDifficulty = await this._node.getBlockTotalDifficulty(block);
 
+    assertHardhatInvariant(
+      totalDifficulty !== undefined,
+      "Total difficulty should be defined"
+    );
+
     return getRpcBlock(
       block,
-      totalDifficulty!,
+      totalDifficulty,
       shouldShowTransactionTypeForHardfork(this._common),
       includeTransactions
     );
@@ -1275,34 +1268,6 @@
 
   // Utility methods
 
-<<<<<<< HEAD
-=======
-  private async _rpcCallRequestToNodeCallParams(
-    rpcCall: RpcCallRequest
-  ): Promise<CallParams> {
-    return {
-      to: rpcCall.to,
-      from:
-        rpcCall.from !== undefined
-          ? rpcCall.from
-          : await this._getDefaultCallFrom(),
-      data: rpcCall.data !== undefined ? rpcCall.data : toBuffer([]),
-      gasLimit:
-        rpcCall.gas !== undefined
-          ? rpcCall.gas
-          : await this._node.getBlockGasLimit(),
-      value: rpcCall.value !== undefined ? rpcCall.value : 0n,
-      accessList:
-        rpcCall.accessList !== undefined
-          ? this._rpcAccessListToNodeAccessList(rpcCall.accessList)
-          : undefined,
-      gasPrice: rpcCall.gasPrice,
-      maxFeePerGas: rpcCall.maxFeePerGas,
-      maxPriorityFeePerGas: rpcCall.maxPriorityFeePerGas,
-    };
-  }
-
->>>>>>> e822bd0e
   private async _rpcTransactionRequestToNodeTransactionParams(
     rpcTx: RpcTransactionRequest
   ): Promise<TransactionParams> {
@@ -1459,7 +1424,7 @@
     }
 
     if (block === undefined) {
-      const latestBlock = await this._node.getLatestBlockNumber();
+      const latestBlock = this._node.getLatestBlockNumber();
 
       throw new InvalidInputError(
         `Received invalid block tag ${this._newBlockTagToString(
