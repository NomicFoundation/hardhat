--- conflicted
+++ resolved
@@ -3,13 +3,8 @@
   bufferToBigInt,
   toBuffer,
 } from "@nomicfoundation/ethereumjs-util";
-<<<<<<< HEAD
-import { StateManager, Account, Bytecode } from "rethnet-evm";
+import { StateManager, Account, Bytecode, RethnetContext } from "rethnet-evm";
 import { ForkConfig, GenesisAccount } from "./node-types";
-=======
-import { StateManager, Account, Bytecode, RethnetContext } from "rethnet-evm";
-import { GenesisAccount } from "./node-types";
->>>>>>> 472f8e8d
 
 /* eslint-disable @nomiclabs/hardhat-internal-rules/only-hardhat-error */
 /* eslint-disable @typescript-eslint/no-unused-vars */
@@ -34,20 +29,27 @@
     );
   }
 
-  public static withFork(
+  public static forkRemote(
+    context: RethnetContext,
     forkConfig: ForkConfig,
     genesisAccounts: GenesisAccount[]
   ): RethnetStateManager {
+    let blockNumber;
+    if (forkConfig.blockNumber !== undefined) {
+      blockNumber = BigInt(forkConfig.blockNumber);
+    }
+
     return new RethnetStateManager(
-      StateManager.withFork(
+      StateManager.forkRemote(
+        context,
         forkConfig.jsonRpcUrl,
+        blockNumber,
         genesisAccounts.map((account) => {
           return {
             privateKey: account.privateKey,
             balance: BigInt(account.balance),
           };
-        }),
-        forkConfig.blockNumber
+        })
       )
       // TODO: consider changing StateManager.withFork() to also support
       // passing in (and of course using) forkConfig.httpHeaders.
@@ -152,23 +154,14 @@
     return this._state.getStateRoot();
   }
 
-  public async setStateRoot(stateRoot: Buffer): Promise<void> {
-    return this._state.setStateRoot(stateRoot);
+  public async setBlockContext(
+    stateRoot: Buffer,
+    blockNumber?: bigint
+  ): Promise<void> {
+    return this._state.setBlockContext(stateRoot, blockNumber);
   }
 
-<<<<<<< HEAD
-  public async setBlockContext(
-    blockNumber: BigInt,
-    stateRoot: Buffer
-  ): Promise<void> {
-    return this._state.setBlockContext(blockNumber.valueOf(), stateRoot);
-  }
-
-  public async restoreForkBlockContext(stateRoot: Buffer): Promise<void> {
-    return this._state.restoreForkBlockContext(stateRoot);
-=======
   public async serialize(): Promise<string> {
     return this._state.serialize();
->>>>>>> 472f8e8d
   }
 }