--- conflicted
+++ resolved
@@ -23,12 +23,9 @@
   toBuffer,
 } from "ethereumjs-util";
 import EventEmitter from "events";
-<<<<<<< HEAD
-import { threadId } from "worker_threads";
-=======
 import Trie from "merkle-patricia-tree";
 import { promisify } from "util";
->>>>>>> fab32fb1
+import { threadId } from "worker_threads";
 
 import { CompilerInput, CompilerOutput } from "../../../types";
 import { HARDHAT_NETWORK_DEFAULT_GAS_PRICE } from "../../core/config/default-config";
