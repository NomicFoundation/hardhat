--- conflicted
+++ resolved
@@ -250,11 +250,8 @@
       genesisAccounts,
       tracingConfig,
       forkNetworkId,
-<<<<<<< HEAD
-      forkChainId
-=======
+      forkChainId,
       nextBlockBaseFeePerGas
->>>>>>> c52b75e6
     );
 
     return [common, node];
@@ -327,11 +324,8 @@
     genesisAccounts: GenesisAccount[],
     tracingConfig?: TracingConfig,
     private _forkNetworkId?: number,
-<<<<<<< HEAD
-    private _forkChainId?: number
-=======
+    private _forkChainId?: number,
     nextBlockBaseFee?: BN
->>>>>>> c52b75e6
   ) {
     super();
 
@@ -1281,10 +1275,10 @@
     );
   }
 
-<<<<<<< HEAD
   public async getForkedChainId(): Promise<number | undefined> {
     return this._forkChainId;
-=======
+  }
+
   public async getFeeHistory(
     blockCount: BN,
     newestBlock: BN | "pending",
@@ -1410,7 +1404,6 @@
       return effectiveGasPriceAndGas[effectiveGasPriceAndGas.length - 1]
         .effectiveGasPrice;
     });
->>>>>>> c52b75e6
   }
 
   private async _addPendingTransaction(tx: TypedTransaction): Promise<string> {
