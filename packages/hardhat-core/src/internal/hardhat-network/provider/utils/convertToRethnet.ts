--- conflicted
+++ resolved
@@ -30,11 +30,9 @@
   LegacySignedTransaction,
   Eip1559SignedTransaction,
   Eip2930SignedTransaction,
-<<<<<<< HEAD
   Receipt as RethnetReceipt,
-=======
->>>>>>> e067b9d4
   ExecutionLog,
+  Log,
 } from "rethnet-evm";
 import { fromBigIntLike, toHex } from "../../../util/bigint";
 import { HardforkName } from "../../../util/hardforks";
