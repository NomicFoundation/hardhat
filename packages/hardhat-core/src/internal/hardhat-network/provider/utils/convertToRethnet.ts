--- conflicted
+++ resolved
@@ -13,12 +13,8 @@
 import {
   Address,
   BufferLike,
-<<<<<<< HEAD
   bigIntToHex,
   bufferToHex,
-  setLengthLeft,
-=======
->>>>>>> f49f5b79
   toBuffer,
 } from "@nomicfoundation/ethereumjs-util";
 import { PostByzantiumTxReceipt } from "@nomicfoundation/ethereumjs-vm";
@@ -33,13 +29,9 @@
   LegacySignedTransaction,
   Eip1559SignedTransaction,
   Eip2930SignedTransaction,
-<<<<<<< HEAD
   Receipt as RethnetReceipt,
   ExecutionLog,
   Log,
-=======
-  ExecutionLog,
->>>>>>> f49f5b79
 } from "rethnet-evm";
 import { fromBigIntLike, toHex } from "../../../util/bigint";
 import { HardforkName } from "../../../util/hardforks";
