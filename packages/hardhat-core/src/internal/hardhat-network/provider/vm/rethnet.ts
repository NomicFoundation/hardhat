--- conflicted
+++ resolved
@@ -16,12 +16,8 @@
   run,
   ConfigOptions,
   State,
-<<<<<<< HEAD
+  PendingTransaction,
 } from "@ignored/edr";
-=======
-  PendingTransaction,
-} from "rethnet-evm";
->>>>>>> df199e5e
 
 import { isForkedNodeConfig, NodeConfig } from "../node-types";
 import {
