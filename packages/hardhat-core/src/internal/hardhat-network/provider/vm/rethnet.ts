import { Block } from "@nomicfoundation/ethereumjs-block";
import { Common } from "@nomicfoundation/ethereumjs-common";
import { InterpreterStep } from "@nomicfoundation/ethereumjs-evm";
import {
  Account,
  Address,
  AsyncEventEmitter,
  KECCAK256_NULL,
} from "@nomicfoundation/ethereumjs-util";
import { TypedTransaction } from "@nomicfoundation/ethereumjs-tx";
import {
  Account as RethnetAccount,
  Blockchain,
  Bytecode,
  SpecId,
  guaranteedDryRun,
  debugTraceTransaction,
  run,
  ConfigOptions,
  State,
  PendingTransaction,
} from "@ignored/edr";

import { isForkedNodeConfig, NodeConfig } from "../node-types";
import {
  ethereumjsHeaderDataToRethnetBlockConfig,
  ethereumjsTransactionToRethnetTransactionRequest,
  ethereumjsTransactionToRethnetSignedTransaction,
  hardhatDebugTraceConfigToRethnet,
  rethnetResultToRunTxResult,
  rethnetRpcDebugTraceToHardhat,
} from "../utils/convertToRethnet";
import { keccak256 } from "../../../util/keccak";
import { RpcDebugTraceOutput } from "../output";
import { RethnetStateManager } from "../RethnetState";
import { RpcDebugTracingConfig } from "../../../core/jsonrpc/types/input/debugTraceTransaction";
import { MessageTrace } from "../../stack-traces/message-trace";
import { VMTracer } from "../../stack-traces/vm-tracer";

import {
  globalRethnetContext,
  UNLIMITED_CONTRACT_SIZE_VALUE,
} from "../context/rethnet";
import { RunTxResult, Trace, VMAdapter } from "./vm-adapter";
import { BlockBuilderAdapter, BuildBlockOpts } from "./block-builder";
import { RethnetBlockBuilder } from "./block-builder/rethnet";

/* eslint-disable @nomiclabs/hardhat-internal-rules/only-hardhat-error */
/* eslint-disable @typescript-eslint/no-unused-vars */

export class RethnetAdapter implements VMAdapter {
  private _vmTracer: VMTracer;
  private _stateRootToState: Map<Buffer, State> = new Map();

  constructor(
    private _blockchain: Blockchain,
    private _state: RethnetStateManager,
    private readonly _common: Common,
    private readonly _limitContractCodeSize: bigint | undefined,
<<<<<<< HEAD
    // For solidity-coverage compatibility. Name cannot be changed.
    private _vm: VMStub
=======
    private readonly _limitInitcodeSize: bigint | undefined
>>>>>>> 64ae2128
  ) {
    this._vmTracer = new VMTracer(_common, false);
  }

  public static async create(
    config: NodeConfig,
    blockchain: Blockchain,
    common: Common
  ): Promise<RethnetAdapter> {
    let state: RethnetStateManager;
    if (isForkedNodeConfig(config)) {
      state = await RethnetStateManager.forkRemote(
        globalRethnetContext,
        config.forkConfig,
        config.genesisAccounts
      );
    } else {
      state = RethnetStateManager.withGenesisAccounts(
        globalRethnetContext,
        config.genesisAccounts
      );
    }

    const limitContractCodeSize =
<<<<<<< HEAD
      config.allowUnlimitedContractSize === true ? 2n ** 64n - 1n : undefined;

    const vmStub: VMStub = {
      evm: {
        events: new AsyncEventEmitter(),
      },
    };
=======
      config.allowUnlimitedContractSize === true
        ? UNLIMITED_CONTRACT_SIZE_VALUE
        : undefined;

    const limitInitcodeSize =
      config.allowUnlimitedContractSize === true
        ? UNLIMITED_CONTRACT_SIZE_VALUE
        : undefined;

>>>>>>> 64ae2128
    return new RethnetAdapter(
      blockchain,
      state,
      common,
      limitContractCodeSize,
<<<<<<< HEAD
      vmStub
=======
      limitInitcodeSize
>>>>>>> 64ae2128
    );
  }

  /**
   * Run `tx` with the given `blockContext`, without modifying the state.
   */
  public async dryRun(
    tx: TypedTransaction,
    blockContext: Block,
    forceBaseFeeZero?: boolean
  ): Promise<[RunTxResult, Trace]> {
    const rethnetTx = ethereumjsTransactionToRethnetTransactionRequest(tx);

    const difficulty = this._getBlockEnvDifficulty(
      blockContext.header.difficulty
    );

    const prevRandao = await this._getBlockPrevRandao(
      blockContext.header.number,
      blockContext.header.mixHash
    );

    const specId = await this._blockchain.specAtBlockNumber(
      blockContext.header.number
    );
    const config: ConfigOptions = {
      chainId: this._common.chainId(),
      specId,
      limitContractCodeSize: this._limitContractCodeSize,
      limitInitcodeSize: this._limitInitcodeSize,
      disableBlockGasLimit: true,
      disableEip3607: true,
    };

    const rethnetResult = await guaranteedDryRun(
      this._blockchain,
      this._state.asInner(),
      config,
      rethnetTx,
      {
        number: blockContext.header.number,
        beneficiary: blockContext.header.coinbase.buf,
        timestamp: blockContext.header.timestamp,
        baseFee:
          forceBaseFeeZero === true ? 0n : blockContext.header.baseFeePerGas,
        gasLimit: blockContext.header.gasLimit,
        difficulty,
        mixHash: prevRandao,
      },
      true
    );

    const trace = rethnetResult.trace!;
    for (const traceItem of trace) {
      if ("pc" in traceItem) {
        await this._vmTracer.addStep(traceItem);
      } else if ("executionResult" in traceItem) {
        await this._vmTracer.addAfterMessage(traceItem);
      } else {
        await this._vmTracer.addBeforeMessage(traceItem);
      }
    }

    // For solidity-coverage compatibility
    for (const step of this._vmTracer.tracingSteps) {
      this._vm.evm.events.emit("step", {
        pc: Number(step.pc),
        depth: step.depth,
        opcode: { name: step.opcode },
        stackTop: step.stackTop,
      });
    }

    try {
      const result = rethnetResultToRunTxResult(
        rethnetResult.result,
        blockContext.header.gasUsed + rethnetResult.result.result.gasUsed
      );
      return [result, trace];
    } catch (e) {
      // console.log("Rethnet trace");
      // console.log(rethnetResult.execResult.trace);
      throw e;
    }
  }

  /**
   * Get the account info for the given address.
   */
  public async getAccount(address: Address): Promise<Account> {
    const [accountInfo, storageRoot] = await Promise.all([
      this._state.getAccount(address),
      this._state.getAccountStorageRoot(address),
    ]);
    return new Account(
      accountInfo?.nonce,
      accountInfo?.balance,
      storageRoot ?? undefined,
      accountInfo?.code?.hash
    );
  }

  /**
   * Get the storage value at the given address and slot.
   */
  public async getContractStorage(
    address: Address,
    key: Buffer
  ): Promise<Buffer> {
    return this._state.getContractStorage(address, key);
  }

  /**
   * Get the contract code at the given address.
   */
  public async getContractCode(address: Address): Promise<Buffer> {
    return this._state.getContractCode(address);
  }

  /**
   * Update the account info for the given address.
   */
  public async putAccount(address: Address, account: Account): Promise<void> {
    const contractCode =
      account.codeHash === KECCAK256_NULL
        ? undefined
        : await this._state.getContractCode(address);

    await this._state.modifyAccount(
      address,
      async function (
        balance: bigint,
        nonce: bigint,
        code: Bytecode | undefined
      ): Promise<RethnetAccount> {
        const newCode: Bytecode | undefined =
          account.codeHash === KECCAK256_NULL
            ? undefined
            : account.codeHash === code?.hash
            ? code
            : {
                hash: account.codeHash,
                code: contractCode!,
              };

        return {
          balance: account.balance,
          nonce: account.nonce,
          code: newCode,
        };
      }
    );

    this._stateRootToState.set(
      await this.getStateRoot(),
      await this._state.asInner().deepClone()
    );
  }

  /**
   * Update the contract code for the given address.
   */
  public async putContractCode(address: Address, value: Buffer): Promise<void> {
    const codeHash = keccak256(value);
    await this._state.modifyAccount(
      address,
      async function (
        balance: bigint,
        nonce: bigint,
        code: Bytecode | undefined
      ): Promise<RethnetAccount> {
        const newCode: Bytecode | undefined =
          codeHash === KECCAK256_NULL
            ? undefined
            : codeHash === code?.hash
            ? code
            : {
                hash: codeHash,
                code: value,
              };

        return {
          balance,
          nonce,
          code: newCode,
        };
      }
    );

    this._stateRootToState.set(
      await this.getStateRoot(),
      await this._state.asInner().deepClone()
    );
  }

  /**
   * Update the value of the given storage slot.
   */
  public async putContractStorage(
    address: Address,
    key: Buffer,
    value: Buffer
  ): Promise<void> {
    await this._state.putContractStorage(address, key, value);

    this._stateRootToState.set(
      await this.getStateRoot(),
      await this._state.asInner().deepClone()
    );
  }

  /**
   * Get the root of the current state trie.
   */
  public async getStateRoot(): Promise<Buffer> {
    return this._state.getStateRoot();
  }

  /**
   * Reset the state trie to the point after `block` was mined. If
   * `irregularStateOrUndefined` is passed, use it as the state root.
   */
  public async setBlockContext(
    block: Block,
    irregularStateOrUndefined: Buffer | undefined
  ): Promise<void> {
    if (irregularStateOrUndefined !== undefined) {
      const state = this._stateRootToState.get(irregularStateOrUndefined);
      if (state === undefined) {
        throw new Error("Unknown state root");
      }
      this._state.setInner(await state.deepClone());
    } else {
      this._state.setInner(
        await this._blockchain.stateAtBlockNumber(block.header.number)
      );
    }
  }

  /**
   * Reset the state trie to the point where it had the given state root.
   *
   * Throw if it can't.
   */
  public async restoreContext(stateRoot: Buffer): Promise<void> {
    const state = this._stateRootToState.get(stateRoot);
    if (state === undefined) {
      throw new Error("Unknown state root");
    }

    this._state.setInner(state);
  }

  /**
   * Must be called after `startBlock`, and before `seal`.
   */
  public async runTxInBlock(
    tx: TypedTransaction,
    block: Block
  ): Promise<[RunTxResult, Trace]> {
    const rethnetTx = ethereumjsTransactionToRethnetTransactionRequest(tx);

    const difficulty = this._getBlockEnvDifficulty(block.header.difficulty);

    const prevRandao = await this._getBlockPrevRandao(
      block.header.number,
      block.header.mixHash
    );

    const specId = await this._blockchain.specAtBlockNumber(
      block.header.number
    );
    const config: ConfigOptions = {
      chainId: this._common.chainId(),
      specId,
      limitContractCodeSize: this._limitContractCodeSize,
      disableBlockGasLimit: false,
      disableEip3607: true,
    };

    const rethnetResult = await run(
      this._blockchain,
      this._state.asInner(),
      config,
      rethnetTx,
      ethereumjsHeaderDataToRethnetBlockConfig(
        block.header,
        difficulty,
        prevRandao
      ),
      true
    );

    const trace = rethnetResult.trace!;
    for (const traceItem of trace) {
      if ("pc" in traceItem) {
        await this._vmTracer.addStep(traceItem);
      } else if ("executionResult" in traceItem) {
        await this._vmTracer.addAfterMessage(traceItem);
      } else {
        await this._vmTracer.addBeforeMessage(traceItem);
      }
    }

    // For solidity-coverage compatibility
    for (const step of this._vmTracer.tracingSteps) {
      this._vm.evm.events.emit("step", {
        pc: Number(step.pc),
        depth: step.depth,
        opcode: { name: step.opcode },
        stackTop: step.stackTop,
      });
    }

    try {
      const result = rethnetResultToRunTxResult(
        rethnetResult.result,
        rethnetResult.result.result.gasUsed
      );
      return [result, this._vmTracer.getLastTopLevelMessageTrace()];
    } catch (e) {
      // console.log("Rethnet trace");
      // console.log(rethnetResult.trace);
      throw e;
    }
  }

  /**
   * Re-execute the transactions in the block up until the transaction with the
   * given hash, and trace the execution of that transaction.
   */
  public async traceTransaction(
    hash: Buffer,
    block: Block,
    config: RpcDebugTracingConfig
  ): Promise<RpcDebugTraceOutput> {
    const difficulty = this._getBlockEnvDifficulty(block.header.difficulty);

    const prevRandao = await this._getBlockPrevRandao(
      block.header.number,
      block.header.mixHash
    );

    const specId = await this._blockchain.specAtBlockNumber(
      block.header.number
    );
    const evmConfig: ConfigOptions = {
      chainId: this._common.chainId(),
      specId,
      limitContractCodeSize: this._limitContractCodeSize,
      disableBlockGasLimit: false,
      disableEip3607: true,
    };

    // TODO This deadlocks if more than 3 are executed in parallel
    // https://github.com/NomicFoundation/edr/issues/189
    const transactions = [];
    for (const tx of block.transactions) {
      const caller = tx.getSenderAddress().toBuffer();
      const pendingTx = await PendingTransaction.create(
        this._state.asInner(),
        evmConfig.specId!,
        ethereumjsTransactionToRethnetSignedTransaction(tx),
        caller
      );
      transactions.push(pendingTx);
    }

    const result = await debugTraceTransaction(
      this._blockchain,
      this._state.asInner(),
      evmConfig,
      hardhatDebugTraceConfigToRethnet(config),
      ethereumjsHeaderDataToRethnetBlockConfig(
        block.header,
        difficulty,
        prevRandao
      ),
      transactions,
      hash
    );

    return rethnetRpcDebugTraceToHardhat(result);
  }

  public async makeSnapshot(): Promise<Buffer> {
    const stateRoot = await this.getStateRoot();
    this._stateRootToState.set(
      stateRoot,
      await this._state.asInner().deepClone()
    );

    return stateRoot;
  }

  public async removeSnapshot(stateRoot: Buffer): Promise<void> {
    this._stateRootToState.delete(stateRoot);
  }

  public getLastTraceAndClear(): {
    trace: MessageTrace | undefined;
    error: Error | undefined;
  } {
    const trace = this._vmTracer.getLastTopLevelMessageTrace();
    const error = this._vmTracer.getLastError();

    this._vmTracer.clearLastError();

    return { trace, error };
  }

  public async printState() {
    console.log(await this._state.serialize());
  }

  public async createBlockBuilder(
    common: Common,
    opts: BuildBlockOpts
  ): Promise<BlockBuilderAdapter> {
    return RethnetBlockBuilder.create(
      this._blockchain,
      this._state,
      this._vmTracer,
      common,
      opts,
      this._limitContractCodeSize
    );
  }

  private _getBlockEnvDifficulty(
    difficulty: bigint | undefined
  ): bigint | undefined {
    const MAX_DIFFICULTY = 2n ** 32n - 1n;
    if (difficulty !== undefined && difficulty > MAX_DIFFICULTY) {
      console.warn(
        "Difficulty is larger than U256::max:",
        difficulty.toString(16)
      );
      return MAX_DIFFICULTY;
    }

    return difficulty;
  }

  private async _getBlockPrevRandao(
    blockNumber: bigint,
    mixHash: Buffer | undefined
  ): Promise<Buffer | undefined> {
    const isPostMergeHardfork =
      (await this._blockchain.specAtBlockNumber(blockNumber)) >= SpecId.Merge;

    // eslint-disable-next-line @typescript-eslint/strict-boolean-expressions
    if (isPostMergeHardfork) {
      if (mixHash === undefined) {
        throw new Error("mixHash must be set for post-merge hardfork");
      }

      return mixHash;
    }

    return undefined;
  }
}

type InterpreterStepStub = Pick<InterpreterStep, "pc" | "depth"> & {
  opcode: { name: string };
  stackTop?: bigint;
};

interface EVMStub {
  events: AsyncEventEmitter<{
    step: (data: InterpreterStepStub, resolve?: (result?: any) => void) => void;
  }>;
}

// For compatibility with solidity-coverage that attaches a listener to the step event.
export interface VMStub {
  evm: EVMStub;
}<|MERGE_RESOLUTION|>--- conflicted
+++ resolved
@@ -57,12 +57,9 @@
     private _state: RethnetStateManager,
     private readonly _common: Common,
     private readonly _limitContractCodeSize: bigint | undefined,
-<<<<<<< HEAD
+    private readonly _limitInitcodeSize: bigint | undefined,
     // For solidity-coverage compatibility. Name cannot be changed.
     private _vm: VMStub
-=======
-    private readonly _limitInitcodeSize: bigint | undefined
->>>>>>> 64ae2128
   ) {
     this._vmTracer = new VMTracer(_common, false);
   }
@@ -87,35 +84,28 @@
     }
 
     const limitContractCodeSize =
-<<<<<<< HEAD
-      config.allowUnlimitedContractSize === true ? 2n ** 64n - 1n : undefined;
+      config.allowUnlimitedContractSize === true
+        ? UNLIMITED_CONTRACT_SIZE_VALUE
+        : undefined;
+
+    const limitInitcodeSize =
+      config.allowUnlimitedContractSize === true
+        ? UNLIMITED_CONTRACT_SIZE_VALUE
+        : undefined;
 
     const vmStub: VMStub = {
       evm: {
         events: new AsyncEventEmitter(),
       },
     };
-=======
-      config.allowUnlimitedContractSize === true
-        ? UNLIMITED_CONTRACT_SIZE_VALUE
-        : undefined;
-
-    const limitInitcodeSize =
-      config.allowUnlimitedContractSize === true
-        ? UNLIMITED_CONTRACT_SIZE_VALUE
-        : undefined;
-
->>>>>>> 64ae2128
+
     return new RethnetAdapter(
       blockchain,
       state,
       common,
       limitContractCodeSize,
-<<<<<<< HEAD
+      limitInitcodeSize,
       vmStub
-=======
-      limitInitcodeSize
->>>>>>> 64ae2128
     );
   }
 
