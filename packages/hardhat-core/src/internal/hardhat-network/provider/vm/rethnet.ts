import { Block } from "@nomicfoundation/ethereumjs-block";
import { Common } from "@nomicfoundation/ethereumjs-common";
import {
  Account,
  Address,
  KECCAK256_NULL,
} from "@nomicfoundation/ethereumjs-util";
import { TypedTransaction } from "@nomicfoundation/ethereumjs-tx";
import {
  Account as RethnetAccount,
  Blockchain,
  Bytecode,
<<<<<<< HEAD
  Rethnet,
  SpecId,
=======
  RethnetContext,
  guaranteedDryRun,
  run,
  ConfigOptions,
>>>>>>> f49f5b79
} from "rethnet-evm";

import { isForkedNodeConfig, NodeConfig } from "../node-types";
import {
  ethereumjsHeaderDataToRethnetBlockConfig,
  ethereumjsTransactionToRethnetTransactionRequest,
  ethereumsjsHardforkToRethnetSpecId,
  rethnetResultToRunTxResult,
} from "../utils/convertToRethnet";
<<<<<<< HEAD
import { getHardforkName } from "../../../util/hardforks";
=======
import {
  getHardforkName,
  hardforkGte,
  HardforkName,
} from "../../../util/hardforks";
>>>>>>> f49f5b79
import { keccak256 } from "../../../util/keccak";
import { RpcDebugTraceOutput } from "../output";
import { RethnetStateManager } from "../RethnetState";
import { RpcDebugTracingConfig } from "../../../core/jsonrpc/types/input/debugTraceTransaction";
import { MessageTrace } from "../../stack-traces/message-trace";
import { VMTracer } from "../../stack-traces/vm-tracer";
import { globalRethnetContext } from "../context/rethnet";
import { RunTxResult, Trace, VMAdapter } from "./vm-adapter";
import { BlockBuilderAdapter, BuildBlockOpts } from "./block-builder";
import { RethnetBlockBuilder } from "./block-builder/rethnet";

/* eslint-disable @nomiclabs/hardhat-internal-rules/only-hardhat-error */
/* eslint-disable @typescript-eslint/no-unused-vars */

export class RethnetAdapter implements VMAdapter {
  private _vmTracer: VMTracer;

  constructor(
    private _blockchain: Blockchain,
    private _state: RethnetStateManager,
<<<<<<< HEAD
    private _rethnet: Rethnet,
    common: Common
=======
    private readonly _selectHardfork: (blockNumber: bigint) => string,
    private readonly _common: Common,
    private readonly _limitContractCodeSize: bigint | null
>>>>>>> f49f5b79
  ) {
    this._vmTracer = new VMTracer(_common, false);
  }

  public static async create(
    config: NodeConfig,
    blockchain: Blockchain,
    selectHardfork: (blockNumber: bigint) => string,
    common: Common
  ): Promise<RethnetAdapter> {
<<<<<<< HEAD
    const limitContractCodeSize =
      config.allowUnlimitedContractSize === true ? 2n ** 64n - 1n : undefined;
=======
    const blockchain = new Blockchain(getBlockHash);
>>>>>>> f49f5b79

    let state: RethnetStateManager;
    if (isForkedNodeConfig(config)) {
      state = await RethnetStateManager.forkRemote(
        globalRethnetContext,
        config.forkConfig,
        config.genesisAccounts
      );
    } else {
      state = RethnetStateManager.withGenesisAccounts(
        globalRethnetContext,
        config.genesisAccounts
      );
    }

<<<<<<< HEAD
    const rethnet = new Rethnet(blockchain, state.asInner(), {
      chainId: BigInt(config.chainId),
      specId: ethereumsjsHardforkToRethnetSpecId(
        getHardforkName(config.hardfork)
      ),
      limitContractCodeSize,
      // Question: Should we set these per transaction, instead of for the entire EVM?
      disableBlockGasLimit: true,
      disableEip3607: true,
    });

    return new RethnetAdapter(blockchain, state, rethnet, common);
=======
    const limitContractCodeSize =
      config.allowUnlimitedContractSize === true ? 2n ** 64n - 1n : null;

    return new RethnetAdapter(
      blockchain,
      state,
      selectHardfork,
      common,
      limitContractCodeSize
    );
>>>>>>> f49f5b79
  }

  /**
   * Run `tx` with the given `blockContext`, without modifying the state.
   */
  public async dryRun(
    tx: TypedTransaction,
    blockContext: Block,
    forceBaseFeeZero?: boolean
  ): Promise<[RunTxResult, Trace]> {
    const rethnetTx = ethereumjsTransactionToRethnetTransactionRequest(tx);

    const difficulty = this._getBlockEnvDifficulty(
      blockContext.header.difficulty
    );

    const prevRandao = await this._getBlockPrevRandao(
      blockContext.header.number,
      blockContext.header.mixHash
    );

    const rethnetResult = await guaranteedDryRun(
      this._blockchain,
      this._state.asInner(),
      makeConfigOptions(this._common, true, true, this._limitContractCodeSize),
      rethnetTx,
      {
        number: blockContext.header.number,
        beneficiary: blockContext.header.coinbase.buf,
        timestamp: blockContext.header.timestamp,
        baseFee:
          forceBaseFeeZero === true ? 0n : blockContext.header.baseFeePerGas,
        gasLimit: blockContext.header.gasLimit,
        difficulty,
        mixHash: prevRandao,
      },
      true
    );

    const trace = rethnetResult.trace!;
    for (const traceItem of trace) {
      if ("pc" in traceItem) {
        await this._vmTracer.addStep(traceItem);
      } else if ("executionResult" in traceItem) {
        await this._vmTracer.addAfterMessage(traceItem);
      } else {
        await this._vmTracer.addBeforeMessage(traceItem);
      }
    }

    try {
      const result = rethnetResultToRunTxResult(
        rethnetResult.result,
        blockContext.header.gasUsed
      );
      return [result, trace];
    } catch (e) {
      // console.log("Rethnet trace");
      // console.log(rethnetResult.execResult.trace);
      throw e;
    }
  }

  /**
   * Get the account info for the given address.
   */
  public async getAccount(address: Address): Promise<Account> {
    const [accountInfo, storageRoot] = await Promise.all([
      this._state.getAccount(address),
      this._state.getAccountStorageRoot(address),
    ]);
    return new Account(
      accountInfo?.nonce,
      accountInfo?.balance,
      storageRoot ?? undefined,
      accountInfo?.code?.hash
    );
  }

  /**
   * Get the storage value at the given address and slot.
   */
  public async getContractStorage(
    address: Address,
    key: Buffer
  ): Promise<Buffer> {
    return this._state.getContractStorage(address, key);
  }

  /**
   * Get the contract code at the given address.
   */
  public async getContractCode(address: Address): Promise<Buffer> {
    return this._state.getContractCode(address);
  }

  /**
   * Update the account info for the given address.
   */
  public async putAccount(address: Address, account: Account): Promise<void> {
    const contractCode =
      account.codeHash === KECCAK256_NULL
        ? undefined
        : await this._state.getContractCode(address);

    return this._state.modifyAccount(
      address,
      async function (
        balance: bigint,
        nonce: bigint,
        code: Bytecode | undefined
      ): Promise<RethnetAccount> {
        const newCode: Bytecode | undefined =
          account.codeHash === KECCAK256_NULL
            ? undefined
            : account.codeHash === code?.hash
            ? code
            : {
                hash: account.codeHash,
                code: contractCode!,
              };

        return {
          balance: account.balance,
          nonce: account.nonce,
          code: newCode,
        };
      }
    );
  }

  /**
   * Update the contract code for the given address.
   */
  public async putContractCode(address: Address, value: Buffer): Promise<void> {
    const codeHash = keccak256(value);
    return this._state.modifyAccount(
      address,
      async function (
        balance: bigint,
        nonce: bigint,
        code: Bytecode | undefined
      ): Promise<RethnetAccount> {
        const newCode: Bytecode | undefined =
          codeHash === KECCAK256_NULL
            ? undefined
            : codeHash === code?.hash
            ? code
            : {
                hash: codeHash,
                code: value,
              };

        return {
          balance,
          nonce,
          code: newCode,
        };
      }
    );
  }

  /**
   * Update the value of the given storage slot.
   */
  public async putContractStorage(
    address: Address,
    key: Buffer,
    value: Buffer
  ): Promise<void> {
    await this._state.putContractStorage(address, key, value);
  }

  /**
   * Get the root of the current state trie.
   */
  public async getStateRoot(): Promise<Buffer> {
    return this._state.getStateRoot();
  }

  /**
   * Reset the state trie to the point after `block` was mined. If
   * `irregularStateOrUndefined` is passed, use it as the state root.
   */
  public async setBlockContext(
    block: Block,
    irregularStateOrUndefined: Buffer | undefined
  ): Promise<void> {
    return this._state.setBlockContext(
      irregularStateOrUndefined ?? block.header.stateRoot,
      block.header.number
    );
  }

  /**
   * Reset the state trie to the point where it had the given state root.
   *
   * Throw if it can't.
   */
  public async restoreContext(stateRoot: Buffer): Promise<void> {
    return this._state.setBlockContext(stateRoot);
  }

  /**
   * Must be called after `startBlock`, and before `seal`.
   */
  public async runTxInBlock(
    tx: TypedTransaction,
    block: Block
  ): Promise<[RunTxResult, Trace]> {
    const rethnetTx = ethereumjsTransactionToRethnetTransactionRequest(tx);

    const difficulty = this._getBlockEnvDifficulty(block.header.difficulty);

    const prevRandao = await this._getBlockPrevRandao(
      block.header.number,
      block.header.mixHash
    );

    const rethnetResult = await run(
      this._blockchain,
      this._state.asInner(),
      makeConfigOptions(this._common, false, true, this._limitContractCodeSize),
      rethnetTx,
      ethereumjsHeaderDataToRethnetBlockConfig(
        block.header,
        difficulty,
        prevRandao
      ),
      true
    );

    const trace = rethnetResult.trace!;
    for (const traceItem of trace) {
      if ("pc" in traceItem) {
        await this._vmTracer.addStep(traceItem);
      } else if ("executionResult" in traceItem) {
        await this._vmTracer.addAfterMessage(traceItem);
      } else {
        await this._vmTracer.addBeforeMessage(traceItem);
      }
    }

    try {
      const result = rethnetResultToRunTxResult(
        rethnetResult.result,
        block.header.gasUsed
      );
      return [result, this._vmTracer.getLastTopLevelMessageTrace()];
    } catch (e) {
      // console.log("Rethnet trace");
      // console.log(rethnetResult.trace);
      throw e;
    }
  }

  /**
   * Re-execute the transactions in the block up until the transaction with the
   * given hash, and trace the execution of that transaction.
   */
  public async traceTransaction(
    hash: Buffer,
    block: Block,
    config: RpcDebugTracingConfig
  ): Promise<RpcDebugTraceOutput> {
    throw new Error("traceTransaction not implemented for Rethnet");
  }

  public async makeSnapshot(): Promise<Buffer> {
    return this._state.makeSnapshot();
  }

  public async removeSnapshot(stateRoot: Buffer): Promise<void> {
    return this._state.removeSnapshot(stateRoot);
  }

  public getLastTraceAndClear(): {
    trace: MessageTrace | undefined;
    error: Error | undefined;
  } {
    const trace = this._vmTracer.getLastTopLevelMessageTrace();
    const error = this._vmTracer.getLastError();

    this._vmTracer.clearLastError();

    return { trace, error };
  }

  public async printState() {
    console.log(await this._state.serialize());
  }

  public async createBlockBuilder(
    common: Common,
    opts: BuildBlockOpts
  ): Promise<BlockBuilderAdapter> {
    await this._state.checkpoint();

    return RethnetBlockBuilder.create(
      this._blockchain,
      this._state,
      this._vmTracer,
      common,
      opts,
      this._limitContractCodeSize
    );
  }

  private _getBlockEnvDifficulty(
    difficulty: bigint | undefined
  ): bigint | undefined {
    const MAX_DIFFICULTY = 2n ** 32n - 1n;
    if (difficulty !== undefined && difficulty > MAX_DIFFICULTY) {
      console.warn(
        "Difficulty is larger than U256::max:",
        difficulty.toString(16)
      );
      return MAX_DIFFICULTY;
    }

    return difficulty;
  }

  private async _getBlockPrevRandao(
    blockNumber: bigint,
    mixHash: Buffer | undefined
  ): Promise<Buffer | undefined> {
    const isPostMergeHardfork = await this._blockchain.blockSupportsSpec(
      blockNumber,
      SpecId.Merge
    );

    // eslint-disable-next-line @typescript-eslint/strict-boolean-expressions
    if (isPostMergeHardfork) {
      if (mixHash === undefined) {
        throw new Error("mixHash must be set for post-merge hardfork");
      }

      return mixHash;
    }

    return undefined;
  }
}

export function makeConfigOptions(
  common: Common,
  disableBlockGasLimit: boolean,
  disableEip3607: boolean,
  limitContractCodeSize: bigint | null
): ConfigOptions {
  return {
    chainId: common.chainId(),
    specId: ethereumsjsHardforkToRethnet(getHardforkName(common.hardfork())),
    limitContractCodeSize: limitContractCodeSize ?? undefined,
    disableBlockGasLimit,
    disableEip3607,
  };
}<|MERGE_RESOLUTION|>--- conflicted
+++ resolved
@@ -10,15 +10,10 @@
   Account as RethnetAccount,
   Blockchain,
   Bytecode,
-<<<<<<< HEAD
-  Rethnet,
   SpecId,
-=======
-  RethnetContext,
   guaranteedDryRun,
   run,
   ConfigOptions,
->>>>>>> f49f5b79
 } from "rethnet-evm";
 
 import { isForkedNodeConfig, NodeConfig } from "../node-types";
@@ -28,15 +23,7 @@
   ethereumsjsHardforkToRethnetSpecId,
   rethnetResultToRunTxResult,
 } from "../utils/convertToRethnet";
-<<<<<<< HEAD
 import { getHardforkName } from "../../../util/hardforks";
-=======
-import {
-  getHardforkName,
-  hardforkGte,
-  HardforkName,
-} from "../../../util/hardforks";
->>>>>>> f49f5b79
 import { keccak256 } from "../../../util/keccak";
 import { RpcDebugTraceOutput } from "../output";
 import { RethnetStateManager } from "../RethnetState";
@@ -57,14 +44,8 @@
   constructor(
     private _blockchain: Blockchain,
     private _state: RethnetStateManager,
-<<<<<<< HEAD
-    private _rethnet: Rethnet,
-    common: Common
-=======
-    private readonly _selectHardfork: (blockNumber: bigint) => string,
     private readonly _common: Common,
     private readonly _limitContractCodeSize: bigint | null
->>>>>>> f49f5b79
   ) {
     this._vmTracer = new VMTracer(_common, false);
   }
@@ -72,16 +53,8 @@
   public static async create(
     config: NodeConfig,
     blockchain: Blockchain,
-    selectHardfork: (blockNumber: bigint) => string,
     common: Common
   ): Promise<RethnetAdapter> {
-<<<<<<< HEAD
-    const limitContractCodeSize =
-      config.allowUnlimitedContractSize === true ? 2n ** 64n - 1n : undefined;
-=======
-    const blockchain = new Blockchain(getBlockHash);
->>>>>>> f49f5b79
-
     let state: RethnetStateManager;
     if (isForkedNodeConfig(config)) {
       state = await RethnetStateManager.forkRemote(
@@ -96,31 +69,10 @@
       );
     }
 
-<<<<<<< HEAD
-    const rethnet = new Rethnet(blockchain, state.asInner(), {
-      chainId: BigInt(config.chainId),
-      specId: ethereumsjsHardforkToRethnetSpecId(
-        getHardforkName(config.hardfork)
-      ),
-      limitContractCodeSize,
-      // Question: Should we set these per transaction, instead of for the entire EVM?
-      disableBlockGasLimit: true,
-      disableEip3607: true,
-    });
-
-    return new RethnetAdapter(blockchain, state, rethnet, common);
-=======
     const limitContractCodeSize =
       config.allowUnlimitedContractSize === true ? 2n ** 64n - 1n : null;
 
-    return new RethnetAdapter(
-      blockchain,
-      state,
-      selectHardfork,
-      common,
-      limitContractCodeSize
-    );
->>>>>>> f49f5b79
+    return new RethnetAdapter(blockchain, state, common, limitContractCodeSize);
   }
 
   /**
@@ -474,7 +426,9 @@
 ): ConfigOptions {
   return {
     chainId: common.chainId(),
-    specId: ethereumsjsHardforkToRethnet(getHardforkName(common.hardfork())),
+    specId: ethereumsjsHardforkToRethnetSpecId(
+      getHardforkName(common.hardfork())
+    ),
     limitContractCodeSize: limitContractCodeSize ?? undefined,
     disableBlockGasLimit,
     disableEip3607,
