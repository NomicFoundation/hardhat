--- conflicted
+++ resolved
@@ -3,7 +3,6 @@
 import {
   Account,
   Address,
-  bufferToHex,
   KECCAK256_NULL,
 } from "@nomicfoundation/ethereumjs-util";
 import { TypedTransaction } from "@nomicfoundation/ethereumjs-tx";
@@ -36,11 +35,7 @@
 /* eslint-disable @nomiclabs/hardhat-internal-rules/only-hardhat-error */
 /* eslint-disable @typescript-eslint/no-unused-vars */
 
-<<<<<<< HEAD
 export const globalRethnetContext = new RethnetContext();
-=======
-const globalContext = new RethnetContext();
->>>>>>> b7e76342
 
 export class RethnetAdapter implements VMAdapter {
   private _vmTracer: VMTracer;
@@ -66,7 +61,6 @@
     const limitContractCodeSize =
       config.allowUnlimitedContractSize === true ? 2n ** 64n - 1n : undefined;
 
-<<<<<<< HEAD
     let state: RethnetStateManager;
     if (isForkedNodeConfig(config)) {
       state = await RethnetStateManager.forkRemote(
@@ -80,12 +74,6 @@
         config.genesisAccounts
       );
     }
-=======
-    const state = RethnetStateManager.withGenesisAccounts(
-      globalContext,
-      config.genesisAccounts
-    );
->>>>>>> b7e76342
 
     const rethnet = new Rethnet(blockchain, state.asInner(), {
       chainId: BigInt(config.chainId),
