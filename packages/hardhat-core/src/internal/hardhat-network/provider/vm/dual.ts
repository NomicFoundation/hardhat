--- conflicted
+++ resolved
@@ -740,36 +740,6 @@
         throw new Error("Different step pc");
       }
 
-<<<<<<< HEAD
-      if (ethereumJSStep.opcode !== rethnetStep.opcode) {
-        console.trace(
-          `Different steps[${stepIdx}] opcode: ${ethereumJSStep.opcode} (ethereumjs) !== ${rethnetStep.opcode} (rethnet)`
-        );
-        throw new Error("Different step opcode");
-      }
-
-      if (ethereumJSStep.gasCost !== rethnetStep.gasCost) {
-        console.trace(
-          `Different steps[${stepIdx}] gasCost: ${ethereumJSStep.gasCost} (ethereumjs) !== ${rethnetStep.gasCost} (rethnet)`
-        );
-        throw new Error("Different step gasCost");
-      }
-
-      if (ethereumJSStep.gasLeft !== rethnetStep.gasLeft) {
-        console.trace(
-          `Different steps[${stepIdx}] gasLeft: ${ethereumJSStep.gasLeft} (ethereumjs) !== ${rethnetStep.gasLeft} (rethnet)`
-        );
-        throw new Error("Different step gasLeft");
-      }
-
-      const ethereumJSStack = ethereumJSStep.stack;
-      const rethnetStack = rethnetStep.stack;
-      if (ethereumJSStack.length !== rethnetStack.length) {
-        throw new Error(
-          `Different number of stack elements in tracers: ${ethereumJSStack.length} (ethereumjs) !== ${rethnetStack.length} (rethnet)`
-        );
-      }
-=======
       // if (ethereumJSStep.opcode !== rethnetStep.opcode) {
       //   console.trace(
       //     `Different steps[${stepIdx}] opcode: ${ethereumJSStep.opcode} !== ${rethnetStep.opcode}`
@@ -798,42 +768,11 @@
       //     `Different number of stack elements in tracers: ${ethereumJSStack.length} !== ${rethnetStack.length}`
       //   );
       // }
->>>>>>> 472f8e8d
 
       // for (let stackIdx = 0; stackIdx < ethereumJSSteps.length; ++stackIdx) {
       //   const ethereumJSStackElement = ethereumJSStack[stackIdx];
       //   const rethnetStackElement = rethnetStack[stackIdx];
 
-<<<<<<< HEAD
-        if (ethereumJSStackElement !== rethnetStackElement) {
-          console.trace(
-            `Different steps[${stepIdx}] stack[${stackIdx}]: ${ethereumJSStackElement} (ethereumjs) !== ${rethnetStackElement} (rethnet)`
-          );
-          throw new Error("Different step stack element");
-        }
-      }
-
-      if (!ethereumJSStep.memory.equals(rethnetStep.memory)) {
-        console.trace(
-          `Different steps[${stepIdx}] memory: ${ethereumJSStep.memory} (ethereumjs) !== ${rethnetStep.memory} (rethnet)`
-        );
-        throw new Error("Different step memory");
-      }
-
-      if (ethereumJSStep.contract.balance !== rethnetStep.contract.balance) {
-        console.trace(
-          `Different steps[${stepIdx}] contract balance: ${ethereumJSStep.contract.balance} (ethereumjs) !== ${rethnetStep.contract.balance} (rethnet)`
-        );
-        throw new Error("Different step contract balance");
-      }
-
-      if (ethereumJSStep.contract.nonce !== rethnetStep.contract.nonce) {
-        console.trace(
-          `Different steps[${stepIdx}] contract nonce: ${ethereumJSStep.contract.nonce} (ethereumjs) !== ${rethnetStep.contract.nonce} (rethnet)`
-        );
-        throw new Error("Different step contract nonce");
-      }
-=======
       //   if (ethereumJSStackElement !== rethnetStackElement) {
       //     console.trace(
       //       `Different steps[${stepIdx}] stack[${stackIdx}]: ${ethereumJSStackElement} !== ${rethnetStackElement}`
@@ -862,7 +801,6 @@
       //   );
       //   throw new Error("Different step contract nonce");
       // }
->>>>>>> 472f8e8d
 
       // Code can be stored separately from the account in Rethnet
       // const ethereumJSCode = ethereumJSStep.contract.code;
@@ -896,21 +834,12 @@
       //   }
       // }
 
-<<<<<<< HEAD
-      if (!ethereumJSStep.contractAddress.equals(rethnetStep.contractAddress)) {
-        console.trace(
-          `Different steps[${stepIdx}] contract address: ${ethereumJSStep.contractAddress} (ethereumjs) !== ${rethnetStep.contractAddress} (rethnet)`
-        );
-        throw new Error("Different step contract address");
-      }
-=======
       // if (!ethereumJSStep.contractAddress.equals(rethnetStep.contractAddress)) {
       //   console.trace(
       //     `Different steps[${stepIdx}] contract address: ${ethereumJSStep.contractAddress} !== ${rethnetStep.contractAddress}`
       //   );
       //   throw new Error("Different step contract address");
       // }
->>>>>>> 472f8e8d
     }
 
     // TODO: compare each step
@@ -1088,12 +1017,7 @@
   if (ethereumJSAccount.balance !== rethnetAccount.balance) {
     console.trace(`Account: ${address}`);
     console.trace(
-<<<<<<< HEAD
       `Different balance: ${ethereumJSAccount.balance} (ethereumjs) !== ${rethnetAccount.balance} (rethnet)`
-    );
-    differences.push("balance");
-=======
-      `Different balance: ${ethereumJSAccount.balance} !== ${rethnetAccount.balance}`
     );
     differences.push("balance");
   }
@@ -1103,38 +1027,8 @@
       `Different codeHash: ${ethereumJSAccount.codeHash} !== ${rethnetAccount.codeHash}`
     );
     differences.push("codeHash");
->>>>>>> 472f8e8d
-  }
-  const inGetBalanceContext =
-    new Error().stack?.includes("HardhatNode.getAccountBalance") ?? false;
-  if (!inGetBalanceContext) {
-    if (!ethereumJSAccount.codeHash.equals(rethnetAccount.codeHash)) {
-      console.trace(
-        `Different codeHash: ${bufferToHex(
-          ethereumJSAccount.codeHash
-        )} (ethereumjs) !== ${bufferToHex(rethnetAccount.codeHash)} (rethnet)`
-      );
-      differences.push("codeHash");
-    }
-
-<<<<<<< HEAD
-    if (ethereumJSAccount.nonce !== rethnetAccount.nonce) {
-      console.trace(
-        `Different nonce: ${ethereumJSAccount.nonce} (ethereumjs) !== ${rethnetAccount.nonce} (rethnet)`
-      );
-      differences.push("nonce");
-    }
-
-    if (!ethereumJSAccount.storageRoot.equals(rethnetAccount.storageRoot)) {
-      // TODO re-enable
-      // console.trace(
-      //   `Different storageRoot: ${ethereumJSAccount.storageRoot.toString(
-      //     "hex"
-      //   )} !== ${rethnetAccount.storageRoot.toString("hex")}`
-      // );
-      // throw new Error("Different storageRoot");
-    }
-=======
+  }
+
   if (ethereumJSAccount.nonce !== rethnetAccount.nonce) {
     console.trace(
       `Different nonce: ${ethereumJSAccount.nonce} !== ${rethnetAccount.nonce}`
@@ -1149,7 +1043,6 @@
       )} !== ${rethnetAccount.storageRoot.toString("hex")}`
     );
     throw new Error("Different storageRoot");
->>>>>>> 472f8e8d
   }
 }
 
@@ -1161,61 +1054,36 @@
 
   // both traces are defined
   if (ethereumJSTrace.depth !== rethnetTrace.depth) {
-<<<<<<< HEAD
-    throw new Error(
-      `Different depth: ${ethereumJSTrace.depth} (ethereumjs) !== ${rethnetTrace.depth} (rethnet)`
-=======
     console.log(
       `Different depth: ${ethereumJSTrace.depth} !== ${rethnetTrace.depth}`
->>>>>>> 472f8e8d
     );
     differences.push("depth");
   }
 
   if (ethereumJSTrace.exit.kind !== rethnetTrace.exit.kind) {
-<<<<<<< HEAD
-    throw new Error(
-      `Different exit: ${ethereumJSTrace.exit.kind} (ethereumjs) !== ${rethnetTrace.exit.kind} (rethnet)`
-=======
     console.log(
       `Different exit: ${ethereumJSTrace.exit.kind} !== ${rethnetTrace.exit.kind}`
->>>>>>> 472f8e8d
     );
     differences.push("exit");
   }
 
   if (ethereumJSTrace.gasUsed !== rethnetTrace.gasUsed) {
-<<<<<<< HEAD
-    throw new Error(
-      `Different gasUsed: ${ethereumJSTrace.gasUsed} (ethereumjs) !== ${rethnetTrace.gasUsed} (rethnet)`
-=======
     console.log(
       `Different gasUsed: ${ethereumJSTrace.gasUsed} !== ${rethnetTrace.gasUsed}`
->>>>>>> 472f8e8d
     );
     differences.push("gasUsed");
   }
 
   if (!ethereumJSTrace.returnData.equals(rethnetTrace.returnData)) {
-<<<<<<< HEAD
-    throw new Error(
-      `Different returnData: ${ethereumJSTrace.returnData} (ethereumjs) !== ${rethnetTrace.returnData} (rethnet)`
-=======
     console.log(
       `Different returnData: ${ethereumJSTrace.returnData} !== ${rethnetTrace.returnData}`
->>>>>>> 472f8e8d
     );
     differences.push("returnData");
   }
 
   if (ethereumJSTrace.value !== rethnetTrace.value) {
-<<<<<<< HEAD
-    throw new Error(
-      `Different value: ${ethereumJSTrace.value} (ethereumjs) !== ${rethnetTrace.value} (rethnet)`
-=======
     console.log(
       `Different value: ${ethereumJSTrace.value} !== ${rethnetTrace.value}`
->>>>>>> 472f8e8d
     );
     differences.push("value");
   }
@@ -1229,25 +1097,15 @@
 
     // Both traces are precompile traces
     if (ethereumJSTrace.precompile !== rethnetTrace.precompile) {
-<<<<<<< HEAD
-      throw new Error(
-        `Different precompile: ${ethereumJSTrace.precompile} (ethereumjs) !== ${rethnetTrace.precompile} (rethnet)`
-=======
       console.log(
         `Different precompile: ${ethereumJSTrace.precompile} !== ${rethnetTrace.precompile}`
->>>>>>> 472f8e8d
       );
       differences.push("precompile");
     }
 
     if (!ethereumJSTrace.calldata.equals(rethnetTrace.calldata)) {
-<<<<<<< HEAD
-      throw new Error(
-        `Different calldata: ${ethereumJSTrace.calldata} (ethereumjs) !== ${rethnetTrace.calldata} (rethnet)`
-=======
       console.log(
         `Different calldata: ${ethereumJSTrace.calldata} !== ${rethnetTrace.calldata}`
->>>>>>> 472f8e8d
       );
       differences.push("calldata");
     }
@@ -1269,13 +1127,8 @@
     }
 
     if (ethereumJSTrace.steps.length !== rethnetTrace.steps.length) {
-<<<<<<< HEAD
-      throw new Error(
-        `Different steps length: ${ethereumJSTrace.steps.length} (ethereumjs) !== ${rethnetTrace.steps.length} (rethnet)`
-=======
       console.log(
         `Different steps length: ${ethereumJSTrace.steps.length} !== ${rethnetTrace.steps.length}`
->>>>>>> 472f8e8d
       );
       differences.push("steps.length");
     }
@@ -1302,13 +1155,8 @@
         }
 
         if (ethereumJSStep.pc !== rethnetStep.pc) {
-<<<<<<< HEAD
-          throw new Error(
-            `Different step[${stepIdx}]: ${ethereumJSStep.pc} (ethereumjs) !== ${rethnetStep.pc} (rethnet)`
-=======
           console.log(
             `Different step[${stepIdx}] pc: ${ethereumJSStep.pc} !== ${rethnetStep.pc}`
->>>>>>> 472f8e8d
           );
           stepDifferences.push("pc");
         }
@@ -1350,26 +1198,16 @@
 
       // Both traces contain bytecode
       if (!ethereumJSTrace.bytecode.equals(rethnetTrace.bytecode)) {
-<<<<<<< HEAD
-        throw new Error(
-          `Different bytecode: ${ethereumJSTrace.bytecode} (ethereumjs) !== ${rethnetTrace.bytecode} (rethnet)`
-=======
         console.log(
           `Different bytecode: ${ethereumJSTrace.bytecode} !== ${rethnetTrace.bytecode}`
->>>>>>> 472f8e8d
         );
         differences.push("bytecode");
       }
     }
 
     if (ethereumJSTrace.numberOfSubtraces !== rethnetTrace.numberOfSubtraces) {
-<<<<<<< HEAD
-      throw new Error(
-        `Different numberOfSubtraces: ${ethereumJSTrace.numberOfSubtraces} (ethereumjs) !== ${rethnetTrace.numberOfSubtraces} (rethnet)`
-=======
       console.log(
         `Different numberOfSubtraces: ${ethereumJSTrace.numberOfSubtraces} !== ${rethnetTrace.numberOfSubtraces}`
->>>>>>> 472f8e8d
       );
       differences.push("numberOfSubtraces");
     }
