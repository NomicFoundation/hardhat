import type { BN } from "ethereumjs-util";
import type { EIP1193Provider } from "hardhat/types";

import type { NumberLike } from "./types";

<<<<<<< HEAD
import { isValidChecksumAddress, BN } from "ethereumjs-util";
=======
>>>>>>> 1da9b069
import { HardhatNetworkHelpersError, OnlyHardhatNetworkError } from "./errors";

let cachedIsHardhatNetwork: boolean;
async function checkIfHardhatNetwork(
  provider: EIP1193Provider,
  networkName: string
): Promise<boolean> {
  let version: string | undefined;
  if (cachedIsHardhatNetwork === undefined) {
    try {
      version = (await provider.request({
        method: "web3_clientVersion",
      })) as string;

      cachedIsHardhatNetwork = version
        .toLowerCase()
        .startsWith("hardhatnetwork");
    } catch (e) {
      cachedIsHardhatNetwork = false;
    }
  }

  if (!cachedIsHardhatNetwork) {
    throw new OnlyHardhatNetworkError(networkName, version);
  }

  return cachedIsHardhatNetwork;
}

export async function getHardhatProvider(): Promise<EIP1193Provider> {
  const hre = await import("hardhat");

  const provider = hre.network.provider;

  await checkIfHardhatNetwork(provider, hre.network.name);

  return hre.network.provider;
}

export function toBigInt(x: NumberLike): bigint {
  return BigInt(toRpcQuantity(x));
}

export function toRpcQuantity(x: NumberLike): string {
  let hex: string;
  if (typeof x === "number" || typeof x === "bigint") {
    // TODO: check that number is safe
    hex = `0x${x.toString(16)}`;
  } else if (typeof x === "string") {
    if (!x.startsWith("0x")) {
      throw new HardhatNetworkHelpersError(
        "Only 0x-prefixed hex-encoded strings are accepted"
      );
    }
    hex = x;
  } else if ("toHexString" in x) {
    hex = x.toHexString();
  } else if ("toString" in x) {
    hex = x.toString(16);
  } else {
    throw new HardhatNetworkHelpersError(
      `${x as any} cannot be converted to an RPC quantity`
    );
  }

  if (hex === "0x0") return hex;

  return hex.startsWith("0x") ? hex.replace("0x0", "0x") : `0x${hex}`;
}

export function assertValidAddress(address: string): void {
  const { isValidChecksumAddress } = require("ethereumjs-util");
  const hasChecksum = address !== address.toLowerCase();
  if (!hasChecksum || !isValidChecksumAddress(address)) {
    throw new HardhatNetworkHelpersError(
      `${address} is not a valid hex address`
    );
  }
}

export function assertHexString(hexString: string): void {
  if (typeof hexString !== "string" || !/^0x[0-9a-fA-F]+$/.test(hexString)) {
    throw new HardhatNetworkHelpersError(
      `${hexString} is not a valid hex string`
    );
  }
}

export function assertTxHash(hexString: string): void {
  assertHexString(hexString);
  if (hexString.length !== 66) {
    throw new HardhatNetworkHelpersError(
      `${hexString} is not a valid transaction hash`
    );
  }
}

export function assertValidTargetBlock(target: BN, latest: BN): void {
  if (!target.gt(latest)) {
    throw new HardhatNetworkHelpersError(
      `Requested target block ${target.toString()} is not greater than current block height.`
    );
  }
}

export function assertPositiveNumber(n: bigint): void {
  if (n <= BigInt(0)) {
    throw new HardhatNetworkHelpersError(
      `Invalid input ${n} - number must be positive.`
    );
  }
}

export function assertLargerThan(a: bigint, b: bigint, type: string): void;
export function assertLargerThan(a: number, b: number, type: string): void;
export function assertLargerThan(
  a: number | bigint,
  b: number | bigint,
  type: string
): void {
  if (a <= b) {
    throw new HardhatNetworkHelpersError(
      `Invalid ${type} ${a} is not larger than current ${type} ${b}`
    );
  }
}<|MERGE_RESOLUTION|>--- conflicted
+++ resolved
@@ -3,10 +3,6 @@
 
 import type { NumberLike } from "./types";
 
-<<<<<<< HEAD
-import { isValidChecksumAddress, BN } from "ethereumjs-util";
-=======
->>>>>>> 1da9b069
 import { HardhatNetworkHelpersError, OnlyHardhatNetworkError } from "./errors";
 
 let cachedIsHardhatNetwork: boolean;
