--- conflicted
+++ resolved
@@ -105,39 +105,10 @@
         pluginName,
         `${error.message} The selected network is ${network.name}.
 
-<<<<<<< HEAD
-      await run(TASK_COMPILE);
-      const abi = (await readArtifact(config.paths.artifacts, contractName))
-        .abi;
-      const fullVersion = await getLongVersion(config.solidity);
-
-      const source = JSON.stringify(await run(TASK_COMPILE_GET_COMPILER_INPUT));
-
-      const request = toRequest({
-        apiKey: etherscan.apiKey,
-        contractAddress: taskArgs.address,
-        sourceCode: source,
-        contractName: `${etherscanContractName}`,
-        compilerVersion: fullVersion,
-        // optimizationsUsed: config.solc.optimizer.enabled,
-        // runs: config.solc.optimizer.runs,
-        constructorArguments: AbiEncoder.encodeConstructor(
-          abi,
-          taskArgs.constructorArguments
-        ),
-        libraries: taskArgs.libraries,
-      });
-
-      const response = await verifyContract(etherscan.url, request);
-
-      console.log(
-        `Successfully submitted contract at ${taskArgs.address} for verification on etherscan. Waiting for verification result...`
-=======
 Possible causes are:
   - The selected network (${network.name}) is wrong.
   - Faulty buidler network config.`,
         error
->>>>>>> 76f7e53b
       );
     }
     // Shouldn't be reachable.
