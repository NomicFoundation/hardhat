import { ChainConfig } from "./types";

// See https://github.com/ethereum/EIPs/blob/master/EIPS/eip-155.md#list-of-chain-ids
export const chainConfig: ChainConfig = {
  mainnet: {
    chainId: 1,
    urls: {
      apiURL: "https://api.etherscan.io/api",
      browserURL: "https://etherscan.io",
    },
  },
  ropsten: {
    chainId: 3,
    urls: {
      apiURL: "https://api-ropsten.etherscan.io/api",
      browserURL: "https://ropsten.etherscan.io",
    },
  },
  rinkeby: {
    chainId: 4,
    urls: {
      apiURL: "https://api-rinkeby.etherscan.io/api",
      browserURL: "https://rinkeby.etherscan.io",
    },
  },
  goerli: {
    chainId: 5,
    urls: {
      apiURL: "https://api-goerli.etherscan.io/api",
      browserURL: "https://goerli.etherscan.io",
    },
  },
  kovan: {
    chainId: 42,
    urls: {
      apiURL: "https://api-kovan.etherscan.io/api",
      browserURL: "https://kovan.etherscan.io",
    },
  },
  sepolia: {
    chainId: 11155111,
    urls: {
      apiURL: "https://api-sepolia.etherscan.io/api",
      browserURL: "https://sepolia.etherscan.io",
    },
  },
  bsc: {
    chainId: 56,
    urls: {
      apiURL: "https://api.bscscan.com/api",
      browserURL: "https://bscscan.com",
    },
  },
  bscTestnet: {
    chainId: 97,
    urls: {
      apiURL: "https://api-testnet.bscscan.com/api",
      browserURL: "https://testnet.bscscan.com",
    },
  },
  heco: {
    chainId: 128,
    urls: {
      apiURL: "https://api.hecoinfo.com/api",
      browserURL: "https://hecoinfo.com",
    },
  },
  hecoTestnet: {
    chainId: 256,
    urls: {
      apiURL: "https://api-testnet.hecoinfo.com/api",
      browserURL: "https://testnet.hecoinfo.com",
    },
  },
  opera: {
    chainId: 250,
    urls: {
      apiURL: "https://api.ftmscan.com/api",
      browserURL: "https://ftmscan.com",
    },
  },
  ftmTestnet: {
    chainId: 4002,
    urls: {
      apiURL: "https://api-testnet.ftmscan.com/api",
      browserURL: "https://testnet.ftmscan.com",
    },
  },
  optimisticEthereum: {
    chainId: 10,
    urls: {
      apiURL: "https://api-optimistic.etherscan.io/api",
      browserURL: "https://optimistic.etherscan.io/",
    },
  },
  optimisticKovan: {
    chainId: 69,
    urls: {
      apiURL: "https://api-kovan-optimistic.etherscan.io/api",
      browserURL: "https://kovan-optimistic.etherscan.io/",
    },
  },
  polygon: {
    chainId: 137,
    urls: {
      apiURL: "https://api.polygonscan.com/api",
      browserURL: "https://polygonscan.com",
    },
  },
  polygonMumbai: {
    chainId: 80001,
    urls: {
      apiURL: "https://api-testnet.polygonscan.com/api",
      browserURL: "https://mumbai.polygonscan.com/",
    },
  },
  arbitrumOne: {
    chainId: 42161,
    urls: {
      apiURL: "https://api.arbiscan.io/api",
      browserURL: "https://arbiscan.io/",
    },
  },
  arbitrumTestnet: {
    chainId: 421611,
    urls: {
      apiURL: "https://api-testnet.arbiscan.io/api",
      browserURL: "https://testnet.arbiscan.io/",
    },
  },
  avalanche: {
    chainId: 43114,
    urls: {
      apiURL: "https://api.snowtrace.io/api",
      browserURL: "https://snowtrace.io/",
    },
  },
  avalancheFujiTestnet: {
    chainId: 43113,
    urls: {
      apiURL: "https://api-testnet.snowtrace.io/api",
      browserURL: "https://testnet.snowtrace.io/",
    },
  },
  moonbeam: {
    chainId: 1284,
    urls: {
      apiURL: "https://api-moonbeam.moonscan.io/api",
      browserURL: "https://moonbeam.moonscan.io",
    },
  },
  moonriver: {
    chainId: 1285,
    urls: {
      apiURL: "https://api-moonriver.moonscan.io/api",
      browserURL: "https://moonriver.moonscan.io",
    },
  },
  moonbaseAlpha: {
    chainId: 1287,
    urls: {
      apiURL: "https://api-moonbase.moonscan.io/api",
      browserURL: "https://moonbase.moonscan.io/",
    },
  },
  xdai: {
    chainId: 100,
    urls: {
      apiURL: "https://blockscout.com/xdai/mainnet/api",
      browserURL: "https://blockscout.com/xdai/mainnet",
    },
  },
  sokol: {
    chainId: 77,
    urls: {
      apiURL: "https://blockscout.com/poa/sokol/api",
      browserURL: "https://blockscout.com/poa/sokol",
    },
  },
  aurora: {
    chainId: 1313161554,
    urls: {
      apiURL: "https://api.aurorascan.dev/api",
      browserURL: "https://aurorascan.dev/",
    },
  },
  auroraTestnet: {
    chainId: 1313161555,
    urls: {
      apiURL: "https://api-testnet.aurorascan.dev/api",
      browserURL: "https://testnet.aurorascan.dev",
    },
  },
<<<<<<< HEAD
  gather: {
    chainId: 192837465,
    urls: {
      apiURL: "https://explorer.gather.network/api",
      browserURL: "https://explorer.gather.network",
    },
  },
  gatherTestnet: {
    chainId: 356256156,
    urls: {
      apiURL: "https://testnet-explorer.gather.network/api",
      browserURL: "https://testnet-explorer.gather.network",
    },
  },
  gatherDevnet: {
    chainId: 486217935,
    urls: {
      apiURL: "https://devnet-explorer.gather.network/api",
      browserURL: "https://devnet-explorer.gather.network",
=======
  harmony: {
    chainId: 1666600000,
    urls: {
      apiURL: "https://ctrver.t.hmny.io/verify",
      browserURL: "https://explorer.harmony.one",
    },
  },
  harmonyTest: {
    chainId: 1666700000,
    urls: {
      apiURL: "https://ctrver.t.hmny.io/verify?network=testnet",
      browserURL: "https://explorer.pops.one",
>>>>>>> efbeff85
    },
  },
};<|MERGE_RESOLUTION|>--- conflicted
+++ resolved
@@ -191,7 +191,6 @@
       browserURL: "https://testnet.aurorascan.dev",
     },
   },
-<<<<<<< HEAD
   gather: {
     chainId: 192837465,
     urls: {
@@ -208,10 +207,11 @@
   },
   gatherDevnet: {
     chainId: 486217935,
-    urls: {
+      urls: {
       apiURL: "https://devnet-explorer.gather.network/api",
       browserURL: "https://devnet-explorer.gather.network",
-=======
+    },
+  },
   harmony: {
     chainId: 1666600000,
     urls: {
@@ -224,7 +224,6 @@
     urls: {
       apiURL: "https://ctrver.t.hmny.io/verify?network=testnet",
       browserURL: "https://explorer.pops.one",
->>>>>>> efbeff85
     },
   },
 };