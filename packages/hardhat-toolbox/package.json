{
  "name": "@nomicfoundation/hardhat-toolbox",
  "version": "3.0.0",
  "description": "Nomic Foundation's recommended bundle of Hardhat plugins",
  "repository": "github:nomicfoundation/hardhat",
  "homepage": "https://github.com/nomicfoundation/hardhat/tree/main/packages/hardhat-toolbox",
  "author": "Nomic Foundation",
  "contributors": [
    "Nomic Foundation"
  ],
  "license": "MIT",
  "main": "index.js",
  "types": "index.d.ts",
  "keywords": [
    "ethereum",
    "smart-contracts",
    "hardhat",
    "hardhat-plugin"
  ],
  "scripts": {
    "lint": "yarn prettier --check && yarn eslint",
    "lint:fix": "yarn prettier --write && yarn eslint --fix",
    "eslint": "eslint 'src/**/*.ts' 'test/**/*.ts'",
    "prettier": "prettier \"**/*.{js,md,json}\"",
    "test": "mocha --recursive \"test/**/*.ts\" --exit",
    "prebuild": "cd ../../crates/rethnet_evm_napi && yarn build",
    "build": "tsc --build .",
    "prepublishOnly": "yarn build",
    "clean": "rimraf dist *.{d.ts,js}{,.map} build-test tsconfig.tsbuildinfo"
  },
  "files": [
    "src/",
    "*.d.ts",
    "*.d.ts.map",
    "*.js",
    "*.js.map",
    "LICENSE",
    "README.md"
  ],
  "devDependencies": {
<<<<<<< HEAD
    "@ethersproject/abi": "^5.4.7",
    "@ethersproject/providers": "^5.4.7",
    "@nomicfoundation/hardhat-chai-matchers": "^1.0.0",
    "@nomicfoundation/hardhat-network-helpers": "^1.0.0",
    "@nomiclabs/hardhat-ethers": "^2.0.0",
    "@nomiclabs/hardhat-etherscan": "^3.0.0",
    "@typechain/ethers-v5": "^10.1.0",
    "@typechain/hardhat": "^6.1.2",
=======
    "@nomicfoundation/hardhat-network-helpers": "^1.0.0",
    "@nomicfoundation/hardhat-chai-matchers": "^2.0.0",
    "@nomicfoundation/hardhat-ethers": "^3.0.0",
    "@nomicfoundation/hardhat-verify": "^1.0.0",
    "@typechain/ethers-v6": "^0.4.0",
    "@typechain/hardhat": "^8.0.0",
>>>>>>> 8bec18b6
    "@types/chai": "^4.2.0",
    "@types/mocha": ">=9.1.0",
    "@types/node": "^14.0.0",
    "@typescript-eslint/eslint-plugin": "4.29.2",
    "@typescript-eslint/parser": "4.29.2",
    "chai": "^4.2.0",
    "eslint": "^7.29.0",
    "eslint-config-prettier": "8.3.0",
    "eslint-plugin-import": "2.24.1",
    "eslint-plugin-no-only-tests": "3.0.0",
    "eslint-plugin-prettier": "3.4.0",
    "ethers": "^6.4.0",
    "hardhat": "^2.11.0",
    "hardhat-gas-reporter": "^1.0.8",
    "mocha": "^10.0.0",
    "prettier": "2.4.1",
    "rimraf": "^3.0.2",
    "solidity-coverage": "^0.8.1",
    "ts-node": "^10.8.0",
    "typechain": "^8.2.0",
    "typescript": "~4.7.4"
  },
  "peerDependencies": {
<<<<<<< HEAD
    "@ethersproject/abi": "^5.4.7",
    "@ethersproject/providers": "^5.4.7",
    "@nomicfoundation/hardhat-chai-matchers": "^1.0.0",
    "@nomicfoundation/hardhat-network-helpers": "^1.0.0",
    "@nomiclabs/hardhat-ethers": "^2.0.0",
    "@nomiclabs/hardhat-etherscan": "^3.0.0",
    "@typechain/ethers-v5": "^10.1.0",
    "@typechain/hardhat": "^6.1.2",
    "@types/chai": "^4.2.0",
    "@types/mocha": ">=9.1.0",
    "@types/node": ">=12.0.0",
=======
    "@nomicfoundation/hardhat-network-helpers": "^1.0.0",
    "@nomicfoundation/hardhat-chai-matchers": "^2.0.0",
    "@nomicfoundation/hardhat-ethers": "^3.0.0",
    "@nomicfoundation/hardhat-verify": "^1.0.0",
    "@types/chai": "^4.2.0",
    "@types/mocha": ">=9.1.0",
    "@types/node": ">=12.0.0",
    "@typechain/ethers-v6": "^0.4.0",
    "@typechain/hardhat": "^8.0.0",
>>>>>>> 8bec18b6
    "chai": "^4.2.0",
    "ethers": "^6.4.0",
    "hardhat": "^2.11.0",
    "hardhat-gas-reporter": "^1.0.8",
    "solidity-coverage": "^0.8.1",
    "ts-node": ">=8.0.0",
    "typechain": "^8.2.0",
    "typescript": ">=4.5.0"
  },
  "bugs": {
    "url": "https://github.com/nomicfoundation/hardhat/issues"
  },
  "directories": {
    "test": "test"
  }
}<|MERGE_RESOLUTION|>--- conflicted
+++ resolved
@@ -37,24 +37,14 @@
     "LICENSE",
     "README.md"
   ],
+  "dependencies": {},
   "devDependencies": {
-<<<<<<< HEAD
-    "@ethersproject/abi": "^5.4.7",
-    "@ethersproject/providers": "^5.4.7",
-    "@nomicfoundation/hardhat-chai-matchers": "^1.0.0",
-    "@nomicfoundation/hardhat-network-helpers": "^1.0.0",
-    "@nomiclabs/hardhat-ethers": "^2.0.0",
-    "@nomiclabs/hardhat-etherscan": "^3.0.0",
-    "@typechain/ethers-v5": "^10.1.0",
-    "@typechain/hardhat": "^6.1.2",
-=======
-    "@nomicfoundation/hardhat-network-helpers": "^1.0.0",
     "@nomicfoundation/hardhat-chai-matchers": "^2.0.0",
     "@nomicfoundation/hardhat-ethers": "^3.0.0",
+    "@nomicfoundation/hardhat-network-helpers": "^1.0.0",
     "@nomicfoundation/hardhat-verify": "^1.0.0",
     "@typechain/ethers-v6": "^0.4.0",
     "@typechain/hardhat": "^8.0.0",
->>>>>>> 8bec18b6
     "@types/chai": "^4.2.0",
     "@types/mocha": ">=9.1.0",
     "@types/node": "^14.0.0",
@@ -78,19 +68,6 @@
     "typescript": "~4.7.4"
   },
   "peerDependencies": {
-<<<<<<< HEAD
-    "@ethersproject/abi": "^5.4.7",
-    "@ethersproject/providers": "^5.4.7",
-    "@nomicfoundation/hardhat-chai-matchers": "^1.0.0",
-    "@nomicfoundation/hardhat-network-helpers": "^1.0.0",
-    "@nomiclabs/hardhat-ethers": "^2.0.0",
-    "@nomiclabs/hardhat-etherscan": "^3.0.0",
-    "@typechain/ethers-v5": "^10.1.0",
-    "@typechain/hardhat": "^6.1.2",
-    "@types/chai": "^4.2.0",
-    "@types/mocha": ">=9.1.0",
-    "@types/node": ">=12.0.0",
-=======
     "@nomicfoundation/hardhat-network-helpers": "^1.0.0",
     "@nomicfoundation/hardhat-chai-matchers": "^2.0.0",
     "@nomicfoundation/hardhat-ethers": "^3.0.0",
@@ -100,7 +77,6 @@
     "@types/node": ">=12.0.0",
     "@typechain/ethers-v6": "^0.4.0",
     "@typechain/hardhat": "^8.0.0",
->>>>>>> 8bec18b6
     "chai": "^4.2.0",
     "ethers": "^6.4.0",
     "hardhat": "^2.11.0",
