/* eslint-disable import/no-unused-modules */
import { assert } from "chai";

import { Artifact } from "../src";
import { buildModule } from "../src/build-module";
import {
  AccountRuntimeValueImplementation,
  ModuleParameterRuntimeValueImplementation,
  NamedContractCallFutureImplementation,
} from "../src/internal/module";
import { getFuturesFromModule } from "../src/internal/utils/get-futures-from-module";
import { validateNamedContractCall } from "../src/internal/validation/futures/validateNamedContractCall";
import { FutureType } from "../src/types/module";

import { assertInstanceOf, setupMockArtifactResolver } from "./helpers";

describe("call", () => {
  it("should be able to setup a contract call", () => {
    const moduleWithASingleContract = buildModule("Module1", (m) => {
      const contract1 = m.contract("Contract1");

      m.call(contract1, "test");

      return { contract1 };
    });

    assert.isDefined(moduleWithASingleContract);

    // Sets ids based on module id and contract name
    assert.equal(moduleWithASingleContract.id, "Module1");
    assert.equal(
      moduleWithASingleContract.results.contract1.id,
      "Module1#Contract1"
    );

    // 1 contract future & 1 call future
    assert.equal(moduleWithASingleContract.futures.size, 2);
    assert.equal(
      [...moduleWithASingleContract.futures][0].type,
      FutureType.NAMED_ARTIFACT_CONTRACT_DEPLOYMENT
    );
    assert.equal(
      [...moduleWithASingleContract.futures][1].type,
      FutureType.CONTRACT_CALL
    );

    // No submodules
    assert.equal(moduleWithASingleContract.submodules.size, 0);
  });

  it("should be able to pass one contract as an arg dependency to a call", () => {
    const moduleWithDependentContracts = buildModule("Module1", (m) => {
      const example = m.contract("Example");
      const another = m.contract("Another");

      m.call(example, "test", [another]);

      return { example, another };
    });

    assert.isDefined(moduleWithDependentContracts);

    const exampleFuture = [...moduleWithDependentContracts.futures].find(
      ({ id }) => id === "Module1#Example"
    );

    const anotherFuture = [...moduleWithDependentContracts.futures].find(
      ({ id }) => id === "Module1#Example"
    );

    const callFuture = [...moduleWithDependentContracts.futures].find(
      ({ id }) => id === "Module1#Example.test"
    );

    if (!(callFuture instanceof NamedContractCallFutureImplementation)) {
      assert.fail("Not a named contract call future");
    }

    assert.equal(callFuture.dependencies.size, 2);
    assert(callFuture.dependencies.has(exampleFuture!));
    assert(callFuture.dependencies.has(anotherFuture!));
  });

  it("should be able to pass one contract as an after dependency of a call", () => {
    const moduleWithDependentContracts = buildModule("Module1", (m) => {
      const example = m.contract("Example");
      const another = m.contract("Another");

      m.call(example, "test", [], { after: [another] });

      return { example, another };
    });

    assert.isDefined(moduleWithDependentContracts);

    const exampleFuture = [...moduleWithDependentContracts.futures].find(
      ({ id }) => id === "Module1#Example"
    );

    const anotherFuture = [...moduleWithDependentContracts.futures].find(
      ({ id }) => id === "Module1#Another"
    );

    const callFuture = [...moduleWithDependentContracts.futures].find(
      ({ id }) => id === "Module1#Example.test"
    );

    if (!(callFuture instanceof NamedContractCallFutureImplementation)) {
      assert.fail("Not a named contract deployment");
    }

    assert.equal(callFuture.dependencies.size, 2);
    assert(callFuture.dependencies.has(exampleFuture!));
    assert(callFuture.dependencies.has(anotherFuture!));
  });

  it("should be able to pass value as an option", () => {
    const moduleWithDependentContracts = buildModule("Module1", (m) => {
      const example = m.contract("Example");

      m.call(example, "test", [], { value: BigInt(42) });

      return { example };
    });

    assert.isDefined(moduleWithDependentContracts);

    const callFuture = [...moduleWithDependentContracts.futures].find(
      ({ id }) => id === "Module1#Example.test"
    );

    if (!(callFuture instanceof NamedContractCallFutureImplementation)) {
      assert.fail("Not a named contract deployment");
    }

    assert.equal(callFuture.value, BigInt(42));
  });

  it("Should be able to pass an ModuleParameterRuntimeValue as a value option", () => {
    const moduleWithDependentContracts = buildModule("Module1", (m) => {
      const example = m.contract("Example");

      m.call(example, "test", [], { value: m.getParameter("value") });

      return { example };
    });

    assert.isDefined(moduleWithDependentContracts);

    const callFuture = [...moduleWithDependentContracts.futures].find(
      ({ id }) => id === "Module1#Example.test"
    );

    if (!(callFuture instanceof NamedContractCallFutureImplementation)) {
      assert.fail("Not a named contract deployment");
    }

    assertInstanceOf(
      callFuture.value,
      ModuleParameterRuntimeValueImplementation
    );
  });

  it("should be able to pass a string as from option", () => {
    const moduleWithDependentContracts = buildModule("Module1", (m) => {
      const example = m.contract("Example");

      m.call(example, "test", [], { from: "0x2" });

      return { example };
    });

    assert.isDefined(moduleWithDependentContracts);

    const callFuture = [...moduleWithDependentContracts.futures].find(
      ({ id }) => id === "Module1#Example.test"
    );

    if (!(callFuture instanceof NamedContractCallFutureImplementation)) {
      assert.fail("Not a named contract deployment");
    }

    assert.equal(callFuture.from, "0x2");
  });

  it("Should be able to pass an AccountRuntimeValue as from option", () => {
    const moduleWithDependentContracts = buildModule("Module1", (m) => {
      const example = m.contract("Example");

      m.call(example, "test", [], { from: m.getAccount(1) });

      return { example };
    });

    assert.isDefined(moduleWithDependentContracts);

    const callFuture = [...moduleWithDependentContracts.futures].find(
      ({ id }) => id === "Module1#Example.test"
    );

    if (!(callFuture instanceof NamedContractCallFutureImplementation)) {
      assert.fail("Not a named contract deployment");
    }

    assertInstanceOf(callFuture.from, AccountRuntimeValueImplementation);
    assert.equal(callFuture.from.accountIndex, 1);
  });

  describe("Arguments", () => {
    it("Should support base values as arguments", () => {
      const module = buildModule("Module", (m) => {
        const contract1 = m.contract("Contract1");
        m.call(contract1, "foo", [1, true, "string", 4n]);

        return { contract1 };
      });

      const future = [...module.futures].find(
        ({ type }) => type === FutureType.CONTRACT_CALL
      );

      assertInstanceOf(future, NamedContractCallFutureImplementation);
      assert.deepEqual(future.args, [1, true, "string", 4n]);
    });

    it("Should support arrays as arguments", () => {
      const module = buildModule("Module", (m) => {
        const contract1 = m.contract("Contract1");
        m.call(contract1, "foo", [[1, 2, 3n]]);

        return { contract1 };
      });

      const future = [...module.futures].find(
        ({ type }) => type === FutureType.CONTRACT_CALL
      );

      assertInstanceOf(future, NamedContractCallFutureImplementation);
      assert.deepEqual(future.args, [[1, 2, 3n]]);
    });

    it("Should support objects as arguments", () => {
      const module = buildModule("Module", (m) => {
        const contract1 = m.contract("Contract1");
        m.call(contract1, "foo", [{ a: 1, b: [1, 2] }]);

        return { contract1 };
      });

      const future = [...module.futures].find(
        ({ type }) => type === FutureType.CONTRACT_CALL
      );

      assertInstanceOf(future, NamedContractCallFutureImplementation);
      assert.deepEqual(future.args, [{ a: 1, b: [1, 2] }]);
    });

    it("Should support futures as arguments", () => {
      const module = buildModule("Module", (m) => {
        const contract1 = m.contract("Contract1");
        m.call(contract1, "foo", [contract1]);

        return { contract1 };
      });

      const future = [...module.futures].find(
        ({ type }) => type === FutureType.CONTRACT_CALL
      );

      assertInstanceOf(future, NamedContractCallFutureImplementation);
      assert.equal(future.args[0], module.results.contract1);
    });

    it("should support nested futures as arguments", () => {
      const module = buildModule("Module", (m) => {
        const contract1 = m.contract("Contract1");
        m.call(contract1, "foo", [{ arr: [contract1] }]);

        return { contract1 };
      });

      const future = [...module.futures].find(
        ({ type }) => type === FutureType.CONTRACT_CALL
      );

      assertInstanceOf(future, NamedContractCallFutureImplementation);
      assert.equal((future.args[0] as any).arr[0], module.results.contract1);
    });

    it("should support AccountRuntimeValues as arguments", () => {
      const module = buildModule("Module", (m) => {
        const account1 = m.getAccount(1);
        const contract1 = m.contract("Contract1");
        m.call(contract1, "foo", [account1]);

        return { contract1 };
      });

      const future = [...module.futures].find(
        ({ type }) => type === FutureType.CONTRACT_CALL
      );

      assertInstanceOf(future, NamedContractCallFutureImplementation);
      assertInstanceOf(future.args[0], AccountRuntimeValueImplementation);
      assert.equal(future.args[0].accountIndex, 1);
    });

    it("should support nested AccountRuntimeValues as arguments", () => {
      const module = buildModule("Module", (m) => {
        const account1 = m.getAccount(1);
        const contract1 = m.contract("Contract1");
        m.call(contract1, "foo", [{ arr: [account1] }]);

        return { contract1 };
      });

      const future = [...module.futures].find(
        ({ type }) => type === FutureType.CONTRACT_CALL
      );

      assertInstanceOf(future, NamedContractCallFutureImplementation);
      const account = (future.args[0] as any).arr[0];

      assertInstanceOf(account, AccountRuntimeValueImplementation);

      assert.equal(account.accountIndex, 1);
    });

    it("should support ModuleParameterRuntimeValue as arguments", () => {
      const module = buildModule("Module", (m) => {
        const p = m.getParameter("p", 123);
        const contract1 = m.contract("Contract1");
        m.call(contract1, "foo", [p]);

        return { contract1 };
      });

      const future = [...module.futures].find(
        ({ type }) => type === FutureType.CONTRACT_CALL
      );

      assertInstanceOf(future, NamedContractCallFutureImplementation);
      assertInstanceOf(
        future.args[0],
        ModuleParameterRuntimeValueImplementation
      );
      assert.equal(future.args[0].name, "p");
      assert.equal(future.args[0].defaultValue, 123);
    });

    it("should support nested ModuleParameterRuntimeValue as arguments", () => {
      const module = buildModule("Module", (m) => {
        const p = m.getParameter("p", 123);
        const contract1 = m.contract("Contract1");
        m.call(contract1, "foo", [{ arr: [p] }]);

        return { contract1 };
      });

      const future = [...module.futures].find(
        ({ type }) => type === FutureType.CONTRACT_CALL
      );

      assertInstanceOf(future, NamedContractCallFutureImplementation);
      const param = (future.args[0] as any).arr[0];

      assertInstanceOf(param, ModuleParameterRuntimeValueImplementation);
      assert.equal(param.name, "p");
      assert.equal(param.defaultValue, 123);
    });
  });

  describe("passing id", () => {
    it("should be able to call the same function twice by passing an id", () => {
      const moduleWithSameCallTwice = buildModule("Module1", (m) => {
        const sameContract1 = m.contract("Example");

        m.call(sameContract1, "test", [], { id: "first" });
        m.call(sameContract1, "test", [], { id: "second" });

        return { sameContract1 };
      });

      assert.equal(moduleWithSameCallTwice.id, "Module1");

      const callFuture = [...moduleWithSameCallTwice.futures].find(
        ({ id }) => id === "Module1#first"
      );

      const callFuture2 = [...moduleWithSameCallTwice.futures].find(
        ({ id }) => id === "Module1#second"
      );

      assert.isDefined(callFuture);
      assert.isDefined(callFuture2);
    });

    it("should throw if the same function is called twice without differentiating ids", () => {
      assert.throws(
        () =>
          buildModule("Module1", (m) => {
            const sameContract1 = m.contract("SameContract");
            m.call(sameContract1, "test");
            m.call(sameContract1, "test");

            return { sameContract1 };
          }),
        /Duplicated id Module1#SameContract.test found in module Module1/
      );
    });

    it("should throw if a call tries to pass the same id twice", () => {
      assert.throws(
        () =>
          buildModule("Module1", (m) => {
            const sameContract1 = m.contract("SameContract");
            m.call(sameContract1, "test", [], { id: "first" });
            m.call(sameContract1, "test", [], { id: "first" });
            return { sameContract1 };
          }),
        /Duplicated id Module1#first found in module Module1/
      );
    });
  });

  describe("validation", () => {
    describe("module stage", () => {
      it("should not validate a non-bignumber value option", () => {
        assert.throws(
          () =>
            buildModule("Module1", (m) => {
              const another = m.contract("Another", []);
              m.call(another, "test", [], { value: 42 as any });

              return { another };
            }),
          /Given value option '42' is not a `bigint`/
        );
      });

      it("should not validate a non-address from option", () => {
        assert.throws(
          () =>
            buildModule("Module1", (m) => {
              const another = m.contract("Another", []);
              m.call(another, "test", [], { from: 1 as any });

              return { another };
            }),
          /Invalid type for given option "from": number/
        );
      });

      it("should not validate a non-contract", () => {
        assert.throws(
          () =>
            buildModule("Module1", (m) => {
              const another = m.contract("Another", []);
              const call = m.call(another, "test");

              m.call(call as any, "test");

              return { another };
            }),
          /Invalid contract given/
        );
      });

      it("should not validate a library", () => {
        assert.throws(
          () =>
            buildModule("Module1", (m) => {
              const another = m.library("Another");

              m.call(another as any, "test");

              return { another };
            }),
          /Invalid contract given/
        );
      });
    });

    it("should not validate a non-existant hardhat contract", async () => {
      const module = buildModule("Module1", (m) => {
        const another = m.contract("Another", []);
        m.call(another, "test");

        return { another };
      });

      const future = getFuturesFromModule(module).find(
        (v) => v.type === FutureType.CONTRACT_CALL
      );

      assert.includeMembers(
        await validateNamedContractCall(
          future as any,
          setupMockArtifactResolver({ Another: {} as any }),
          {},
          []
        ),
        ["Artifact for contract 'Another' is invalid"]
      );
    });

    it("should not validate a non-existant function", async () => {
      const fakeArtifact: Artifact = {
        abi: [],
        contractName: "Another",
        bytecode: "",
        linkReferences: {},
      };

      const module = buildModule("Module1", (m) => {
        const another = m.contract("Another", fakeArtifact, []);
        m.call(another, "test");

        return { another };
      });

      const future = getFuturesFromModule(module).find(
        (v) => v.type === FutureType.CONTRACT_CALL
      );

      assert.includeMembers(
        await validateNamedContractCall(
          future as any,
          setupMockArtifactResolver(),
          {},
          []
        ),
        ['Function "test" not found in contract Another']
      );
    });

<<<<<<< HEAD
    it("should not validate a call with wrong number of arguments", async () => {
      const fakeArtifact: Artifact = {
        abi: [
          {
            inputs: [
              {
                internalType: "bool",
                name: "b",
                type: "bool",
              },
            ],
            name: "inc",
            outputs: [],
            stateMutability: "nonpayable",
            type: "function",
          },
        ],
        contractName: "",
        bytecode: "",
        linkReferences: {},
      };

      const module = buildModule("Module1", (m) => {
        const another = m.contract("Another", fakeArtifact, []);
        m.call(another, "inc", [1, 2]);

        return { another };
=======
        await assert.isRejected(
          validateNamedContractCall(future as any, setupMockArtifactResolver()),
          /Function 'test' not found in contract Another/
        );
>>>>>>> 0256ef69
      });

      const future = getFuturesFromModule(module).find(
        (v) => v.type === FutureType.CONTRACT_CALL
      );

      assert.includeMembers(
        await validateNamedContractCall(
          future as any,
          setupMockArtifactResolver(),
          {},
          []
        ),
        [
          "Function inc in contract Another expects 1 arguments but 2 were given",
        ]
      );
    });

    it("should not validate an overloaded call with wrong number of arguments", async () => {
      const fakeArtifact: Artifact = {
        abi: [
          {
            inputs: [
              {
                internalType: "bool",
                name: "b",
                type: "bool",
              },
            ],
            name: "inc",
            outputs: [],
            stateMutability: "nonpayable",
            type: "function",
          },
          {
            inputs: [
              {
                internalType: "bool",
                name: "b",
                type: "bool",
              },
              {
                internalType: "uint256",
                name: "n",
                type: "uint256",
              },
            ],
            name: "inc",
            outputs: [],
            stateMutability: "nonpayable",
            type: "function",
          },
        ],
        contractName: "Another",
        bytecode: "",
        linkReferences: {},
      };

      const module = buildModule("Module1", (m) => {
        const another = m.contract("Another", fakeArtifact, []);
        m.call(another, "inc(bool,uint256)", [1, 2, 3]);

        return { another };
      });

      const future = getFuturesFromModule(module).find(
        (v) => v.type === FutureType.CONTRACT_CALL
      );

      assert.includeMembers(
        await validateNamedContractCall(
          future as any,
          setupMockArtifactResolver(),
          {},
          []
        ),
        [
          "Function inc(bool,uint256) in contract Another expects 2 arguments but 3 were given",
        ]
      );
    });

    it("should not validate a missing module parameter", async () => {
      const fakeArtifact: Artifact = {
        abi: [],
        contractName: "",
        bytecode: "",
        linkReferences: {},
      };

      const module = buildModule("Module1", (m) => {
        const p = m.getParameter("p");

        const another = m.contract("Another", fakeArtifact, []);
        m.call(another, "test", [p]);

        return { another };
      });

      const future = getFuturesFromModule(module).find(
        (v) => v.type === FutureType.CONTRACT_CALL
      );

      assert.includeMembers(
        await validateNamedContractCall(
          future as any,
          setupMockArtifactResolver({ Another: fakeArtifact }),
          {},
          []
        ),
        ["Module parameter 'p' requires a value but was given none"]
      );
    });

    it("should not validate a module parameter of the wrong type for value", async () => {
      const fakeArtifact: Artifact = {
        abi: [],
        contractName: "",
        bytecode: "",
        linkReferences: {},
      };

      const module = buildModule("Module1", (m) => {
        const p = m.getParameter("p", false as unknown as bigint);

        const another = m.contract("Another", fakeArtifact, []);
        m.call(another, "test", [], { value: p });

        return { another };
      });

      const future = getFuturesFromModule(module).find(
        (v) => v.type === FutureType.CONTRACT_CALL
      );

      assert.includeMembers(
        await validateNamedContractCall(
          future as any,
          setupMockArtifactResolver({ Another: fakeArtifact }),
          {},
          []
        ),
        ["Module parameter 'p' must be of type 'bigint' but is 'boolean'"]
      );
    });

    it("should validate a module parameter of the correct type for value", async () => {
      const fakeArtifact: Artifact = {
        abi: [
          {
            inputs: [],
            name: "test",
            outputs: [],
            stateMutability: "payable",
            type: "function",
          },
        ],
        contractName: "",
        bytecode: "",
        linkReferences: {},
      };

      const module = buildModule("Module1", (m) => {
        const p = m.getParameter("p", 42n);

        const another = m.contract("Another", fakeArtifact, []);
        m.call(another, "test", [], { value: p });

        return { another };
      });

      const future = getFuturesFromModule(module).find(
        (v) => v.type === FutureType.CONTRACT_CALL
      );

      await assert.isFulfilled(
        validateNamedContractCall(
          future as any,
          setupMockArtifactResolver({ Another: fakeArtifact }),
          {},
          []
        )
      );
    });

    it("should validate a missing module parameter if a default parameter is present", async () => {
      const fakeArtifact: Artifact = {
        abi: [
          {
            inputs: [
              {
                internalType: "bool",
                name: "b",
                type: "bool",
              },
            ],
            name: "test",
            outputs: [],
            stateMutability: "nonpayable",
            type: "function",
          },
        ],
        contractName: "",
        bytecode: "",
        linkReferences: {},
      };

      const module = buildModule("Module1", (m) => {
        const p = m.getParameter("p", true);

        const another = m.contract("Another", fakeArtifact, []);
        m.call(another, "test", [p]);

        return { another };
      });

      const future = getFuturesFromModule(module).find(
        (v) => v.type === FutureType.CONTRACT_CALL
      );

      await assert.isFulfilled(
        validateNamedContractCall(
          future as any,
          setupMockArtifactResolver({ Another: fakeArtifact }),
          {},
          []
        )
      );
    });

    it("should not validate a missing module parameter (deeply nested)", async () => {
      const fakeArtifact: Artifact = {
        abi: [],
        contractName: "",
        bytecode: "",
        linkReferences: {},
      };

      const module = buildModule("Module1", (m) => {
        const p = m.getParameter("p");

        const another = m.contract("Another", fakeArtifact, []);
        m.call(another, "test", [
          [123, { really: { deeply: { nested: [p] } } }],
        ]);

        return { another };
      });

      const future = getFuturesFromModule(module).find(
        (v) => v.type === FutureType.CONTRACT_CALL
      );

      assert.includeMembers(
        await validateNamedContractCall(
          future as any,
          setupMockArtifactResolver({ Another: fakeArtifact }),
          {},
          []
        ),
        ["Module parameter 'p' requires a value but was given none"]
      );
    });

    it("should validate a missing module parameter if a default parameter is present (deeply nested)", async () => {
      const fakeArtifact: Artifact = {
        abi: [
          {
            inputs: [
              {
                internalType: "bool",
                name: "b",
                type: "bool",
              },
            ],
            name: "test",
            outputs: [],
            stateMutability: "nonpayable",
            type: "function",
          },
        ],
        contractName: "",
        bytecode: "",
        linkReferences: {},
      };

      const module = buildModule("Module1", (m) => {
        const p = m.getParameter("p", true);

        const another = m.contract("Another", fakeArtifact, []);
        m.call(another, "test", [
          [123, { really: { deeply: { nested: [p] } } }],
        ]);

        return { another };
      });

      const future = getFuturesFromModule(module).find(
        (v) => v.type === FutureType.CONTRACT_CALL
      );

      await assert.isFulfilled(
        validateNamedContractCall(
          future as any,
          setupMockArtifactResolver({ Another: fakeArtifact }),
          {},
          []
        )
      );
    });

    it("should not validate a negative account index", async () => {
      const fakeArtifact: Artifact = {
        abi: [
          {
            inputs: [
              {
                internalType: "bool",
                name: "b",
                type: "bool",
              },
            ],
            name: "inc",
            outputs: [],
            stateMutability: "public",
            type: "function",
          },
        ],
        contractName: "",
        bytecode: "",
        linkReferences: {},
      };

      const module = buildModule("Module1", (m) => {
        const another = m.contract("Another", fakeArtifact, []);
        const account = m.getAccount(-1);
        m.call(another, "inc", [1], { from: account });

        return { another };
      });

      const future = getFuturesFromModule(module).find(
        (v) => v.type === FutureType.CONTRACT_CALL
      );

      assert.includeMembers(
        await validateNamedContractCall(
          future as any,
          setupMockArtifactResolver(),
          {},
          []
        ),
        ["Account index cannot be a negative number"]
      );
    });

    it("should not validate an account index greater than the number of available accounts", async () => {
      const fakeArtifact: Artifact = {
        abi: [
          {
            inputs: [
              {
                internalType: "bool",
                name: "b",
                type: "bool",
              },
            ],
            name: "inc",
            outputs: [],
            stateMutability: "public",
            type: "function",
          },
        ],
        contractName: "",
        bytecode: "",
        linkReferences: {},
      };

      const module = buildModule("Module1", (m) => {
        const another = m.contract("Another", fakeArtifact, []);
        const account = m.getAccount(1);
        m.call(another, "inc", [1], { from: account });

        return { another };
      });

      const future = getFuturesFromModule(module).find(
        (v) => v.type === FutureType.CONTRACT_CALL
      );

      assert.includeMembers(
        await validateNamedContractCall(
          future as any,
          setupMockArtifactResolver(),
          {},
          []
        ),
        [
          "Requested account index '1' is greater than the total number of available accounts '0'",
        ]
      );
    });
  });
});<|MERGE_RESOLUTION|>--- conflicted
+++ resolved
@@ -12,7 +12,11 @@
 import { validateNamedContractCall } from "../src/internal/validation/futures/validateNamedContractCall";
 import { FutureType } from "../src/types/module";
 
-import { assertInstanceOf, setupMockArtifactResolver } from "./helpers";
+import {
+  assertInstanceOf,
+  setupMockArtifactResolver,
+  assertValidationError,
+} from "./helpers";
 
 describe("call", () => {
   it("should be able to setup a contract call", () => {
@@ -493,14 +497,14 @@
         (v) => v.type === FutureType.CONTRACT_CALL
       );
 
-      assert.includeMembers(
+      assertValidationError(
         await validateNamedContractCall(
           future as any,
           setupMockArtifactResolver({ Another: {} as any }),
           {},
           []
         ),
-        ["Artifact for contract 'Another' is invalid"]
+        "Artifact for contract 'Another' is invalid"
       );
     });
 
@@ -523,18 +527,17 @@
         (v) => v.type === FutureType.CONTRACT_CALL
       );
 
-      assert.includeMembers(
+      assertValidationError(
         await validateNamedContractCall(
           future as any,
           setupMockArtifactResolver(),
           {},
           []
         ),
-        ['Function "test" not found in contract Another']
-      );
-    });
-
-<<<<<<< HEAD
+        "Function 'test' not found in contract Another"
+      );
+    });
+
     it("should not validate a call with wrong number of arguments", async () => {
       const fakeArtifact: Artifact = {
         abi: [
@@ -562,28 +565,20 @@
         m.call(another, "inc", [1, 2]);
 
         return { another };
-=======
-        await assert.isRejected(
-          validateNamedContractCall(future as any, setupMockArtifactResolver()),
-          /Function 'test' not found in contract Another/
-        );
->>>>>>> 0256ef69
-      });
-
-      const future = getFuturesFromModule(module).find(
-        (v) => v.type === FutureType.CONTRACT_CALL
-      );
-
-      assert.includeMembers(
+      });
+
+      const future = getFuturesFromModule(module).find(
+        (v) => v.type === FutureType.CONTRACT_CALL
+      );
+
+      assertValidationError(
         await validateNamedContractCall(
           future as any,
           setupMockArtifactResolver(),
           {},
           []
         ),
-        [
-          "Function inc in contract Another expects 1 arguments but 2 were given",
-        ]
+        "Function inc in contract Another expects 1 arguments but 2 were given"
       );
     });
 
@@ -638,16 +633,14 @@
         (v) => v.type === FutureType.CONTRACT_CALL
       );
 
-      assert.includeMembers(
+      assertValidationError(
         await validateNamedContractCall(
           future as any,
           setupMockArtifactResolver(),
           {},
           []
         ),
-        [
-          "Function inc(bool,uint256) in contract Another expects 2 arguments but 3 were given",
-        ]
+        "Function inc(bool,uint256) in contract Another expects 2 arguments but 3 were given"
       );
     });
 
@@ -672,14 +665,14 @@
         (v) => v.type === FutureType.CONTRACT_CALL
       );
 
-      assert.includeMembers(
+      assertValidationError(
         await validateNamedContractCall(
           future as any,
           setupMockArtifactResolver({ Another: fakeArtifact }),
           {},
           []
         ),
-        ["Module parameter 'p' requires a value but was given none"]
+        "Module parameter 'p' requires a value but was given none"
       );
     });
 
@@ -704,14 +697,14 @@
         (v) => v.type === FutureType.CONTRACT_CALL
       );
 
-      assert.includeMembers(
+      assertValidationError(
         await validateNamedContractCall(
           future as any,
           setupMockArtifactResolver({ Another: fakeArtifact }),
           {},
           []
         ),
-        ["Module parameter 'p' must be of type 'bigint' but is 'boolean'"]
+        "Module parameter 'p' must be of type 'bigint' but is 'boolean'"
       );
     });
 
@@ -822,14 +815,14 @@
         (v) => v.type === FutureType.CONTRACT_CALL
       );
 
-      assert.includeMembers(
+      assertValidationError(
         await validateNamedContractCall(
           future as any,
           setupMockArtifactResolver({ Another: fakeArtifact }),
           {},
           []
         ),
-        ["Module parameter 'p' requires a value but was given none"]
+        "Module parameter 'p' requires a value but was given none"
       );
     });
 
@@ -914,14 +907,14 @@
         (v) => v.type === FutureType.CONTRACT_CALL
       );
 
-      assert.includeMembers(
+      assertValidationError(
         await validateNamedContractCall(
           future as any,
           setupMockArtifactResolver(),
           {},
           []
         ),
-        ["Account index cannot be a negative number"]
+        "Account index cannot be a negative number"
       );
     });
 
@@ -959,16 +952,14 @@
         (v) => v.type === FutureType.CONTRACT_CALL
       );
 
-      assert.includeMembers(
+      assertValidationError(
         await validateNamedContractCall(
           future as any,
           setupMockArtifactResolver(),
           {},
           []
         ),
-        [
-          "Requested account index '1' is greater than the total number of available accounts '0'",
-        ]
+        "Requested account index '1' is greater than the total number of available accounts '0'"
       );
     });
   });
