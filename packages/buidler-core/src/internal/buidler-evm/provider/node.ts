import VM from "@nomiclabs/ethereumjs-vm";
import Bloom from "@nomiclabs/ethereumjs-vm/dist/bloom";
import { EVMResult, ExecResult } from "@nomiclabs/ethereumjs-vm/dist/evm/evm";
import { ERROR } from "@nomiclabs/ethereumjs-vm/dist/exceptions";
<<<<<<< HEAD
import * as runBlock from "@nomiclabs/ethereumjs-vm/dist/runBlock";
=======
import { RunBlockResult } from "@nomiclabs/ethereumjs-vm/dist/runBlock";
>>>>>>> 2bfe1599
import { StateManager } from "@nomiclabs/ethereumjs-vm/dist/state";
import PStateManager from "@nomiclabs/ethereumjs-vm/dist/state/promisified";
import chalk from "chalk";
import debug from "debug";
import Account from "ethereumjs-account";
import Block from "ethereumjs-block";
import Common from "ethereumjs-common";
import { FakeTransaction, Transaction } from "ethereumjs-tx";
import {
  BN,
  bufferToHex,
  ECDSASignature,
  ecsign,
  hashPersonalMessage,
  privateToAddress,
  toBuffer,
} from "ethereumjs-util";
import EventEmitter from "events";
import Trie from "merkle-patricia-tree/secure";
import { promisify } from "util";

import { BUIDLEREVM_DEFAULT_GAS_PRICE } from "../../core/config/default-config";
import { getUserConfigPath } from "../../core/project-structure";
import {
  dateToTimestampSeconds,
  getDifferenceInSeconds,
} from "../../util/date";
import { createModelsAndDecodeBytecodes } from "../stack-traces/compiler-to-model";
import { CompilerInput, CompilerOutput } from "../stack-traces/compiler-types";
import { ConsoleLogger } from "../stack-traces/consoleLogger";
import { ContractsIdentifier } from "../stack-traces/contracts-identifier";
import { MessageTrace } from "../stack-traces/message-trace";
import { decodeRevertReason } from "../stack-traces/revert-reasons";
import {
  encodeSolidityStackTrace,
  SolidityError,
} from "../stack-traces/solidity-errors";
import { SolidityStackTrace } from "../stack-traces/solidity-stack-trace";
import { SolidityTracer } from "../stack-traces/solidityTracer";
import { VmTraceDecoder } from "../stack-traces/vm-trace-decoder";
import { VMTracer } from "../stack-traces/vm-tracer";

import { Blockchain } from "./blockchain";
import {
  InternalError,
  InvalidInputError,
  TransactionExecutionError,
} from "./errors";
import { bloomFilter, Filter, filterLogs, LATEST_BLOCK, Type } from "./filter";
import { getRpcBlock, getRpcLog, RpcLogOutput } from "./output";
import { getCurrentTimestamp } from "./utils";

const log = debug("buidler:core:buidler-evm:node");

// This library's types are wrong, they don't type check
// tslint:disable-next-line no-var-requires
const ethSigUtil = require("eth-sig-util");

export type Block = any;

export interface GenesisAccount {
  privateKey: string;
  balance: string | number | BN;
}

export const COINBASE_ADDRESS = toBuffer(
  "0xc014ba5ec014ba5ec014ba5ec014ba5ec014ba5e"
);

export interface CallParams {
  to: Buffer;
  from: Buffer;
  gasLimit: BN;
  gasPrice: BN;
  value: BN;
  data: Buffer;
}

export interface TransactionParams {
  to: Buffer;
  from: Buffer;
  gasLimit: BN;
  gasPrice: BN;
  value: BN;
  data: Buffer;
  nonce: BN;
}

export interface FilterParams {
  fromBlock: BN;
  toBlock: BN;
  addresses: Buffer[];
  normalizedTopics: Array<Array<Buffer | null> | null>;
}

export interface TxReceipt {
  status: 0 | 1;
  gasUsed: Buffer;
  bitvector: Buffer;
  logs: RpcLogOutput[];
}

export interface TxBlockResult {
  receipt: runBlock.TxReceipt;
  createAddresses: Buffer | undefined;
  bloomBitvector: Buffer;
}

// tslint:disable only-buidler-error

export interface SolidityTracerOptions {
  solidityVersion: string;
  compilerInput: CompilerInput;
  compilerOutput: CompilerOutput;
}

interface Snapshot {
  id: number;
  date: Date;
  latestBlock: Block;
  stateRoot: Buffer;
  blockTimeOffsetSeconds: BN;
  nextBlockTimestamp: BN;
  transactionByHash: Map<string, Transaction>;
  transactionHashToBlockHash: Map<string, string>;
  blockHashToTxBlockResults: Map<string, TxBlockResult[]>;
  blockHashToTotalDifficulty: Map<string, BN>;
}

export class BuidlerNode extends EventEmitter {
  public static async create(
    hardfork: string,
    networkName: string,
    chainId: number,
    networkId: number,
    blockGasLimit: number,
    genesisAccounts: GenesisAccount[] = [],
    solidityVersion?: string,
    allowUnlimitedContractSize?: boolean,
    initialDate?: Date,
    compilerInput?: CompilerInput,
    compilerOutput?: CompilerOutput
  ): Promise<[Common, BuidlerNode]> {
    const stateTrie = new Trie();
    const putIntoStateTrie = promisify(stateTrie.put.bind(stateTrie));
    for (const acc of genesisAccounts) {
      let balance: BN;

      if (
        typeof acc.balance === "string" &&
        acc.balance.toLowerCase().startsWith("0x")
      ) {
        balance = new BN(toBuffer(acc.balance));
      } else {
        balance = new BN(acc.balance);
      }

      const account = new Account({ balance });
      const pk = toBuffer(acc.privateKey);
      const address = privateToAddress(pk);

      await putIntoStateTrie(address, account.serialize());
    }

    // Mimic precompiles activation
    for (let i = 1; i <= 8; i++) {
      await putIntoStateTrie(
        new BN(i).toArrayLike(Buffer, "be", 20),
        new Account().serialize()
      );
    }

    const initialBlockTimestamp =
      initialDate !== undefined
        ? dateToTimestampSeconds(initialDate)
        : getCurrentTimestamp();

    const common = Common.forCustomChain(
      "mainnet",
      {
        chainId,
        networkId,
        name: networkName,
        genesis: {
          timestamp: `0x${initialBlockTimestamp.toString(16)}`,
          hash: "0x",
          gasLimit: blockGasLimit,
          difficulty: 1,
          nonce: "0x42",
          extraData: "0x1234",
          stateRoot: bufferToHex(stateTrie.root),
        },
      },
      hardfork
    );

    const stateManager = new StateManager({
      common: common as any, // TS error because of a version mismatch
      trie: stateTrie,
    });

    const blockchain = new Blockchain();

    const vm = new VM({
      common: common as any, // TS error because of a version mismatch
      activatePrecompiles: true,
      stateManager,
      blockchain: blockchain as any,
      allowUnlimitedContractSize,
    });

    const genesisBlock = new Block(null, { common });
    genesisBlock.setGenesisParams();

    await new Promise((resolve) => {
      blockchain.putBlock(genesisBlock, () => resolve());
    });

    const node = new BuidlerNode(
      vm,
      blockchain,
      genesisAccounts.map((acc) => toBuffer(acc.privateKey)),
      new BN(blockGasLimit),
      genesisBlock,
      solidityVersion,
      initialDate,
      compilerInput,
      compilerOutput
    );

    return [common, node];
  }

  private readonly _common: Common;
  private readonly _stateManager: PStateManager;

  private readonly _accountPrivateKeys: Map<string, Buffer> = new Map();

  private _blockTimeOffsetSeconds: BN = new BN(0);
  private _nextBlockTimestamp: BN = new BN(0);
  private _transactionByHash: Map<string, Transaction> = new Map();
  private _transactionHashToBlockHash: Map<string, string> = new Map();
  private _blockHashToTxBlockResults: Map<string, TxBlockResult[]> = new Map();
  private _blockHashToTotalDifficulty: Map<string, BN> = new Map();

  private _lastFilterId = new BN(0);
  private _filters: Map<string, Filter> = new Map();

  private _nextSnapshotId = 1; // We start in 1 to mimic Ganache
  private readonly _snapshots: Snapshot[] = [];

  private readonly _vmTracer: VMTracer;
  private readonly _vmTraceDecoder?: VmTraceDecoder;
  private readonly _solidityTracer?: SolidityTracer;
  private readonly _consoleLogger: ConsoleLogger = new ConsoleLogger();
  private _failedStackTraces = 0;

  private readonly _getLatestBlock: () => Promise<Block>;
  private readonly _getBlock: (hashOrNumber: Buffer | BN) => Promise<Block>;

  private constructor(
    private readonly _vm: VM,
    private readonly _blockchain: Blockchain,
    localAccounts: Buffer[],
    private readonly _blockGasLimit: BN,
    genesisBlock: Block,
    solidityVersion?: string,
    initialDate?: Date,
    compilerInput?: CompilerInput,
    compilerOutput?: CompilerOutput
  ) {
    super();
    const config = getUserConfigPath();
    this._stateManager = new PStateManager(this._vm.stateManager);
    this._common = this._vm._common as any; // TODO: There's a version mismatch, that's why we cast
    this._initLocalAccounts(localAccounts);

    this._blockHashToTotalDifficulty.set(
      bufferToHex(genesisBlock.hash()),
      this._computeTotalDifficulty(genesisBlock)
    );

    this._getLatestBlock = promisify(
      this._vm.blockchain.getLatestBlock.bind(this._vm.blockchain)
    );

    this._getBlock = promisify(
      this._vm.blockchain.getBlock.bind(this._vm.blockchain)
    );

    this._vmTracer = new VMTracer(this._vm, true);
    this._vmTracer.enableTracing();

    if (initialDate !== undefined) {
      this._blockTimeOffsetSeconds = new BN(
        getDifferenceInSeconds(initialDate, new Date())
      );
    }

    if (
      solidityVersion === undefined ||
      compilerInput === undefined ||
      compilerOutput === undefined
    ) {
      return;
    }

    try {
      const bytecodes = createModelsAndDecodeBytecodes(
        solidityVersion,
        compilerInput,
        compilerOutput
      );

      const contractsIdentifier = new ContractsIdentifier();

      for (const bytecode of bytecodes) {
        contractsIdentifier.addBytecode(bytecode);
      }

      this._vmTraceDecoder = new VmTraceDecoder(contractsIdentifier);
      this._solidityTracer = new SolidityTracer();
    } catch (error) {
      console.warn(
        chalk.yellow(
          "The Buidler EVM tracing engine could not be initialized. Run Buidler with --verbose to learn more."
        )
      );

      log(
        "Buidler EVM tracing disabled: ContractsIdentifier failed to be initialized. Please report this to help us improve Buidler.\n",
        error
      );
    }
  }

  public async getSignedTransaction(
    txParams: TransactionParams
  ): Promise<Transaction> {
    const tx = new Transaction(txParams, { common: this._common });

    const pk = await this._getLocalAccountPrivateKey(txParams.from);
    tx.sign(pk);

    return tx;
  }

  public async _getFakeTransaction(
    txParams: TransactionParams
  ): Promise<Transaction> {
    return new FakeTransaction(txParams, { common: this._common });
  }

  public async runTransactionInNewBlock(
    tx: Transaction
  ): Promise<{
    trace: MessageTrace;
    block: Block;
    blockResult: runBlock.RunBlockResult;
    error?: Error;
    consoleLogMessages: string[];
  }> {
    await this._validateTransaction(tx);
    await this._saveTransactionAsReceived(tx);

    const [
      blockTimestamp,
      offsetShouldChange,
      newOffset,
    ] = this._calculateTimestampAndOffset();

    const block = await this._getNextBlockTemplate(blockTimestamp);

    const needsTimestampIncrease = await this._timestampClashesWithPreviousBlockOne(
      block
    );

    if (needsTimestampIncrease) {
      await this._increaseBlockTimestamp(block);
    }

    await this._addTransactionToBlock(block, tx);

    const result = await this._vm.runBlock({
      block,
      generate: true,
      skipBlockValidation: true,
    });

    if (needsTimestampIncrease) {
      await this.increaseTime(new BN(1));
    }

    await this._saveBlockAsSuccessfullyRun(block, result);
    await this._saveTransactionAsSuccessfullyRun(tx, block);

    let vmTrace = this._vmTracer.getLastTopLevelMessageTrace();
    const vmTracerError = this._vmTracer.getLastError();
    this._vmTracer.clearLastError();

    if (this._vmTraceDecoder !== undefined) {
      vmTrace = this._vmTraceDecoder.tryToDecodeMessageTrace(vmTrace);
    }

    const consoleLogMessages = await this._getConsoleLogMessages(
      vmTrace,
      vmTracerError
    );

    const error = await this._manageErrors(
      result.results[0].execResult,
      vmTrace,
      vmTracerError
    );

    if (offsetShouldChange) {
      await this.increaseTime(newOffset.sub(await this.getTimeIncrement()));
    }

    await this._resetNextBlockTimestamp();

    return {
      trace: vmTrace,
      block,
      blockResult: result,
      error,
      consoleLogMessages,
    };
  }

  public async mineEmptyBlock(timestamp: BN) {
    // need to check if timestamp is specified or nextBlockTimestamp is set
    // if it is, time offset must be set to timestamp|nextBlockTimestamp - Date.now
    // if it is not, time offset remain the same
    const [
      blockTimestamp,
      offsetShouldChange,
      newOffset,
    ] = this._calculateTimestampAndOffset(timestamp);

    const block = await this._getNextBlockTemplate(blockTimestamp);

    const needsTimestampIncrease = await this._timestampClashesWithPreviousBlockOne(
      block
    );

    if (needsTimestampIncrease) {
      await this._increaseBlockTimestamp(block);
    }

    await promisify(block.genTxTrie.bind(block))();
    block.header.transactionsTrie = block.txTrie.root;

    const previousRoot = await this._stateManager.getStateRoot();

    let result: runBlock.RunBlockResult;
    try {
      result = await this._vm.runBlock({
        block,
        generate: true,
        skipBlockValidation: true,
      });

      if (needsTimestampIncrease) {
        await this.increaseTime(new BN(1));
      }

      await this._saveBlockAsSuccessfullyRun(block, result);

      if (offsetShouldChange) {
        await this.increaseTime(newOffset.sub(await this.getTimeIncrement()));
      }

      await this._resetNextBlockTimestamp();

      return result;
    } catch (error) {
      // We set the state root to the previous one. This is equivalent to a
      // rollback of this block.
      await this._stateManager.setStateRoot(previousRoot);

      throw new TransactionExecutionError(error);
    }
  }

  public async runCall(
    call: CallParams,
    runOnNewBlock: boolean
  ): Promise<{
    result: Buffer;
    trace: MessageTrace;
    error?: Error;
    consoleLogMessages: string[];
  }> {
    const tx = await this._getFakeTransaction({
      ...call,
      nonce: await this.getAccountNonce(call.from),
    });

    const result = await this._runTxAndRevertMutations(tx, runOnNewBlock);

    let vmTrace = this._vmTracer.getLastTopLevelMessageTrace();
    const vmTracerError = this._vmTracer.getLastError();
    this._vmTracer.clearLastError();

    if (this._vmTraceDecoder !== undefined) {
      vmTrace = this._vmTraceDecoder.tryToDecodeMessageTrace(vmTrace);
    }

    const consoleLogMessages = await this._getConsoleLogMessages(
      vmTrace,
      vmTracerError
    );

    const error = await this._manageErrors(
      result.execResult,
      vmTrace,
      vmTracerError
    );

    return {
      result: result.execResult.returnValue,
      trace: vmTrace,
      error,
      consoleLogMessages,
    };
  }

  public async getAccountBalance(address: Buffer): Promise<BN> {
    const account = await this._stateManager.getAccount(address);
    return new BN(account.balance);
  }

  public async getAccountNonce(address: Buffer): Promise<BN> {
    const account = await this._stateManager.getAccount(address);
    return new BN(account.nonce);
  }

  public async getAccountNonceInPreviousBlock(address: Buffer): Promise<BN> {
    const account = await this._stateManager.getAccount(address);

    const latestBlock = await this._getLatestBlock();
    const latestBlockTxsFromAccount = latestBlock.transactions.filter(
      (tx: Transaction) => tx.getSenderAddress().equals(address)
    );

    return new BN(account.nonce).subn(latestBlockTxsFromAccount.length);
  }

  public async getLatestBlock(): Promise<Block> {
    return this._getLatestBlock();
  }

  public async getLatestBlockNumber(): Promise<BN> {
    return new BN((await this._getLatestBlock()).header.number);
  }

  public async getLocalAccountAddresses(): Promise<string[]> {
    return [...this._accountPrivateKeys.keys()];
  }

  public async getBlockGasLimit(): Promise<BN> {
    return this._blockGasLimit;
  }

  public async estimateGas(
    txParams: TransactionParams
  ): Promise<{
    estimation: BN;
    trace: MessageTrace;
    error?: Error;
    consoleLogMessages: string[];
  }> {
    const tx = await this._getFakeTransaction({
      ...txParams,
      gasLimit: await this.getBlockGasLimit(),
    });

    const result = await this._runTxAndRevertMutations(tx);

    let vmTrace = this._vmTracer.getLastTopLevelMessageTrace();
    const vmTracerError = this._vmTracer.getLastError();
    this._vmTracer.clearLastError();

    if (this._vmTraceDecoder !== undefined) {
      vmTrace = this._vmTraceDecoder.tryToDecodeMessageTrace(vmTrace);
    }

    const consoleLogMessages = await this._getConsoleLogMessages(
      vmTrace,
      vmTracerError
    );

    // This is only considered if the call to _runTxAndRevertMutations doesn't
    // manage errors
    if (result.execResult.exceptionError !== undefined) {
      return {
        estimation: await this.getBlockGasLimit(),
        trace: vmTrace,
        error: await this._manageErrors(
          result.execResult,
          vmTrace,
          vmTracerError
        ),
        consoleLogMessages,
      };
    }

    const initialEstimation = result.gasUsed;

    return {
      estimation: await this._correctInitialEstimation(
        txParams,
        initialEstimation
      ),
      trace: vmTrace,
      consoleLogMessages,
    };
  }

  public async getGasPrice(): Promise<BN> {
    return new BN(BUIDLEREVM_DEFAULT_GAS_PRICE);
  }

  public async getCoinbaseAddress(): Promise<Buffer> {
    return COINBASE_ADDRESS;
  }

  public async getStorageAt(address: Buffer, slot: BN): Promise<Buffer> {
    const key = slot.toArrayLike(Buffer, "be", 32);
    const data = await this._stateManager.getContractStorage(address, key);

    // TODO: The state manager returns the data as it was saved, it doesn't
    //  pad it. Technically, the storage consists of 32-byte slots, so we should
    //  always return 32 bytes. The problem is that Ganache doesn't handle them
    //  this way. We compromise a little here to ease the migration into
    //  BuidlerEVM :(

    // const EXPECTED_DATA_SIZE = 32;
    // if (data.length < EXPECTED_DATA_SIZE) {
    //   return Buffer.concat(
    //     [Buffer.alloc(EXPECTED_DATA_SIZE - data.length, 0), data],
    //     EXPECTED_DATA_SIZE
    //   );
    // }

    return data;
  }

  public async getBlockByNumber(blockNumber: BN): Promise<Block | undefined> {
    if (blockNumber.gten(this._blockHashToTotalDifficulty.size)) {
      return undefined;
    }

    return this._getBlock(blockNumber);
  }

  public async getBlockByHash(hash: Buffer): Promise<Block | undefined> {
    if (!(await this._hasBlockWithHash(hash))) {
      return undefined;
    }

    return this._getBlock(hash);
  }

  public async getBlockByTransactionHash(
    hash: Buffer
  ): Promise<Block | undefined> {
    const blockHash = this._transactionHashToBlockHash.get(bufferToHex(hash));
    if (blockHash === undefined) {
      return undefined;
    }

    return this.getBlockByHash(toBuffer(blockHash));
  }

  public async getBlockTotalDifficulty(block: Block): Promise<BN> {
    const blockHash = bufferToHex(block.hash());
    const td = this._blockHashToTotalDifficulty.get(blockHash);

    if (td !== undefined) {
      return td;
    }

    return this._computeTotalDifficulty(block);
  }

  public async getCode(address: Buffer): Promise<Buffer> {
    return this._stateManager.getContractCode(address);
  }

  public async setNextBlockTimestamp(timestamp: BN) {
    this._nextBlockTimestamp = new BN(timestamp);
  }

  public async increaseTime(increment: BN) {
    this._blockTimeOffsetSeconds = this._blockTimeOffsetSeconds.add(increment);
  }

  public async getTimeIncrement(): Promise<BN> {
    return this._blockTimeOffsetSeconds;
  }

  public async getNextBlockTimestamp(): Promise<BN> {
    return this._nextBlockTimestamp;
  }

  public async getSuccessfulTransactionByHash(
    hash: Buffer
  ): Promise<Transaction | undefined> {
    const tx = this._transactionByHash.get(bufferToHex(hash));
    if (tx !== undefined && (await this._transactionWasSuccessful(tx))) {
      return tx;
    }

    return undefined;
  }

  public async getTxBlockResults(
    block: Block
  ): Promise<TxBlockResult[] | undefined> {
    return this._blockHashToTxBlockResults.get(bufferToHex(block.hash()));
  }

  public async getPendingTransactions(): Promise<Transaction[]> {
    return [];
  }

  public async signPersonalMessage(
    address: Buffer,
    data: Buffer
  ): Promise<ECDSASignature> {
    const messageHash = hashPersonalMessage(data);
    const privateKey = await this._getLocalAccountPrivateKey(address);

    return ecsign(messageHash, privateKey);
  }

  public async signTypedData(address: Buffer, typedData: any): Promise<string> {
    const privateKey = await this._getLocalAccountPrivateKey(address);

    return ethSigUtil.signTypedData_v4(privateKey, {
      data: typedData,
    });
  }

  public async getStackTraceFailuresCount(): Promise<number> {
    return this._failedStackTraces;
  }

  public async takeSnapshot(): Promise<number> {
    const id = this._nextSnapshotId;

    // We copy all the maps here, as they may be modified
    const snapshot: Snapshot = {
      id,
      date: new Date(),
      latestBlock: await this.getLatestBlock(),
      stateRoot: await this._stateManager.getStateRoot(),
      blockTimeOffsetSeconds: new BN(this._blockTimeOffsetSeconds),
      nextBlockTimestamp: new BN(this._nextBlockTimestamp),
      transactionByHash: new Map(this._transactionByHash.entries()),
      transactionHashToBlockHash: new Map(
        this._transactionHashToBlockHash.entries()
      ),
      blockHashToTxBlockResults: new Map(
        this._blockHashToTxBlockResults.entries()
      ),
      blockHashToTotalDifficulty: new Map(
        this._blockHashToTotalDifficulty.entries()
      ),
    };

    this._snapshots.push(snapshot);
    this._nextSnapshotId += 1;

    return id;
  }

  public async revertToSnapshot(id: number): Promise<boolean> {
    const snapshotIndex = this._getSnapshotIndex(id);
    if (snapshotIndex === undefined) {
      return false;
    }

    const snapshot = this._snapshots[snapshotIndex];

    // We compute a new offset such that
    //  now + new_offset === snapshot_date + old_offset
    const now = new Date();
    const offsetToSnapshotInMillis = snapshot.date.valueOf() - now.valueOf();
    const offsetToSnapshotInSecs = Math.ceil(offsetToSnapshotInMillis / 1000);
    const newOffset = snapshot.blockTimeOffsetSeconds.addn(
      offsetToSnapshotInSecs
    );

    // We delete all following blocks, changes the state root, and all the
    // relevant Node fields.
    //
    // Note: There's no need to copy the maps here, as snapshots can only be
    // used once
    this._blockchain.deleteAllFollowingBlocks(snapshot.latestBlock);
    await this._stateManager.setStateRoot(snapshot.stateRoot);
    this._blockTimeOffsetSeconds = newOffset;
    this._nextBlockTimestamp = snapshot.nextBlockTimestamp;
    this._transactionByHash = snapshot.transactionByHash;
    this._transactionHashToBlockHash = snapshot.transactionHashToBlockHash;
    this._blockHashToTxBlockResults = snapshot.blockHashToTxBlockResults;
    this._blockHashToTotalDifficulty = snapshot.blockHashToTotalDifficulty;

    // We delete this and the following snapshots, as they can only be used
    // once in Ganache
    this._snapshots.splice(snapshotIndex);

    return true;
  }

  public async newFilter(
    filterParams: FilterParams,
    isSubscription: boolean
  ): Promise<BN> {
    filterParams = await this._computeFilterParams(filterParams, true);

    const filterId = this._getNextFilterId();
    this._filters.set(this._filterIdToFiltersKey(filterId), {
      id: filterId,
      type: Type.LOGS_SUBSCRIPTION,
      criteria: {
        fromBlock: filterParams.fromBlock,
        toBlock: filterParams.toBlock,
        addresses: filterParams.addresses,
        normalizedTopics: filterParams.normalizedTopics,
      },
      deadline: this._newDeadline(),
      hashes: [],
      logs: await this.getLogs(filterParams),
      subscription: isSubscription,
    });

    return filterId;
  }

  public async newBlockFilter(isSubscription: boolean): Promise<BN> {
    const block = await this.getLatestBlock();

    const filterId = this._getNextFilterId();
    this._filters.set(this._filterIdToFiltersKey(filterId), {
      id: filterId,
      type: Type.BLOCK_SUBSCRIPTION,
      deadline: this._newDeadline(),
      hashes: [bufferToHex(block.header.hash())],
      logs: [],
      subscription: isSubscription,
    });

    return filterId;
  }

  public async newPendingTransactionFilter(
    isSubscription: boolean
  ): Promise<BN> {
    const filterId = this._getNextFilterId();

    this._filters.set(this._filterIdToFiltersKey(filterId), {
      id: filterId,
      type: Type.PENDING_TRANSACTION_SUBSCRIPTION,
      deadline: this._newDeadline(),
      hashes: [],
      logs: [],
      subscription: isSubscription,
    });

    return filterId;
  }

  public async uninstallFilter(
    filterId: BN,
    subscription: boolean
  ): Promise<boolean> {
    const key = this._filterIdToFiltersKey(filterId);
    const filter = this._filters.get(key);

    if (filter === undefined) {
      return false;
    }

    if (
      (filter.subscription && !subscription) ||
      (!filter.subscription && subscription)
    ) {
      return false;
    }

    this._filters.delete(key);
    return true;
  }

  public async getFilterChanges(
    filterId: BN
  ): Promise<string[] | RpcLogOutput[] | undefined> {
    const key = this._filterIdToFiltersKey(filterId);
    const filter = this._filters.get(key);
    if (filter === undefined) {
      return undefined;
    }

    filter.deadline = this._newDeadline();
    switch (filter.type) {
      case Type.BLOCK_SUBSCRIPTION:
      case Type.PENDING_TRANSACTION_SUBSCRIPTION:
        const hashes = filter.hashes;
        filter.hashes = [];
        return hashes;
      case Type.LOGS_SUBSCRIPTION:
        const logs = filter.logs;
        filter.logs = [];
        return logs;
    }

    return undefined;
  }

  public async getFilterLogs(
    filterId: BN
  ): Promise<RpcLogOutput[] | undefined> {
    const key = this._filterIdToFiltersKey(filterId);
    const filter = this._filters.get(key);
    if (filter === undefined) {
      return undefined;
    }

    const logs = filter.logs;
    filter.logs = [];
    filter.deadline = this._newDeadline();
    return logs;
  }

  public async getLogs(filterParams: FilterParams): Promise<RpcLogOutput[]> {
    filterParams = await this._computeFilterParams(filterParams, false);

    const logs: RpcLogOutput[] = [];
    for (
      let i = filterParams.fromBlock;
      i.lte(filterParams.toBlock);
      i = i.addn(1)
    ) {
      const block = await this._getBlock(new BN(i));
      const blockResults = this._blockHashToTxBlockResults.get(
        bufferToHex(block.hash())
      );
      if (blockResults === undefined) {
        continue;
      }

      if (
        !bloomFilter(
          new Bloom(block.header.bloom),
          filterParams.addresses,
          filterParams.normalizedTopics
        )
      ) {
        continue;
      }

      for (const tx of blockResults) {
        logs.push(
          ...filterLogs(tx.receipt.logs, {
            fromBlock: filterParams.fromBlock,
            toBlock: filterParams.toBlock,
            addresses: filterParams.addresses,
            normalizedTopics: filterParams.normalizedTopics,
          })
        );
      }
    }

    return logs;
  }

  private _getSnapshotIndex(id: number): number | undefined {
    for (const [i, snapshot] of this._snapshots.entries()) {
      if (snapshot.id === id) {
        return i;
      }

      // We already removed the snapshot we are looking for
      if (snapshot.id > id) {
        return undefined;
      }
    }

    return undefined;
  }

  private _initLocalAccounts(localAccounts: Buffer[]) {
    for (const pk of localAccounts) {
      this._accountPrivateKeys.set(bufferToHex(privateToAddress(pk)), pk);
    }
  }

  private async _getConsoleLogMessages(
    vmTrace: MessageTrace,
    vmTracerError: Error | undefined
  ): Promise<string[]> {
    if (vmTracerError !== undefined) {
      log(
        "Could not print console log. Please report this to help us improve Buidler.\n",
        vmTracerError
      );

      return [];
    }

    return this._consoleLogger.getLogMessages(vmTrace);
  }

  private async _manageErrors(
    vmResult: ExecResult,
    vmTrace: MessageTrace,
    vmTracerError?: Error
  ): Promise<SolidityError | TransactionExecutionError | undefined> {
    if (vmResult.exceptionError === undefined) {
      return undefined;
    }

    let stackTrace: SolidityStackTrace | undefined;

    if (this._solidityTracer !== undefined) {
      try {
        if (vmTracerError !== undefined) {
          throw vmTracerError;
        }

        stackTrace = this._solidityTracer.getStackTrace(vmTrace);
      } catch (error) {
        this._failedStackTraces += 1;
        log(
          "Could not generate stack trace. Please report this to help us improve Buidler.\n",
          error
        );
      }
    }

    const error = vmResult.exceptionError;

    if (error.error === ERROR.OUT_OF_GAS) {
      return new TransactionExecutionError("Transaction run out of gas");
    }

    if (error.error === ERROR.REVERT) {
      if (vmResult.returnValue.length === 0) {
        if (stackTrace !== undefined) {
          return encodeSolidityStackTrace(
            "Transaction reverted without a reason",
            stackTrace
          );
        }

        return new TransactionExecutionError(
          "Transaction reverted without a reason"
        );
      }

      if (stackTrace !== undefined) {
        return encodeSolidityStackTrace(
          `VM Exception while processing transaction: revert ${decodeRevertReason(
            vmResult.returnValue
          )}`,
          stackTrace
        );
      }

      return new TransactionExecutionError(
        `VM Exception while processing transaction: revert ${decodeRevertReason(
          vmResult.returnValue
        )}`
      );
    }

    if (stackTrace !== undefined) {
      return encodeSolidityStackTrace("Transaction failed: revert", stackTrace);
    }

    return new TransactionExecutionError("Transaction failed: revert");
  }

  private _calculateTimestampAndOffset(timestamp?: BN): [BN, boolean, BN] {
    let blockTimestamp: BN;
    let offsetShouldChange: boolean;
    let newOffset: BN = new BN(0);

    // if timestamp is not provided, we check nextBlockTimestamp, if it is
    // set, we use it as the timestamp instead. If it is not set, we use
    // time offset + real time as the timestamp.
    if (timestamp === undefined || timestamp.eq(new BN(0))) {
      if (this._nextBlockTimestamp.eq(new BN(0))) {
        blockTimestamp = new BN(getCurrentTimestamp()).add(
          this._blockTimeOffsetSeconds
        );
        offsetShouldChange = false;
      } else {
        blockTimestamp = new BN(this._nextBlockTimestamp);
        offsetShouldChange = true;
      }
    } else {
      offsetShouldChange = true;
      blockTimestamp = timestamp;
    }

    if (offsetShouldChange) {
      newOffset = blockTimestamp.sub(new BN(getCurrentTimestamp()));
    }

    return [blockTimestamp, offsetShouldChange, newOffset];
  }

  private async _getNextBlockTemplate(timestamp: BN): Promise<Block> {
    const block = new Block(
      {
        header: {
          gasLimit: this._blockGasLimit,
          nonce: "0x42",
          timestamp,
        },
      },
      { common: this._common }
    );

    block.validate = (blockchain: any, cb: any) => cb(null);

    const latestBlock = await this.getLatestBlock();

    block.header.number = toBuffer(new BN(latestBlock.header.number).addn(1));
    block.header.parentHash = latestBlock.hash();
    block.header.difficulty = block.header.canonicalDifficulty(latestBlock);
    block.header.coinbase = await this.getCoinbaseAddress();

    return block;
  }

  private async _resetNextBlockTimestamp() {
    this._nextBlockTimestamp = new BN(0);
  }

  private async _saveTransactionAsReceived(tx: Transaction) {
    this._transactionByHash.set(bufferToHex(tx.hash(true)), tx);
    this._filters.forEach((filter) => {
      if (filter.type === Type.PENDING_TRANSACTION_SUBSCRIPTION) {
        const hash = bufferToHex(tx.hash(true));
        if (filter.subscription) {
          this._emitEthEvent(filter.id, hash);
          return;
        }

        filter.hashes.push(hash);
      }
    });
  }

  private async _getLocalAccountPrivateKey(sender: Buffer): Promise<Buffer> {
    const senderAddress = bufferToHex(sender);
    if (!this._accountPrivateKeys.has(senderAddress)) {
      throw new InvalidInputError(`unknown account ${senderAddress}`);
    }

    return this._accountPrivateKeys.get(senderAddress)!;
  }

  private async _addTransactionToBlock(block: Block, tx: Transaction) {
    block.transactions.push(tx);

    await promisify(block.genTxTrie.bind(block))();

    block.header.transactionsTrie = block.txTrie.root;
  }

  private async _saveBlockAsSuccessfullyRun(
    block: Block,
    runBlockResult: runBlock.RunBlockResult
  ) {
    await this._putBlock(block);

    const txBlockResults: TxBlockResult[] = [];

    for (let i = 0; i < runBlockResult.results.length; i += 1) {
      const result = runBlockResult.results[i];

      const receipt = runBlockResult.receipts[i];
      const logs = receipt.logs.map(
        (rcpLog, logIndex) =>
          (runBlockResult.receipts[i].logs[logIndex] = getRpcLog(
            rcpLog,
            block.transactions[i],
            block,
            i,
            logIndex
          ))
      );

      txBlockResults.push({
        bloomBitvector: result.bloom.bitvector,
        createAddresses: result.createdAddress,
        receipt: {
          status: receipt.status,
          gasUsed: receipt.gasUsed,
          bitvector: receipt.bitvector,
          logs,
        },
      });
    }

    const blockHash = bufferToHex(block.hash());
    this._blockHashToTxBlockResults.set(blockHash, txBlockResults);

    const td = this._computeTotalDifficulty(block);
    this._blockHashToTotalDifficulty.set(blockHash, td);

    const rpcLogs: RpcLogOutput[] = [];
    for (const receipt of runBlockResult.receipts) {
      rpcLogs.push(...receipt.logs);
    }

    this._filters.forEach((filter, key) => {
      if (filter.deadline.valueOf() < new Date().valueOf()) {
        this._filters.delete(key);
      }

      switch (filter.type) {
        case Type.BLOCK_SUBSCRIPTION:
          const hash = block.hash();
          if (filter.subscription) {
            this._emitEthEvent(filter.id, getRpcBlock(block, td, false));
            return;
          }

          filter.hashes.push(bufferToHex(hash));
          break;
        case Type.LOGS_SUBSCRIPTION:
          if (
            bloomFilter(
              new Bloom(block.header.bloom),
              filter.criteria!.addresses,
              filter.criteria!.normalizedTopics
            )
          ) {
            const logs = filterLogs(rpcLogs, filter.criteria!);
            if (logs.length === 0) {
              return;
            }

            if (filter.subscription) {
              logs.forEach((rpcLog) => {
                this._emitEthEvent(filter.id, rpcLog);
              });
              return;
            }

            filter.logs.push(...logs);
          }
          break;
      }
    });
  }

  private async _putBlock(block: Block): Promise<void> {
    return new Promise((resolve, reject) => {
      this._vm.blockchain.putBlock(block, (err?: any) => {
        if (err !== undefined && err !== null) {
          reject(err);
          return;
        }

        resolve();
      });
    });
  }

  private async _hasBlockWithHash(blockHash: Buffer): Promise<boolean> {
    if (this._blockHashToTotalDifficulty.has(bufferToHex(blockHash))) {
      return true;
    }

    const block = await this.getBlockByNumber(new BN(0));
    return block.hash().equals(blockHash);
  }

  private async _saveTransactionAsSuccessfullyRun(
    tx: Transaction,
    block: Block
  ) {
    this._transactionHashToBlockHash.set(
      bufferToHex(tx.hash(true)),
      bufferToHex(block.hash())
    );
  }

  private async _transactionWasSuccessful(tx: Transaction): Promise<boolean> {
    return this._transactionHashToBlockHash.has(bufferToHex(tx.hash(true)));
  }

  private async _timestampClashesWithPreviousBlockOne(
    block: Block
  ): Promise<boolean> {
    const blockTimestamp = new BN(block.header.timestamp);

    const latestBlock = await this.getLatestBlock();
    const latestBlockTimestamp = new BN(latestBlock.header.timestamp);

    return latestBlockTimestamp.eq(blockTimestamp);
  }

  private async _increaseBlockTimestamp(block: Block) {
    block.header.timestamp = new BN(block.header.timestamp).addn(1);
  }

  private async _setBlockTimestamp(block: Block, timestamp: BN) {
    block.header.timestamp = new BN(timestamp);
  }

  private async _validateTransaction(tx: Transaction) {
    // Geth throws this error if a tx is sent twice
    if (await this._transactionWasSuccessful(tx)) {
      throw new InvalidInputError(
        `known transaction: ${bufferToHex(tx.hash(true)).toString()}`
      );
    }

    if (!tx.verifySignature()) {
      throw new InvalidInputError("Invalid transaction signature");
    }

    // Geth returns this error if trying to create a contract and no data is provided
    if (tx.to.length === 0 && tx.data.length === 0) {
      throw new InvalidInputError(
        "contract creation without any data provided"
      );
    }

    const expectedNonce = await this.getAccountNonce(tx.getSenderAddress());
    const actualNonce = new BN(tx.nonce);
    if (!expectedNonce.eq(actualNonce)) {
      throw new InvalidInputError(
        `Invalid nonce. Expected ${expectedNonce} but got ${actualNonce}.

If you are running a script or test, you may be sending transactions in parallel.
Using JavaScript? You probably forgot an await.

If you are using a wallet or dapp, try resetting your wallet's accounts.`
      );
    }

    const baseFee = tx.getBaseFee();
    const gasLimit = new BN(tx.gasLimit);

    if (baseFee.gt(gasLimit)) {
      throw new InvalidInputError(
        `Transaction requires at least ${baseFee} gas but got ${gasLimit}`
      );
    }

    if (gasLimit.gt(this._blockGasLimit)) {
      throw new InvalidInputError(
        `Transaction gas limit is ${gasLimit} and exceeds block gas limit of ${this._blockGasLimit}`
      );
    }
  }

  private _computeTotalDifficulty(block: Block): BN {
    const difficulty = new BN(block.header.difficulty);

    const parentHash = bufferToHex(block.header.parentHash);
    if (
      parentHash ===
      "0x0000000000000000000000000000000000000000000000000000000000000000"
    ) {
      return difficulty;
    }

    const parentTd = this._blockHashToTotalDifficulty.get(parentHash);

    if (parentTd === undefined) {
      throw new InternalError(`Unrecognized parent block ${parentHash}`);
    }

    return parentTd.add(difficulty);
  }

  private async _correctInitialEstimation(
    txParams: TransactionParams,
    initialEstimation: BN
  ): Promise<BN> {
    let tx = await this._getFakeTransaction({
      ...txParams,
      gasLimit: initialEstimation,
    });

    if (tx.getBaseFee().gte(initialEstimation)) {
      initialEstimation = tx.getBaseFee().addn(1);

      tx = await this._getFakeTransaction({
        ...txParams,
        gasLimit: initialEstimation,
      });
    }

    const result = await this._runTxAndRevertMutations(tx);

    if (result.execResult.exceptionError === undefined) {
      return initialEstimation;
    }

    return this._binarySearchEstimation(
      txParams,
      initialEstimation,
      await this.getBlockGasLimit()
    );
  }

  private async _binarySearchEstimation(
    txParams: TransactionParams,
    highestFailingEstimation: BN,
    lowestSuccessfulEstimation: BN,
    roundNumber = 0
  ): Promise<BN> {
    if (lowestSuccessfulEstimation.lte(highestFailingEstimation)) {
      // This shouldn't happen, but we don't wan't to go into an infinite loop
      // if it ever happens
      return lowestSuccessfulEstimation;
    }

    const MAX_GAS_ESTIMATION_IMPROVEMENT_ROUNDS = 20;

    const diff = lowestSuccessfulEstimation.sub(highestFailingEstimation);

    const minDiff = highestFailingEstimation.gten(4_000_000)
      ? 50_000
      : highestFailingEstimation.gten(1_000_000)
      ? 10_000
      : highestFailingEstimation.gten(100_000)
      ? 1_000
      : highestFailingEstimation.gten(50_000)
      ? 500
      : highestFailingEstimation.gten(30_000)
      ? 300
      : 200;

    if (diff.lten(minDiff)) {
      return lowestSuccessfulEstimation;
    }

    if (roundNumber > MAX_GAS_ESTIMATION_IMPROVEMENT_ROUNDS) {
      return lowestSuccessfulEstimation;
    }

    const binSearchNewEstimation = highestFailingEstimation.add(diff.divn(2));

    const optimizedEstimation =
      roundNumber === 0
        ? highestFailingEstimation.muln(3)
        : binSearchNewEstimation;

    const newEstimation = optimizedEstimation.gt(binSearchNewEstimation)
      ? binSearchNewEstimation
      : optimizedEstimation;

    // Let other things execute
    await new Promise((resolve) => setImmediate(resolve));

    const tx = await this._getFakeTransaction({
      ...txParams,
      gasLimit: newEstimation,
    });

    const result = await this._runTxAndRevertMutations(tx);

    if (result.execResult.exceptionError === undefined) {
      return this._binarySearchEstimation(
        txParams,
        highestFailingEstimation,
        newEstimation,
        roundNumber + 1
      );
    }

    return this._binarySearchEstimation(
      txParams,
      newEstimation,
      lowestSuccessfulEstimation,
      roundNumber + 1
    );
  }

  /**
   * This function runs a transaction and reverts all the modifications that it
   * makes.
   *
   * If throwOnError is true, errors are managed locally and thrown on
   * failure. If it's false, the tx's RunTxResult is returned, and the vmTracer
   * inspected/resetted.
   */
  private async _runTxAndRevertMutations(
    tx: Transaction,
    runOnNewBlock: boolean = true
  ): Promise<EVMResult> {
    const initialStateRoot = await this._stateManager.getStateRoot();

    try {
      let blockContext;
      // if the context is to estimate gas or run calls in pending block
      if (runOnNewBlock) {
        const [
          blockTimestamp,
          offsetShouldChange,
          newOffset,
        ] = this._calculateTimestampAndOffset();

        blockContext = await this._getNextBlockTemplate(blockTimestamp);
        const needsTimestampIncrease = await this._timestampClashesWithPreviousBlockOne(
          blockContext
        );

        if (needsTimestampIncrease) {
          await this._increaseBlockTimestamp(blockContext);
        }

        // in the context of running estimateGas call, we have to do binary
        // search for the gas and run the call multiple times. Since it is
        // an approximate approach to calculate the gas, it is important to
        // run the call in a block that is as close to the real one as
        // possible, hence putting the tx to the block is good to have here.
        await this._addTransactionToBlock(blockContext, tx);
      } else {
        // if the context is to run calls with the latest block
        blockContext = await this.getLatestBlock();
      }

      return await this._vm.runTx({
        block: blockContext,
        tx,
        skipNonce: true,
        skipBalance: true,
      });
    } finally {
      await this._stateManager.setStateRoot(initialStateRoot);
    }
  }

  private async _computeFilterParams(
    filterParams: FilterParams,
    isFilter: boolean
  ): Promise<FilterParams> {
    const latestBlockNumber = await this.getLatestBlockNumber();
    const newFilterParams = { ...filterParams };

    if (newFilterParams.fromBlock === LATEST_BLOCK) {
      newFilterParams.fromBlock = latestBlockNumber;
    }

    if (!isFilter && newFilterParams.toBlock === LATEST_BLOCK) {
      newFilterParams.toBlock = latestBlockNumber;
    }

    if (newFilterParams.toBlock.gt(latestBlockNumber)) {
      newFilterParams.toBlock = latestBlockNumber;
    }
    if (newFilterParams.fromBlock.gt(latestBlockNumber)) {
      newFilterParams.fromBlock = latestBlockNumber;
    }

    return newFilterParams;
  }

  private _newDeadline(): Date {
    const dt = new Date();
    dt.setMinutes(dt.getMinutes() + 5); // This will not overflow
    return dt;
  }

  private _getNextFilterId(): BN {
    this._lastFilterId = this._lastFilterId.addn(1);

    return this._lastFilterId;
  }

  private _filterIdToFiltersKey(filterId: BN): string {
    return filterId.toString();
  }

  private _emitEthEvent(filterId: BN, result: any) {
    this.emit("ethEvent", {
      result,
      filterId,
    });
  }
}<|MERGE_RESOLUTION|>--- conflicted
+++ resolved
@@ -2,11 +2,7 @@
 import Bloom from "@nomiclabs/ethereumjs-vm/dist/bloom";
 import { EVMResult, ExecResult } from "@nomiclabs/ethereumjs-vm/dist/evm/evm";
 import { ERROR } from "@nomiclabs/ethereumjs-vm/dist/exceptions";
-<<<<<<< HEAD
-import * as runBlock from "@nomiclabs/ethereumjs-vm/dist/runBlock";
-=======
 import { RunBlockResult } from "@nomiclabs/ethereumjs-vm/dist/runBlock";
->>>>>>> 2bfe1599
 import { StateManager } from "@nomiclabs/ethereumjs-vm/dist/state";
 import PStateManager from "@nomiclabs/ethereumjs-vm/dist/state/promisified";
 import chalk from "chalk";
@@ -110,7 +106,7 @@
 }
 
 export interface TxBlockResult {
-  receipt: runBlock.TxReceipt;
+  receipt: TxReceipt;
   createAddresses: Buffer | undefined;
   bloomBitvector: Buffer;
 }
@@ -365,7 +361,7 @@
   ): Promise<{
     trace: MessageTrace;
     block: Block;
-    blockResult: runBlock.RunBlockResult;
+    blockResult: RunBlockResult;
     error?: Error;
     consoleLogMessages: string[];
   }> {
@@ -462,7 +458,7 @@
 
     const previousRoot = await this._stateManager.getStateRoot();
 
-    let result: runBlock.RunBlockResult;
+    let result: RunBlockResult;
     try {
       result = await this._vm.runBlock({
         block,
@@ -1185,7 +1181,7 @@
 
   private async _saveBlockAsSuccessfullyRun(
     block: Block,
-    runBlockResult: runBlock.RunBlockResult
+    runBlockResult: RunBlockResult
   ) {
     await this._putBlock(block);
 
