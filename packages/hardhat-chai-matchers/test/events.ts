import { expect, AssertionError } from "chai";
import { BigNumber, Contract, ethers } from "ethers";

import { useEnvironment, useEnvironmentWithNode } from "./helpers";

describe(".to.emit (contract events)", () => {
  let contract: Contract;
  let otherContract: Contract;

  describe("with the in-process hardhat network", function () {
    useEnvironment("hardhat-project");

    runTests();
  });

  describe("connected to a hardhat node", function () {
    useEnvironmentWithNode("hardhat-project");

    runTests();
  });

  function runTests() {
    beforeEach(async function () {
      otherContract = await (
        await this.hre.ethers.getContractFactory("AnotherContract")
      ).deploy();
      contract = await (
        await this.hre.ethers.getContractFactory("Events")
      ).deploy(otherContract.address);
    });

    it("Should fail when expecting an event that's not in the contract", async function () {
      await expect(
        expect(contract.doNotEmit()).to.emit(contract, "NonexistentEvent")
      ).to.be.eventually.rejectedWith(
        AssertionError,
        'Event "NonexistentEvent" doesn\'t exist in the contract'
      );
    });

    it("Should fail when expecting an event that's not in the contract to NOT be emitted", async function () {
      await expect(
        expect(contract.doNotEmit()).not.to.emit(contract, "NonexistentEvent")
      ).to.be.eventually.rejectedWith(
        AssertionError,
<<<<<<< HEAD
        "WARNING: Expected event \"NonexistentEvent\" NOT to be emitted. The event wasn't emitted because it doesn't exist in the contract. Please make sure you've compiled its latest version before running the test."
=======
        'Event "NonexistentEvent" doesn\'t exist in the contract'
>>>>>>> 2b74ea40
      );
    });

    it("Should detect events without arguments", async function () {
      await expect(contract.emitWithoutArgs()).to.emit(contract, "WithoutArgs");
    });

    it("Should fail when expecting an event that wasn't emitted", async function () {
      await expect(
        expect(contract.doNotEmit()).to.emit(contract, "WithoutArgs")
      ).to.be.eventually.rejectedWith(
        AssertionError,
        'Expected event "WithoutArgs" to be emitted, but it wasn\'t'
      );
    });

    it("Should fail when expecting a specific event NOT to be emitted but it WAS", async function () {
      await expect(
        expect(contract.emitWithoutArgs()).to.not.emit(contract, "WithoutArgs")
      ).to.be.eventually.rejectedWith(
        AssertionError,
        'Expected event "WithoutArgs" NOT to be emitted, but it was'
      );
    });

    describe(".withArgs", function () {
      it.skip("Should fail when used with .not.", async function () {
        await expect(
          expect(contract.emitUint(1))
            .not.to.emit(contract, "WithUintArg")
            .withArgs(1)
        ).to.be.eventually.rejectedWith(
          AssertionError,
          "Do not combine .not. with .withArgs()"
<<<<<<< HEAD
        );
      });

      describe("with a uint argument", function () {
        it("Should match the argument", async function () {
          await expect(contract.emitUint(1))
            .to.emit(contract, "WithUintArg")
            .withArgs(1);
        });

        it("Should fail when the input argument doesn't match the event argument", async function () {
          await expect(
            expect(contract.emitUint(1))
              .to.emit(contract, "WithUintArg")
              .withArgs(2)
          ).to.be.eventually.rejectedWith(
            AssertionError,
            "expected 1 to equal 2"
          );
        });
      });

      const string1 = "string1";
      const string1Bytes = ethers.utils.hexlify(
        ethers.utils.toUtf8Bytes(string1)
      );
      const string2 = "string2";
      const string2Bytes = ethers.utils.hexlify(
        ethers.utils.toUtf8Bytes(string2)
      );

      describe("with a string argument", function () {
        it("Should match the argument", async function () {
          await expect(contract.emitString("string"))
            .to.emit(contract, "WithStringArg")
            .withArgs("string");
        });

        it("Should fail when the input argument doesn't match the event argument", async function () {
          await expect(
            expect(contract.emitString(string1))
              .to.emit(contract, "WithStringArg")
              .withArgs(string2)
          ).to.be.eventually.rejectedWith(
            AssertionError,
            `expected '${string1}' to equal '${string2}'`
          );
        });
      });

      describe("with an indexed string argument", function () {
        it("Should match the argument", async function () {
          await expect(contract.emitIndexedString(string1))
            .to.emit(contract, "WithIndexedStringArg")
            .withArgs(string1);
        });

        it("Should fail when the input argument doesn't match the event argument", async function () {
          // this error message is terrible. should improve the implementation.
          await expect(
            expect(contract.emitIndexedString(string1))
              .to.emit(contract, "WithIndexedStringArg")
              .withArgs(string2)
          ).to.be.eventually.rejectedWith(
            AssertionError,
            `expected '${ethers.utils.keccak256(
              string1Bytes
            )}' to be one of [ Array(2) ]`
          );
        });

        it("Should match the event argument with a hash value", async function () {
          await expect(contract.emitIndexedString(string1))
            .to.emit(contract, "WithIndexedStringArg")
            .withArgs(ethers.utils.keccak256(string1Bytes));
        });

        it("Should fail when trying to match the event argument with an incorrect hash value", async function () {
          const expectedHash = ethers.utils.keccak256(string1Bytes);
          const incorrectHash = ethers.utils.keccak256(string2Bytes);
          await expect(
            expect(contract.emitIndexedString(string1))
              .to.emit(contract, "WithIndexedStringArg")
              .withArgs(incorrectHash)
          ).to.be.eventually.rejectedWith(
            AssertionError,
            `expected '${expectedHash}' to be one of [ Array(2) ]`
          );
        });
      });

      describe("with a bytes argument", function () {
        it("Should match the argument", async function () {
          await expect(contract.emitBytes(string1Bytes))
            .to.emit(contract, "WithBytesArg")
            .withArgs(string1Bytes);
        });

        it("Should fail when the input argument doesn't match the event argument", async function () {
          await expect(
            expect(contract.emitBytes(string2Bytes))
              .to.emit(contract, "WithBytesArg")
              .withArgs(string1Bytes)
          ).to.be.eventually.rejectedWith(
            AssertionError,
            `expected '${string2Bytes}' to equal '${string1Bytes}'`
          );
        });
      });

      describe("with an indexed bytes argument", function () {
        it("Should match the argument", async function () {
          await expect(contract.emitIndexedBytes(string1Bytes))
            .to.emit(contract, "WithIndexedBytesArg")
            .withArgs(string1Bytes);
        });

        it("Should fail when the input argument doesn't match the event argument", async function () {
          await expect(
            expect(contract.emitIndexedBytes(string2Bytes))
              .to.emit(contract, "WithIndexedBytesArg")
              .withArgs(string1Bytes)
          ).to.be.eventually.rejectedWith(
            AssertionError,
            `expected '${ethers.utils.keccak256(string2Bytes)}' to be one of [ Array(2) ]`
          );
        });

        it("Should match the event argument with a hash value", async function () {
          await expect(contract.emitIndexedBytes(string1Bytes))
            .to.emit(contract, "WithIndexedBytesArg")
            .withArgs(ethers.utils.keccak256(string1Bytes));
        });
      });

      const string1Bytes32 = ethers.utils.zeroPad(string1Bytes, 32);
      const string2Bytes32 = ethers.utils.zeroPad(string2Bytes, 32);
      describe("with a bytes32 argument", function () {
        it("Should match the argument", async function () {
          await expect(contract.emitBytes32(string1Bytes32))
            .to.emit(contract, "WithBytes32Arg")
            .withArgs(string1Bytes32)
        });

        it("Should fail when the input argument doesn't match the event argument", async function () {
          await expect(
            expect(contract.emitBytes32(string2Bytes32))
              .to.emit(contract, "WithBytes32Arg")
              .withArgs(string1Bytes32)
          ).to.be.eventually.rejectedWith(
            AssertionError,
            `expected '${ethers.utils.hexlify(string2Bytes32)}' to equal '${ethers.utils.hexlify(string1Bytes32)}'`
          );
        });
      });

      describe("with an indexed bytes32 argument", function () {
        it("Should match the argument", async function () {
          await expect(contract.emitIndexedBytes32(string1Bytes32))
            .to.emit(contract, "WithIndexedBytes32Arg")
            .withArgs(string1Bytes32);
        });

        it("Should fail when the input argument doesn't match the event argument", async function () {
          await expect(
            expect(contract.emitIndexedBytes32(string2Bytes32))
              .to.emit(contract, "WithIndexedBytes32Arg")
              .withArgs(string1Bytes32)
          ).to.be.eventually.rejectedWith(
            AssertionError,
            `expected '${ethers.utils.hexlify(string2Bytes32)}' to equal '${ethers.utils.hexlify(string1Bytes32)}'`
          );
        });

        it("Should match the event argument with a hash value", async function () {
          await expect(contract.emitIndexedBytes32(string1Bytes32))
            .to.emit(contract, "WithIndexedBytes32Arg")
            .withArgs(string1Bytes32);
        });
      });
    });

    describe("With one call that emits two separate events", function () {
      it("Should successfully catch each event independently", async function () {
        await expect(contract.emitUintAndString(1, "a string")).to.emit(
          contract,
          "WithUintArg"
        );
        await expect(contract.emitUintAndString(1, "a string")).to.emit(
          contract,
          "WithStringArg"
        );
      });
      describe("When detecting two events from one call (chaining)", async function () {
        it("Should succeed when both expected events are indeed emitted", async function () {
          await expect(contract.emitUintAndString(1, "a string"))
            .to.emit(contract, "WithUintArg")
            .and.to.emit(contract, "WithStringArg");
        });
        describe("When one of the expected events is emitted and the other is not", function () {
          it("Should fail when the first expected event is emitted but the second is not", async function () {
            await expect(
              expect(contract.emitUint(1))
                .to.emit(contract, "WithUintArg")
                .and.to.emit(contract, "WithStringArg")
            ).to.be.eventually.rejectedWith(
              AssertionError,
              'Expected event "WithStringArg" to be emitted, but it wasn\'t'
            );
          });
          it.skip("Should fail when the second expected event is emitted but the first is not", async function () {
            await expect(
              expect(contract.emitUint(1))
                .to.emit(contract, "WithStringArg")
                .and.to.emit(contract, "WithUintArg")
            ).to.be.eventually.rejectedWith(
              AssertionError,
              'Expected event "WithStringArg" to be emitted, but it wasn\'t'
            );
          });
        });
      });
    });

    it("Emit both: success (two expects)", async () => {
      await expect(contract.emitBoth())
        .to.emit(contract, "One")
        .withArgs(
          1,
          "One",
          "0x0000000000000000000000000000000000000000000000000000000000000001"
        );
      await expect(contract.emitBoth()).to.emit(contract, "Two");
    });

    it('Emit both: success (one expect with two "to" prepositions)', async () => {
      await expect(contract.emitBoth())
        .to.emit(contract, "One")
        .withArgs(
          1,
          "One",
          "0x0000000000000000000000000000000000000000000000000000000000000001"
        )
        .and.to.emit(contract, "Two");
    });

    it("Event with proper args from nested", async () => {
      await expect(contract.emitNested())
        .to.emit(contract, "One")
        .withArgs(
          1,
          "One",
          "0x00cfbbaf7ddb3a1476767101c12a0162e241fbad2a0162e2410cfbbaf7162123"
        );
    });

    it("Event with not enough args", async () => {
      await expect(
        expect(contract.emitOne()).to.emit(contract, "One").withArgs(1)
      ).to.be.eventually.rejectedWith(
        AssertionError,
        'Expected "One" event to have 1 argument(s), but it has 3'
=======
        );
      });

      describe("with a uint argument", function () {
        it("Should match the argument", async function () {
          await expect(contract.emitUint(1))
            .to.emit(contract, "WithUintArg")
            .withArgs(1);
        });

        it("Should fail when the input argument doesn't match the event argument", async function () {
          await expect(
            expect(contract.emitUint(1))
              .to.emit(contract, "WithUintArg")
              .withArgs(2)
          ).to.be.eventually.rejectedWith(
            AssertionError,
            "expected 1 to equal 2"
          );
        });

        it("Should fail when too many arguments are given", async function () {
          await expect(
            expect(contract.emitUint(1))
              .to.emit(contract, "WithUintArg")
              .withArgs(1, 3)
          ).to.be.eventually.rejectedWith(
            AssertionError,
            'Expected "WithUintArg" event to have 2 argument(s), but it has 1'
          );
        });
      });

      const string1 = "string1";
      const string1Bytes = ethers.utils.hexlify(
        ethers.utils.toUtf8Bytes(string1)
>>>>>>> 2b74ea40
      );
      const string2 = "string2";
      const string2Bytes = ethers.utils.hexlify(
        ethers.utils.toUtf8Bytes(string2)
      );

      describe("with a string argument", function () {
        it("Should match the argument", async function () {
          await expect(contract.emitString("string"))
            .to.emit(contract, "WithStringArg")
            .withArgs("string");
        });

        it("Should fail when the input argument doesn't match the event argument", async function () {
          await expect(
            expect(contract.emitString(string1))
              .to.emit(contract, "WithStringArg")
              .withArgs(string2)
          ).to.be.eventually.rejectedWith(
            AssertionError,
            `expected '${string1}' to equal '${string2}'`
          );
        });
      });

      describe("with an indexed string argument", function () {
        it("Should match the argument", async function () {
          await expect(contract.emitIndexedString(string1))
            .to.emit(contract, "WithIndexedStringArg")
            .withArgs(string1);
        });

        it("Should fail when the input argument doesn't match the event argument", async function () {
          // this error message is terrible. should improve the implementation.
          await expect(
            expect(contract.emitIndexedString(string1))
              .to.emit(contract, "WithIndexedStringArg")
              .withArgs(string2)
          ).to.be.eventually.rejectedWith(
            AssertionError,
            `expected '${ethers.utils.keccak256(
              string1Bytes
            )}' to be one of [ Array(2) ]`
          );
        });

        it("Should match the event argument with a hash value", async function () {
          await expect(contract.emitIndexedString(string1))
            .to.emit(contract, "WithIndexedStringArg")
            .withArgs(ethers.utils.keccak256(string1Bytes));
        });

        it("Should fail when trying to match the event argument with an incorrect hash value", async function () {
          const expectedHash = ethers.utils.keccak256(string1Bytes);
          const incorrectHash = ethers.utils.keccak256(string2Bytes);
          await expect(
            expect(contract.emitIndexedString(string1))
              .to.emit(contract, "WithIndexedStringArg")
              .withArgs(incorrectHash)
          ).to.be.eventually.rejectedWith(
            AssertionError,
            `expected '${expectedHash}' to be one of [ Array(2) ]`
          );
        });
      });

      describe("with a bytes argument", function () {
        it("Should match the argument", async function () {
          await expect(contract.emitBytes(string1Bytes))
            .to.emit(contract, "WithBytesArg")
            .withArgs(string1Bytes);
        });

        it("Should fail when the input argument doesn't match the event argument", async function () {
          await expect(
            expect(contract.emitBytes(string2Bytes))
              .to.emit(contract, "WithBytesArg")
              .withArgs(string1Bytes)
          ).to.be.eventually.rejectedWith(
            AssertionError,
            `expected '${string2Bytes}' to equal '${string1Bytes}'`
          );
        });
      });

      describe("with an indexed bytes argument", function () {
        it("Should match the argument", async function () {
          await expect(contract.emitIndexedBytes(string1Bytes))
            .to.emit(contract, "WithIndexedBytesArg")
            .withArgs(string1Bytes);
        });

        it("Should fail when the input argument doesn't match the event argument", async function () {
          await expect(
            expect(contract.emitIndexedBytes(string2Bytes))
              .to.emit(contract, "WithIndexedBytesArg")
              .withArgs(string1Bytes)
          ).to.be.eventually.rejectedWith(
            AssertionError,
            `expected '${ethers.utils.keccak256(
              string2Bytes
            )}' to be one of [ Array(2) ]`
          );
        });

        it("Should match the event argument with a hash value", async function () {
          await expect(contract.emitIndexedBytes(string1Bytes))
            .to.emit(contract, "WithIndexedBytesArg")
            .withArgs(ethers.utils.keccak256(string1Bytes));
        });
      });

      const string1Bytes32 = ethers.utils.zeroPad(string1Bytes, 32);
      const string2Bytes32 = ethers.utils.zeroPad(string2Bytes, 32);
      describe("with a bytes32 argument", function () {
        it("Should match the argument", async function () {
          await expect(contract.emitBytes32(string1Bytes32))
            .to.emit(contract, "WithBytes32Arg")
            .withArgs(string1Bytes32);
        });

        it("Should fail when the input argument doesn't match the event argument", async function () {
          await expect(
            expect(contract.emitBytes32(string2Bytes32))
              .to.emit(contract, "WithBytes32Arg")
              .withArgs(string1Bytes32)
          ).to.be.eventually.rejectedWith(
            AssertionError,
            `expected '${ethers.utils.hexlify(
              string2Bytes32
            )}' to equal '${ethers.utils.hexlify(string1Bytes32)}'`
          );
        });
      });

      describe("with an indexed bytes32 argument", function () {
        it("Should match the argument", async function () {
          await expect(contract.emitIndexedBytes32(string1Bytes32))
            .to.emit(contract, "WithIndexedBytes32Arg")
            .withArgs(string1Bytes32);
        });

        it("Should fail when the input argument doesn't match the event argument", async function () {
          await expect(
            expect(contract.emitIndexedBytes32(string2Bytes32))
              .to.emit(contract, "WithIndexedBytes32Arg")
              .withArgs(string1Bytes32)
          ).to.be.eventually.rejectedWith(
            AssertionError,
            `expected '${ethers.utils.hexlify(
              string2Bytes32
            )}' to equal '${ethers.utils.hexlify(string1Bytes32)}'`
          );
        });

        it("Should match the event argument with a hash value", async function () {
          await expect(contract.emitIndexedBytes32(string1Bytes32))
            .to.emit(contract, "WithIndexedBytes32Arg")
            .withArgs(string1Bytes32);
        });
      });

      describe("with a uint array argument", function () {
        it("Should succeed when expectations are met", async function () {
          await expect(contract.emitUintArray(1, 2))
            .to.emit(contract, "WithUintArray")
            .withArgs([1, 2]);
        });

        it("Should succeed when expectations are met with BigNumber", async function () {
          await expect(contract.emitUintArray(1, 2))
            .to.emit(contract, "WithUintArray")
            .withArgs([BigNumber.from(1), BigNumber.from(2)]);
        });

        it("Should fail when expectations are not met", async function () {
          await expect(
            expect(contract.emitUintArray(1, 2))
              .to.emit(contract, "WithUintArray")
              .withArgs([3, 4])
          ).to.be.eventually.rejectedWith(
            AssertionError,
            "expected 1 to equal 3"
          );
        });
      });

      describe("with a bytes32 array argument", function () {
        it("Should succeed when expectations are met", async function () {
          await expect(
            contract.emitBytes32Array(
              `0x${"aa".repeat(32)}`,
              `0x${"bb".repeat(32)}`
            )
          )
            .to.emit(contract, "WithBytes32Array")
            .withArgs([`0x${"aa".repeat(32)}`, `0x${"bb".repeat(32)}`]);
        });

        it("Should fail when expectations are not met", async function () {
          await expect(
            expect(
              contract.emitBytes32Array(
                `0x${"aa".repeat(32)}`,
                `0x${"bb".repeat(32)}`
              )
            )
              .to.emit(contract, "WithBytes32Array")
              .withArgs([`0x${"cc".repeat(32)}`, `0x${"dd".repeat(32)}`])
          ).to.be.eventually.rejectedWith(
            AssertionError,
            `expected '0x${"aa".repeat(32)}' to equal '0x${"cc".repeat(32)}'`
          );
        });
      });

      describe("with a struct argument", function () {
        it("Should succeed when expectations are met", async function () {
          await expect(contract.emitStruct(1, 2))
            .to.emit(contract, "WithStructArg")
            .withArgs([1, 2]);
        });

        it("Should fail when expectations are not met", async function () {
          await expect(
            expect(contract.emitStruct(1, 2))
              .to.emit(contract, "WithStructArg")
              .withArgs([3, 4])
          ).to.be.eventually.rejectedWith(
            AssertionError,
            "expected 1 to equal 3"
          );
        });
      });

      describe("with multiple arguments", function () {
        it("Should successfully match the arguments", async function () {
          await expect(contract.emitTwoUints(1, 2))
            .to.emit(contract, "WithTwoUintArgs")
            .withArgs(1, 2);
        });

        it("Should fail when the first argument isn't matched", async function () {
          await expect(
            expect(contract.emitTwoUints(1, 2))
              .to.emit(contract, "WithTwoUintArgs")
              .withArgs(2, 2)
          ).to.be.eventually.rejectedWith(
            AssertionError,
            "expected 1 to equal 2"
          );
        });

        it("Should fail when the second argument isn't matched", async function () {
          await expect(
            expect(contract.emitTwoUints(1, 2))
              .to.emit(contract, "WithTwoUintArgs")
              .withArgs(1, 1)
          ).to.be.eventually.rejectedWith(
            AssertionError,
            "expected 2 to equal 1"
          );
        });

        it("Should fail when too many arguments are supplied", async function () {
          await expect(
            expect(contract.emitTwoUints(1, 2))
              .to.emit(contract, "WithTwoUintArgs")
              .withArgs(1, 2, 3, 4)
          ).to.be.eventually.rejectedWith(
            AssertionError,
            'Expected "WithTwoUintArgs" event to have 4 argument(s), but it has 2'
          );
        });

        it("Should fail when too few arguments are supplied", async function () {
          await expect(
            expect(contract.emitTwoUints(1, 2))
              .to.emit(contract, "WithTwoUintArgs")
              .withArgs(1)
          ).to.be.eventually.rejectedWith(
            AssertionError,
            'Expected "WithTwoUintArgs" event to have 1 argument(s), but it has 2'
          );
        });
      });
    });

    describe("With one call that emits two separate events", function () {
      it("Should successfully catch each event independently", async function () {
        await expect(contract.emitUintAndString(1, "a string")).to.emit(
          contract,
          "WithUintArg"
        );
        await expect(contract.emitUintAndString(1, "a string")).to.emit(
          contract,
          "WithStringArg"
        );
      });
      describe("When detecting two events from one call (chaining)", async function () {
        it("Should succeed when both expected events are indeed emitted", async function () {
          await expect(contract.emitUintAndString(1, "a string"))
            .to.emit(contract, "WithUintArg")
            .and.to.emit(contract, "WithStringArg");
        });
        it.skip("Should succeed when the expected event is emitted and the unexpected event is not", async function () {
          await expect(contract.emitWithoutArgs())
            .to.emit(contract, "WithoutArgs")
            .and.not.to.emit(otherContract, "WithUintArg");
        });
        describe("When one of the expected events is emitted and the other is not", function () {
          it("Should fail when the first expected event is emitted but the second is not", async function () {
            await expect(
              expect(contract.emitUint(1))
                .to.emit(contract, "WithUintArg")
                .and.to.emit(contract, "WithStringArg")
            ).to.be.eventually.rejectedWith(
              AssertionError,
              'Expected event "WithStringArg" to be emitted, but it wasn\'t'
            );
          });
          it.skip("Should fail when the second expected event is emitted but the first is not", async function () {
            await expect(
              expect(contract.emitUint(1))
                .to.emit(contract, "WithStringArg")
                .and.to.emit(contract, "WithUintArg")
            ).to.be.eventually.rejectedWith(
              AssertionError,
              'Expected event "WithStringArg" to be emitted, but it wasn\'t'
            );
          });
        });
        describe("When specifying .withArgs()", async function () {
          it("Should pass when expecting the correct args from the first event", async function () {
            await expect(contract.emitUintAndString(1, "a string"))
              .to.emit(contract, "WithUintArg")
              .withArgs(1)
              .and.to.emit(contract, "WithStringArg");
          });
          it("Should pass when expecting the correct args from the second event", async function () {
            await expect(contract.emitUintAndString(1, "a string"))
              .to.emit(contract, "WithUintArg")
              .and.to.emit(contract, "WithStringArg")
              .withArgs("a string");
          });
          it("Should pass when expecting the correct args from both events", async function () {
            await expect(contract.emitUintAndString(1, "a string"))
              .to.emit(contract, "WithUintArg")
              .withArgs(1)
              .and.to.emit(contract, "WithStringArg")
              .withArgs("a string");
          });
          it.skip("Should fail when expecting the wrong argument value for the first event", async function () {
            await expect(
              expect(contract.emitUintAndString(1, "a string"))
                .to.emit(contract, "WithUintArg")
                .withArgs(2)
                .and.to.emit(contract, "WithStringArg")
            ).to.be.eventually.rejectedWith(
              AssertionError,
              "expected 1 to equal 2"
            );
          });
          it("Should fail when expecting the wrong argument value for the second event", async function () {
            await expect(
              expect(contract.emitUintAndString(1, "a string"))
                .to.emit(contract, "WithUintArg")
                .and.to.emit(contract, "WithStringArg")
                .withArgs("a different string")
            ).to.be.eventually.rejectedWith(
              AssertionError,
              "expected 'a string' to equal 'a different string'"
            );
          });
          it.skip("Should fail when expecting too many arguments from the first event", async function () {
            await expect(
              expect(contract.emitUintAndString(1, "a string"))
                .to.emit(contract, "WithUintArg")
                .withArgs(1, 2)
                .and.to.emit(contract, "WithStringArg")
            ).to.be.eventually.rejectedWith(
              AssertionError,
              'Expected "WithUintArg" event to have 2 argument(s), but it has 1'
            );
          });
          it("Should fail when expecting too many arguments from the second event", async function () {
            await expect(
              expect(contract.emitUintAndString(1, "a string"))
                .to.emit(contract, "WithUintArg")
                .and.to.emit(contract, "WithStringArg")
                .withArgs("a different string", "yet another string")
            ).to.be.eventually.rejectedWith(
              AssertionError,
              'Expected "WithStringArg" event to have 2 argument(s), but it has 1'
            );
          });
          it.skip("Should fail when expecting too few arguments from the first event", async function () {
            await expect(
              expect(
                contract.emitTwoUintsAndTwoStrings(
                  1,
                  2,
                  "a string",
                  "another string"
                )
              )
                .to.emit(contract, "WithTwoUintArgs")
                .withArgs(1)
                .and.to.emit(contract, "WithTwoStringArgs")
            ).to.be.eventually.rejectedWith(
              AssertionError,
              'Expected "WithTwoUintArgs" event to have 1 argument(s), but it has 2'
            );
          });
          it("Should fail when expecting too few arguments from the second event", async function () {
            await expect(
              expect(
                contract.emitTwoUintsAndTwoStrings(
                  1,
                  2,
                  "a string",
                  "another string"
                )
              )
                .to.emit(contract, "WithTwoUintArgs")
                .and.to.emit(contract, "WithTwoStringArgs")
                .withArgs("a string")
            ).to.be.eventually.rejectedWith(
              AssertionError,
              'Expected "WithTwoStringArgs" event to have 1 argument(s), but it has 2'
            );
          });
        });

        describe("With a contract that emits the same event twice but with different arguments", function () {
          it("Should pass when expectations are met", async function () {
            await expect(contract.emitUintTwice(1, 2))
              .to.emit(contract, "WithUintArg")
              .withArgs(1)
              .and.to.emit(contract, "WithUintArg")
              .withArgs(2);
          });

          it.skip("Should fail when the first event's argument is not matched", async function () {
            await expect(
              expect(contract.emitUintTwice(1, 2))
                .to.emit(contract, "WithUintArg")
                .withArgs(2)
                .and.to.emit(contract, "WithUintArg")
                .withArgs(2)
            ).to.be.eventually.rejectedWith(
              AssertionError,
              "Expected 2 to equal 1"
            );
          });

          it.skip("Should fail when the second event's argument is not matched", async function () {
            await expect(
              expect(contract.emitUintTwice(1, 2))
                .to.emit(contract, "WithUintArg")
                .withArgs(1)
                .and.to.emit(contract, "WithUintArg")
                .withArgs(1)
            ).to.be.eventually.rejectedWith(
              AssertionError,
              "Expected 1 to equal 2"
            );
          });

          it("Should fail when none of the emitted events match the given argument", async function () {
            await expect(
              expect(contract.emitUintTwice(1, 2))
                .to.emit(contract, "WithUintArg")
                .withArgs(3)
            ).to.be.eventually.rejectedWith(
              AssertionError,
              'Specified args not emitted in any of 2 emitted "WithUintArg" events'
            );
          });
        });
      });
    });

    describe("When nested events are emitted", function () {
      describe("With the nested event emitted from the same contract", function () {
        it("Should pass when the expected event is emitted", async function () {
          await expect(contract.emitNestedUintFromSameContract(1))
            .to.emit(contract, "WithUintArg")
            .withArgs(1);
        });

        it("Should fail when the expected event is not emitted", async function () {
          await expect(
            expect(contract.emitNestedUintFromSameContract(1)).to.emit(
              contract,
              "WithStringArg"
            )
          ).to.be.eventually.rejectedWith(
            AssertionError,
            'Expected event "WithStringArg" to be emitted, but it wasn\'t'
          );
        });
      });

      describe("With the nested event emitted from a different contract", function () {
        it("Should pass when the expected event is emitted", async function () {
          await expect(contract.emitNestedUintFromAnotherContract(1))
            .to.emit(otherContract, "WithUintArg")
            .withArgs(1);
        });

        it("Should pass when the expected event is emitted", async function () {
          await expect(
            expect(contract.emitNestedUintFromAnotherContract(1))
              .not.to.emit(otherContract, "WithUintArg")
              .withArgs(1)
          ).to.be.eventually.rejectedWith(
            AssertionError,
            'Expected event "WithUintArg" NOT to be emitted, but it was'
          );
        });

        it("Should fail when the expected event is emitted but not by the contract that was passed", async function () {
          await expect(
            expect(contract.emitNestedUintFromAnotherContract(1))
              .to.emit(contract, "WithUintArg")
              .withArgs(1)
          ).to.be.eventually.rejectedWith(
            AssertionError,
            'Expected event "WithUintArg" to be emitted, but it wasn\'t'
          );
        });
      });
    });

    it("With executed transaction", async () => {
      const tx = await contract.emitWithoutArgs();
      await expect(tx).to.emit(contract, "WithoutArgs");
    });

    it("With transaction hash", async () => {
      const tx = await contract.emitWithoutArgs();
      await expect(tx.hash).to.emit(contract, "WithoutArgs");
    });
  }
});<|MERGE_RESOLUTION|>--- conflicted
+++ resolved
@@ -43,11 +43,7 @@
         expect(contract.doNotEmit()).not.to.emit(contract, "NonexistentEvent")
       ).to.be.eventually.rejectedWith(
         AssertionError,
-<<<<<<< HEAD
-        "WARNING: Expected event \"NonexistentEvent\" NOT to be emitted. The event wasn't emitted because it doesn't exist in the contract. Please make sure you've compiled its latest version before running the test."
-=======
         'Event "NonexistentEvent" doesn\'t exist in the contract'
->>>>>>> 2b74ea40
       );
     });
 
@@ -82,7 +78,6 @@
         ).to.be.eventually.rejectedWith(
           AssertionError,
           "Do not combine .not. with .withArgs()"
-<<<<<<< HEAD
         );
       });
 
@@ -103,286 +98,22 @@
             "expected 1 to equal 2"
           );
         });
+
+        it("Should fail when too many arguments are given", async function () {
+          await expect(
+            expect(contract.emitUint(1))
+              .to.emit(contract, "WithUintArg")
+              .withArgs(1, 3)
+          ).to.be.eventually.rejectedWith(
+            AssertionError,
+            'Expected "WithUintArg" event to have 2 argument(s), but it has 1'
+          );
+        });
       });
 
       const string1 = "string1";
       const string1Bytes = ethers.utils.hexlify(
         ethers.utils.toUtf8Bytes(string1)
-      );
-      const string2 = "string2";
-      const string2Bytes = ethers.utils.hexlify(
-        ethers.utils.toUtf8Bytes(string2)
-      );
-
-      describe("with a string argument", function () {
-        it("Should match the argument", async function () {
-          await expect(contract.emitString("string"))
-            .to.emit(contract, "WithStringArg")
-            .withArgs("string");
-        });
-
-        it("Should fail when the input argument doesn't match the event argument", async function () {
-          await expect(
-            expect(contract.emitString(string1))
-              .to.emit(contract, "WithStringArg")
-              .withArgs(string2)
-          ).to.be.eventually.rejectedWith(
-            AssertionError,
-            `expected '${string1}' to equal '${string2}'`
-          );
-        });
-      });
-
-      describe("with an indexed string argument", function () {
-        it("Should match the argument", async function () {
-          await expect(contract.emitIndexedString(string1))
-            .to.emit(contract, "WithIndexedStringArg")
-            .withArgs(string1);
-        });
-
-        it("Should fail when the input argument doesn't match the event argument", async function () {
-          // this error message is terrible. should improve the implementation.
-          await expect(
-            expect(contract.emitIndexedString(string1))
-              .to.emit(contract, "WithIndexedStringArg")
-              .withArgs(string2)
-          ).to.be.eventually.rejectedWith(
-            AssertionError,
-            `expected '${ethers.utils.keccak256(
-              string1Bytes
-            )}' to be one of [ Array(2) ]`
-          );
-        });
-
-        it("Should match the event argument with a hash value", async function () {
-          await expect(contract.emitIndexedString(string1))
-            .to.emit(contract, "WithIndexedStringArg")
-            .withArgs(ethers.utils.keccak256(string1Bytes));
-        });
-
-        it("Should fail when trying to match the event argument with an incorrect hash value", async function () {
-          const expectedHash = ethers.utils.keccak256(string1Bytes);
-          const incorrectHash = ethers.utils.keccak256(string2Bytes);
-          await expect(
-            expect(contract.emitIndexedString(string1))
-              .to.emit(contract, "WithIndexedStringArg")
-              .withArgs(incorrectHash)
-          ).to.be.eventually.rejectedWith(
-            AssertionError,
-            `expected '${expectedHash}' to be one of [ Array(2) ]`
-          );
-        });
-      });
-
-      describe("with a bytes argument", function () {
-        it("Should match the argument", async function () {
-          await expect(contract.emitBytes(string1Bytes))
-            .to.emit(contract, "WithBytesArg")
-            .withArgs(string1Bytes);
-        });
-
-        it("Should fail when the input argument doesn't match the event argument", async function () {
-          await expect(
-            expect(contract.emitBytes(string2Bytes))
-              .to.emit(contract, "WithBytesArg")
-              .withArgs(string1Bytes)
-          ).to.be.eventually.rejectedWith(
-            AssertionError,
-            `expected '${string2Bytes}' to equal '${string1Bytes}'`
-          );
-        });
-      });
-
-      describe("with an indexed bytes argument", function () {
-        it("Should match the argument", async function () {
-          await expect(contract.emitIndexedBytes(string1Bytes))
-            .to.emit(contract, "WithIndexedBytesArg")
-            .withArgs(string1Bytes);
-        });
-
-        it("Should fail when the input argument doesn't match the event argument", async function () {
-          await expect(
-            expect(contract.emitIndexedBytes(string2Bytes))
-              .to.emit(contract, "WithIndexedBytesArg")
-              .withArgs(string1Bytes)
-          ).to.be.eventually.rejectedWith(
-            AssertionError,
-            `expected '${ethers.utils.keccak256(string2Bytes)}' to be one of [ Array(2) ]`
-          );
-        });
-
-        it("Should match the event argument with a hash value", async function () {
-          await expect(contract.emitIndexedBytes(string1Bytes))
-            .to.emit(contract, "WithIndexedBytesArg")
-            .withArgs(ethers.utils.keccak256(string1Bytes));
-        });
-      });
-
-      const string1Bytes32 = ethers.utils.zeroPad(string1Bytes, 32);
-      const string2Bytes32 = ethers.utils.zeroPad(string2Bytes, 32);
-      describe("with a bytes32 argument", function () {
-        it("Should match the argument", async function () {
-          await expect(contract.emitBytes32(string1Bytes32))
-            .to.emit(contract, "WithBytes32Arg")
-            .withArgs(string1Bytes32)
-        });
-
-        it("Should fail when the input argument doesn't match the event argument", async function () {
-          await expect(
-            expect(contract.emitBytes32(string2Bytes32))
-              .to.emit(contract, "WithBytes32Arg")
-              .withArgs(string1Bytes32)
-          ).to.be.eventually.rejectedWith(
-            AssertionError,
-            `expected '${ethers.utils.hexlify(string2Bytes32)}' to equal '${ethers.utils.hexlify(string1Bytes32)}'`
-          );
-        });
-      });
-
-      describe("with an indexed bytes32 argument", function () {
-        it("Should match the argument", async function () {
-          await expect(contract.emitIndexedBytes32(string1Bytes32))
-            .to.emit(contract, "WithIndexedBytes32Arg")
-            .withArgs(string1Bytes32);
-        });
-
-        it("Should fail when the input argument doesn't match the event argument", async function () {
-          await expect(
-            expect(contract.emitIndexedBytes32(string2Bytes32))
-              .to.emit(contract, "WithIndexedBytes32Arg")
-              .withArgs(string1Bytes32)
-          ).to.be.eventually.rejectedWith(
-            AssertionError,
-            `expected '${ethers.utils.hexlify(string2Bytes32)}' to equal '${ethers.utils.hexlify(string1Bytes32)}'`
-          );
-        });
-
-        it("Should match the event argument with a hash value", async function () {
-          await expect(contract.emitIndexedBytes32(string1Bytes32))
-            .to.emit(contract, "WithIndexedBytes32Arg")
-            .withArgs(string1Bytes32);
-        });
-      });
-    });
-
-    describe("With one call that emits two separate events", function () {
-      it("Should successfully catch each event independently", async function () {
-        await expect(contract.emitUintAndString(1, "a string")).to.emit(
-          contract,
-          "WithUintArg"
-        );
-        await expect(contract.emitUintAndString(1, "a string")).to.emit(
-          contract,
-          "WithStringArg"
-        );
-      });
-      describe("When detecting two events from one call (chaining)", async function () {
-        it("Should succeed when both expected events are indeed emitted", async function () {
-          await expect(contract.emitUintAndString(1, "a string"))
-            .to.emit(contract, "WithUintArg")
-            .and.to.emit(contract, "WithStringArg");
-        });
-        describe("When one of the expected events is emitted and the other is not", function () {
-          it("Should fail when the first expected event is emitted but the second is not", async function () {
-            await expect(
-              expect(contract.emitUint(1))
-                .to.emit(contract, "WithUintArg")
-                .and.to.emit(contract, "WithStringArg")
-            ).to.be.eventually.rejectedWith(
-              AssertionError,
-              'Expected event "WithStringArg" to be emitted, but it wasn\'t'
-            );
-          });
-          it.skip("Should fail when the second expected event is emitted but the first is not", async function () {
-            await expect(
-              expect(contract.emitUint(1))
-                .to.emit(contract, "WithStringArg")
-                .and.to.emit(contract, "WithUintArg")
-            ).to.be.eventually.rejectedWith(
-              AssertionError,
-              'Expected event "WithStringArg" to be emitted, but it wasn\'t'
-            );
-          });
-        });
-      });
-    });
-
-    it("Emit both: success (two expects)", async () => {
-      await expect(contract.emitBoth())
-        .to.emit(contract, "One")
-        .withArgs(
-          1,
-          "One",
-          "0x0000000000000000000000000000000000000000000000000000000000000001"
-        );
-      await expect(contract.emitBoth()).to.emit(contract, "Two");
-    });
-
-    it('Emit both: success (one expect with two "to" prepositions)', async () => {
-      await expect(contract.emitBoth())
-        .to.emit(contract, "One")
-        .withArgs(
-          1,
-          "One",
-          "0x0000000000000000000000000000000000000000000000000000000000000001"
-        )
-        .and.to.emit(contract, "Two");
-    });
-
-    it("Event with proper args from nested", async () => {
-      await expect(contract.emitNested())
-        .to.emit(contract, "One")
-        .withArgs(
-          1,
-          "One",
-          "0x00cfbbaf7ddb3a1476767101c12a0162e241fbad2a0162e2410cfbbaf7162123"
-        );
-    });
-
-    it("Event with not enough args", async () => {
-      await expect(
-        expect(contract.emitOne()).to.emit(contract, "One").withArgs(1)
-      ).to.be.eventually.rejectedWith(
-        AssertionError,
-        'Expected "One" event to have 1 argument(s), but it has 3'
-=======
-        );
-      });
-
-      describe("with a uint argument", function () {
-        it("Should match the argument", async function () {
-          await expect(contract.emitUint(1))
-            .to.emit(contract, "WithUintArg")
-            .withArgs(1);
-        });
-
-        it("Should fail when the input argument doesn't match the event argument", async function () {
-          await expect(
-            expect(contract.emitUint(1))
-              .to.emit(contract, "WithUintArg")
-              .withArgs(2)
-          ).to.be.eventually.rejectedWith(
-            AssertionError,
-            "expected 1 to equal 2"
-          );
-        });
-
-        it("Should fail when too many arguments are given", async function () {
-          await expect(
-            expect(contract.emitUint(1))
-              .to.emit(contract, "WithUintArg")
-              .withArgs(1, 3)
-          ).to.be.eventually.rejectedWith(
-            AssertionError,
-            'Expected "WithUintArg" event to have 2 argument(s), but it has 1'
-          );
-        });
-      });
-
-      const string1 = "string1";
-      const string1Bytes = ethers.utils.hexlify(
-        ethers.utils.toUtf8Bytes(string1)
->>>>>>> 2b74ea40
       );
       const string2 = "string2";
       const string2Bytes = ethers.utils.hexlify(
