--- conflicted
+++ resolved
@@ -5,21 +5,13 @@
 
 import { useEnvironment } from "./helpers";
 
-<<<<<<< HEAD
-describe("Ethers provider wrapper", function() {
-=======
 describe("Ethers provider wrapper", function () {
->>>>>>> 2bfe1599
   let realProvider: providers.JsonRpcProvider;
   let wrapper: EthersProviderWrapper;
 
   useEnvironment(__dirname);
 
-<<<<<<< HEAD
-  beforeEach(function() {
-=======
   beforeEach(function () {
->>>>>>> 2bfe1599
     realProvider = new providers.JsonRpcProvider();
     wrapper = new EthersProviderWrapper(this.env.network.provider);
   });
@@ -32,11 +24,7 @@
   });
 
   // FIXME: error messages look the same but failing asset.deepEqual
-<<<<<<< HEAD
-  it.skip("Should return the same error", async function() {
-=======
   it.skip("Should return the same error", async function () {
->>>>>>> 2bfe1599
     // We disable this test for RskJ
     // See: https://github.com/rsksmart/rskj/issues/876
     const version = await this.env.network.provider.send("web3_clientVersion");
