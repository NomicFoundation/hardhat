--- conflicted
+++ resolved
@@ -36,14 +36,10 @@
     "@types/chai": "^4.2.0",
     "@types/fs-extra": "^5.1.0",
     "chai": "^4.2.0",
-    "ethers": "^5.0.0-beta.183"
+    "ethers": "^5.0.0-beta.184"
   },
   "peerDependencies": {
-<<<<<<< HEAD
-    "@nomiclabs/buidler": "^1.3.1",
-=======
     "@nomiclabs/buidler": "^1.3.3",
->>>>>>> 2bfe1599
-    "ethers": "^5.0.0-beta.183"
+    "ethers": "^5.0.0-beta.184"
   }
 }